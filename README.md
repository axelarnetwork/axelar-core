⚠️⚠️⚠️ **THIS IS A WORK IN PROGRESS** ⚠️⚠️⚠️

# axelar-core

The axelar-core app based on the Cosmos SDK is the main application of the axelar network. This repository is used to
build the necessary binaries and docker image to run a core node.

<<<<<<< HEAD
## Smart contracts bytecode dependency

In order to run/build the project locally we need to import the bytecode from gateway smart contracts.
1. Find the specific version of the bytecode here `contract-artifacts/version-config.json`
2. Download the right version from the [gateway workflow](https://github.com/axelarnetwork/solidity-cgp-gateway/actions/workflows/publish-bytecode.yaml).
Example: `Bytecode-v2.0.0`
3. Unzip the json files under `contract-artifacts/gateway/`
4. Run the script to generate `x/evm/types/contracts.go`
```shell
sh scripts/populate-bytecode.sh
```

## Prerequisites for building binaries and docker images

1. Have a SSH key on your machine
2. Add your public key to your Github account for authentication
3. Run `ssh-add ~/.ssh/{private key file name}` to add your private key to your ssh agent. **IMPORTANT**: the ssh agent
   only keeps your priate key in memory so you have to repeat this step every time you restart your machine. You can
   automate this step in two ways as
   described [here](https://apple.stackexchange.com/questions/254468/macos-sierra-doesn-t-seem-to-remember-ssh-keys-between-reboots/264974#264974):
    * Add the following to your `~/.ssh/config` file:
    ```
    Host *
       AddKeysToAgent yes
       UseKeychain yes     
    ```
    * Add `ssh-add ~/.ssh/{private key file name} &>/dev/null` in your shell's .rc file (eg. `~/.bash_profile`).
4. Run `git config --global url."git@github.com:axelarnetwork".insteadOf https://github.com/axelarnetwork` to
   force `go get` to authenticate via ssh

=======
>>>>>>> c36e9f25
## Building binaries locally

Execute `make build` to create local binaries for the validator node. They are created in the `./bin` folder.

## Creating docker images

To create a regular docker image for the node, execute `make docker-image`. This creates the image axelar/core:
latest.

To create a docker image for debugging (with [delve](https://github.com/go-delve/delve)),
execute `make docker-image-debug`. This creates the image axelar/core-debug:latest.

## Interacting with a local node

With a local (dockerized) node running, the `axelard` binary can be used to interact with the node.
Run `./bin/axelard --help` after building the binaries to get information about the available commands.

## Show API documentation

Execute `GO111MODULE=off go get -u golang.org/x/tools/cmd/godoc` to ensure that `godoc` is installed on the host.

After the installation, execute `godoc -http ":{port}" -index` to host a local godoc server. For example, with
port `8080` the documentation is hosted at
http://localhost:8080/pkg/github.com/axelarnetwork/axelar-core. The index flag makes the documentation searchable.

Comments at the beginning of packages, before types and before functions are automatically taken from the source files
to populate the documentation. See https://blog.golang.org/godoc for more information.

### CLI command documentation

For the full list of available CLI commands for `axelard` see [here](docs/cli/toc.md)

## Test tools

Because it is an executable, github.com/matryer/moq is not automatically downloaded when executing ``go mod download``
or similar commands. Execute ``go get github.com/matryer/moq`` to install the _moq_ tool to generate mocks for
interfaces.

## Bug bounty and disclosure of vulnerabilities

See the [Axelar documentation website](https://docs.axelar.dev/#/bug-bounty).<|MERGE_RESOLUTION|>--- conflicted
+++ resolved
@@ -5,39 +5,18 @@
 The axelar-core app based on the Cosmos SDK is the main application of the axelar network. This repository is used to
 build the necessary binaries and docker image to run a core node.
 
-<<<<<<< HEAD
-## Smart contracts bytecode dependency
+### Smart contracts bytecode dependency
 
 In order to run/build the project locally we need to import the bytecode from gateway smart contracts.
 1. Find the specific version of the bytecode here `contract-artifacts/version-config.json`
 2. Download the right version from the [gateway workflow](https://github.com/axelarnetwork/solidity-cgp-gateway/actions/workflows/publish-bytecode.yaml).
-Example: `Bytecode-v2.0.0`
+   Example: `Bytecode-v2.0.0`
 3. Unzip the json files under `contract-artifacts/gateway/`
 4. Run the script to generate `x/evm/types/contracts.go`
 ```shell
-sh scripts/populate-bytecode.sh
+bash scripts/populate-bytecode.sh
 ```
 
-## Prerequisites for building binaries and docker images
-
-1. Have a SSH key on your machine
-2. Add your public key to your Github account for authentication
-3. Run `ssh-add ~/.ssh/{private key file name}` to add your private key to your ssh agent. **IMPORTANT**: the ssh agent
-   only keeps your priate key in memory so you have to repeat this step every time you restart your machine. You can
-   automate this step in two ways as
-   described [here](https://apple.stackexchange.com/questions/254468/macos-sierra-doesn-t-seem-to-remember-ssh-keys-between-reboots/264974#264974):
-    * Add the following to your `~/.ssh/config` file:
-    ```
-    Host *
-       AddKeysToAgent yes
-       UseKeychain yes     
-    ```
-    * Add `ssh-add ~/.ssh/{private key file name} &>/dev/null` in your shell's .rc file (eg. `~/.bash_profile`).
-4. Run `git config --global url."git@github.com:axelarnetwork".insteadOf https://github.com/axelarnetwork` to
-   force `go get` to authenticate via ssh
-
-=======
->>>>>>> c36e9f25
 ## Building binaries locally
 
 Execute `make build` to create local binaries for the validator node. They are created in the `./bin` folder.
