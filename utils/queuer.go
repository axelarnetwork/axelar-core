package utils

import (
	"encoding/binary"
	"fmt"
	"github.com/axelarnetwork/axelar-core/utils/key"
	"github.com/axelarnetwork/utils/funcs"
	"strings"

	"github.com/cosmos/cosmos-sdk/codec"
	sdk "github.com/cosmos/cosmos-sdk/types"
	gogoprototypes "github.com/gogo/protobuf/types"
	"github.com/tendermint/tendermint/libs/log"
	db "github.com/tendermint/tm-db"
<<<<<<< HEAD
=======
)

var (
	currIdx = key.FromUInt[uint](1)
	queue   = key.FromUInt[uint](2)
)

//go:generate moq -out ./mock/queuer.go -pkg mock . KVQueue

// KVQueue represents a queue built with the KVStore
type KVQueue interface {
	// Enqueue pushes the given value into the queue with the given key
	Enqueue(key Key, value codec.ProtoMarshaler)
	// Dequeue pops the first item in queue and stores it in the given value
	Dequeue(value codec.ProtoMarshaler) bool
	// DequeueIf pops the first item in queue iff it matches the given filter and stores it in the given value
	DequeueIf(value codec.ProtoMarshaler, filter func(value codec.ProtoMarshaler) bool) bool
	// DequeueUntil pops the first item in queue that matches the given filter and stores it in the given value
	DequeueUntil(value codec.ProtoMarshaler, filter func(value codec.ProtoMarshaler) bool) bool
	// IsEmpty returns true if the queue is empty; false otherwise
	IsEmpty() bool
>>>>>>> e80d1ddf

	"github.com/axelarnetwork/axelar-core/utils/key"
	"github.com/axelarnetwork/utils/funcs"
)

var (
	currIdx = key.FromUInt[uint](1)
	queue   = key.FromUInt[uint](2)
	index   = key.FromUInt[uint](3)
)

// GeneralKVQueue is a queue that orders items based on the given prioritizer function
// Deprecated
type GeneralKVQueue struct {
	name        StringKey
	store       KVStore
	logger      log.Logger
	prioritizer func(value codec.ProtoMarshaler) Key
}

// NewGeneralKVQueue is the constructor for GeneralKVQueue
func NewGeneralKVQueue(name string, store KVStore, logger log.Logger, prioritizer func(value codec.ProtoMarshaler) Key) GeneralKVQueue {
	return GeneralKVQueue{
		name:        KeyFromStr(name),
		store:       store,
		logger:      logger,
		prioritizer: prioritizer,
	}
}

// Enqueue pushes the given value onto the top of the queue and stores the value at given key
func (q GeneralKVQueue) Enqueue(key Key, value codec.ProtoMarshaler) {
	q.store.Set(q.name.Append(q.prioritizer(value)).Append(key), &gogoprototypes.BytesValue{Value: key.AsKey()})
	q.store.Set(key, value)
}

func noopFilter(_ codec.ProtoMarshaler) bool {
	return true
}

// Dequeue pops the first item in queue and stores it in the given value
func (q GeneralKVQueue) Dequeue(value codec.ProtoMarshaler) bool {
	iter := sdk.KVStorePrefixIterator(q.store.KVStore, q.name.AsKey())
	defer CloseLogError(iter, q.logger)

	return q.dequeue(value, iter, noopFilter, false)
}

// DequeueIf pops the first item in queue iff it matches the given filter and stores it in the given value
func (q GeneralKVQueue) DequeueIf(value codec.ProtoMarshaler, filter func(value codec.ProtoMarshaler) bool) bool {
	iter := sdk.KVStorePrefixIterator(q.store.KVStore, q.name.AsKey())
	defer CloseLogError(iter, q.logger)

	return q.dequeue(value, iter, filter, false)
}

// DequeueUntil pops the first item in queue that matches the given filter and stores it in the given value
func (q GeneralKVQueue) DequeueUntil(value codec.ProtoMarshaler, filter func(value codec.ProtoMarshaler) bool) bool {
	iter := sdk.KVStorePrefixIterator(q.store.KVStore, q.name.AsKey())
	defer CloseLogError(iter, q.logger)

	return q.dequeue(value, iter, filter, true)
}

func (q GeneralKVQueue) dequeue(value codec.ProtoMarshaler, iter db.Iterator, filter func(value codec.ProtoMarshaler) bool, continueIfNotQualified bool) bool {
	for ; iter.Valid(); iter.Next() {
		var key gogoprototypes.BytesValue
		q.store.cdc.MustUnmarshalLengthPrefixed(iter.Value(), &key)

		if ok := q.store.Get(KeyFromBz(key.Value), value); !ok {
			return false
		}

		isQualified := filter(value)
		if isQualified {
			q.store.Delete(KeyFromBz(iter.Key()))

			return true
		}

		if !continueIfNotQualified {
			return false
		}
	}

	return false
}

// IsEmpty returns true if the queue is empty; otherwise, false
func (q GeneralKVQueue) IsEmpty() bool {
	iter := sdk.KVStorePrefixIterator(q.store.KVStore, q.name.AsKey())
	defer CloseLogError(iter, q.logger)

	return !iter.Valid()
}

// Keys returns a list with the keys for the values still enqueued
func (q GeneralKVQueue) Keys() []Key {
	iter := sdk.KVStorePrefixIterator(q.store.KVStore, q.name.AsKey())
	defer CloseLogError(iter, q.logger)

	var keys []Key
	for ; iter.Valid(); iter.Next() {
		var key gogoprototypes.BytesValue
		q.store.cdc.MustUnmarshalLengthPrefixed(iter.Value(), &key)

		keys = append(keys, KeyFromBz(key.Value))
	}

	return keys
}

// ExportState exports the given queue's state from the kv store
func (q GeneralKVQueue) ExportState() (state QueueState) {
	state.Items = make(map[string]QueueState_Item)

	iter := sdk.KVStorePrefixIterator(q.store.KVStore, q.name.AsKey())
	defer CloseLogError(iter, q.logger)

	for ; iter.Valid(); iter.Next() {
		var key gogoprototypes.BytesValue
		q.store.cdc.MustUnmarshalLengthPrefixed(iter.Value(), &key)

		item := QueueState_Item{
			Key:   key.Value,
			Value: q.store.GetRaw(KeyFromBz(key.Value)),
		}

		state.Items[string(iter.Key())] = item
	}

	return state
}

// ImportState imports the given queue state into the kv store
func (q GeneralKVQueue) ImportState(state QueueState) {
	name := string(q.name.AsKey())
	for key, item := range state.Items {
		if !strings.HasPrefix(key, fmt.Sprintf("%s%s", name, DefaultDelimiter)) {
			panic(fmt.Errorf("queue key %s is invalid for queue %s", key, name))
		}

		q.store.Set(KeyFromStr(key), &gogoprototypes.BytesValue{Value: item.Key})
		q.store.SetRaw(KeyFromBz(item.Key), item.Value)
	}
}

// ValidateBasic returns an error if the given queue state is invalid
func (m QueueState) ValidateBasic(queueName ...string) error {
	itemKeySeen := make(map[string]bool)
	for itemKey, item := range m.Items {
		if itemKeySeen[string(item.Key)] {
			return fmt.Errorf("duplicate item key")
		}

		if len(itemKey) == 0 {
			return fmt.Errorf("queue key cannot be empty")
		}

		// TODO: migrate for new queue
		if len(queueName) > 0 && !strings.HasPrefix(itemKey, fmt.Sprintf("%s%s", queueName[0], DefaultDelimiter)) {
			return fmt.Errorf("queue key %s is invalid for queue %s", itemKey, queueName[0])
		}

		if len(item.Key) == 0 {
			return fmt.Errorf("item key cannot be empty")
		}

		if len(item.Value) == 0 {
			return fmt.Errorf("item value cannot be empty")
		}

		itemKeySeen[string(item.Key)] = true
	}

	return nil
}

// BlockHeightKVQueue is a queue that orders items with the block height at which the items are enqueued;
// the order of items that are enqueued at the same block height is deterministically based on their actual key
// in the KVStore
type BlockHeightKVQueue struct {
	GeneralKVQueue
}

// NewBlockHeightKVQueue is the constructor of BlockHeightKVQueue
func NewBlockHeightKVQueue(name string, store KVStore, blockHeight int64, logger log.Logger) BlockHeightKVQueue {
	bz := make([]byte, 8)
	binary.BigEndian.PutUint64(bz, uint64(blockHeight))

	return BlockHeightKVQueue{
		GeneralKVQueue: NewGeneralKVQueue(name, store, logger, func(_ codec.ProtoMarshaler) Key {
			return KeyFromBz(bz)
		}),
	}
}

<<<<<<< HEAD
// Queue is a generic persistent queue which is able to add priority to enqueued items
type Queue[T ValidatedProtoMarshaler] struct {
=======
type Queue[T ValidatedProtoMarshaler] struct {
	name        key.Key
>>>>>>> e80d1ddf
	store       KVStore
	prioritizer func(value T) key.Key
}

<<<<<<< HEAD
// NewQueue creates a new queue persisting items to the given name namespace. Use the prioritizer function to add a prefix to the item to adjust its queue ranking
func NewQueue[T ValidatedProtoMarshaler](store KVStore, name key.Key, prioritizer func(value T) key.Key) Queue[T] {
	return Queue[T]{
		store:       NewPrefixStore(store, name),
=======
func NewQueue[T ValidatedProtoMarshaler](name key.Key, store KVStore, prioritizer func(value T) key.Key) Queue[T] {
	return Queue[T]{
		name:        name,
		store:       store,
>>>>>>> e80d1ddf
		prioritizer: prioritizer,
	}
}

<<<<<<< HEAD
// Enqueue adds an item to the queue with a ranking based on the prioritizer. Items with the same priority queue get sorted in FIFO order.
// Returns an error if the item's ValidateBasic() function returns an error
func (q Queue[T]) Enqueue(value T) error {
	_, err := q.enqueue(value)
	return err
}

// Dequeue pops an item from the front of the queue and unmarshals it into the given value. Returns true if the queue is not empty
func (q Queue[T]) Dequeue(value T) bool {
	qKey, ok := q.peek(value)
	if !ok {
		return false
	}

	q.store.DeleteNew(qKey)
	return true
}

// Discard pops an item from the front of the queue and discards it. Returns true if the queue is not empty
func (q Queue[T]) Discard() bool {
	qKey, ok := q.any()
	if !ok {
		return false
	}

	q.store.DeleteNew(qKey)
	return true
}

// Peek looks up the item at the front of the queue and unmarshals it into the given value, but leaves the queue as is.
// Returns true if the queue is not empty
func (q Queue[T]) Peek(value T) bool {
	_, ok := q.peek(value)
	return ok
}

// Any returns true if the queue is not empty
func (q Queue[T]) Any() bool {
	_, ok := q.any()

	return ok
}

// Iter returns an iterator over all elements of the queue according to the queue ranking. This is intended to be a read-only operation.
// CONTRACT: Close the iterator befor modifying the underlying data, e.g. enqueueing/dequeueing items
func (q Queue[T]) Iter() QueueIterator[T] {
	return QueueIterator[T]{iter: q.store.IteratorNew(queue)}
}

func (q Queue[T]) enqueue(value T) (key.Key, error) {
	idx := q.getCurrIdx()
	qKey := queue.
		Append(q.prioritizer(value)).
		Append(key.FromUInt(idx))
	if err := q.store.SetNewValidated(qKey, value); err != nil {
		return nil, err
	}

	return qKey, q.setCurrIdx(idx + 1)
}

func (q Queue[T]) any() (key.Key, bool) {
	iter := q.Iter().iter
	defer funcs.MustNoErr(iter.Close())

	if !iter.Valid() {
		return nil, false
	}

	return iter.GetKeyNew(), true
}

func (q Queue[T]) peek(value codec.ProtoMarshaler) (key.Key, bool) {
	iter := q.Iter().iter
	defer funcs.MustNoErr(iter.Close())

	if !iter.Valid() {
		return nil, false
	}

	iter.UnmarshalValue(value)
	iKey := iter.GetKeyNew()

	return iKey, true
}

func (q Queue[T]) getCurrIdx() uint64 {
	idx := gogoprototypes.UInt64Value{}
	if !q.store.GetNew(currIdx, &idx) {
		return 0
	}

	return idx.Value
}

func (q Queue[T]) setCurrIdx(idx uint64) error {
	return q.store.SetNewValidated(currIdx, NoValidation(&gogoprototypes.UInt64Value{Value: idx}))
}

// QueueIterator is an iterator over elements of a queue
type QueueIterator[T ValidatedProtoMarshaler] struct {
	iter Iterator
}

// Valid returns whether the current iterator is valid. Once invalid, the Iterator remains
// invalid forever.
func (i QueueIterator[T]) Valid() bool {
	return i.iter.Valid()
}

// Next moves the iterator to the next key in the database, as defined by order of iteration.
// If Valid returns false, this method will panic.
func (i QueueIterator[T]) Next() {
	i.iter.Next()
}

// Value unamrshals the element at the current position into the value. Panics if the iterator is invalid.
func (i QueueIterator[T]) Value(value T) {
	i.iter.UnmarshalValue(value)
}

// Close cleans up the iterator, potentially releasing locks on the underlying datastore
func (i QueueIterator[T]) Close() error {
	return i.iter.Close()
}

// IndexedQueue is a queue that also maintains a lookup index for elements in the queue
type IndexedQueue[T ValidatedProtoMarshaler, S any] struct {
	q       Queue[T]
	indexer func(value T) S
}

// NewIndexedQueue returns a new queue with index according to the indexer function
// Example:
//
//	type element struct{
//	    ID int
//	}
//
// NewIndexedQueue(queue, func(e element) int { return e.ID }
func NewIndexedQueue[T ValidatedProtoMarshaler, S any](q Queue[T], indexer func(value T) S) IndexedQueue[T, S] {
	return IndexedQueue[T, S]{
		q:       q,
		indexer: indexer,
	}
}

// Enqueue adds an item to the end of the queue and indexes it
func (iq IndexedQueue[T, S]) Enqueue(value T) error {
	qKey, err := iq.q.enqueue(value)
	if err != nil {
		return err
	}
	return iq.index(value, qKey)
}

// Dequeue pops an item from the front of the queue and deletes its index
func (iq IndexedQueue[T, S]) Dequeue(value T) bool {
	iq.q.Dequeue(value)
	iq.deleteIndex(value)

	return true
}

// Has returns true if there is an element in the queue that is indexed by the given lookup value
func (iq IndexedQueue[T, S]) Has(lookup S) bool {
	return iq.q.store.HasNew(index.Append(key.FromAny(lookup)))
}

// Get returns true if there is an element in the queue that is indexed by the given lookup object and unmarshals the item into the value object
func (iq IndexedQueue[T, S]) Get(lookup S, value T) bool {
	var qKey gogoprototypes.BytesValue
	ok := iq.q.store.GetNew(index.Append(key.FromAny(lookup)), &qKey)

	if ok {
		iq.q.store.GetNew(key.FromRaw(qKey.Value), value)
	}

	return ok
}

func (iq IndexedQueue[T, S]) index(value T, qKey key.Key) error {
	return iq.q.store.SetNewValidated(index.Append(key.FromAny(iq.indexer(value))), NoValidation(&gogoprototypes.BytesValue{Value: qKey.Bytes()}))
}

func (iq IndexedQueue[T, S]) deleteIndex(value T) {
	iq.q.store.DeleteNew(index.Append(key.FromAny(iq.indexer(value))))
=======
func (q Queue[T]) Enqueue(value T) error {
	idx := q.getCurrIdx()
	if err := q.store.SetNewValidated(q.name.
		Append(queue).
		Append(q.prioritizer(value)).
		Append(key.FromUInt(idx)), value); err != nil {
		return err
	}

	return q.setCurrIdx(idx + 1)
}

func (q Queue[T]) Dequeue(value ...T) bool {
	iter := q.store.IteratorNew(q.name.Append(queue))

	if !iter.Valid() {
		funcs.MustNoErr(iter.Close())
		return false
	}

	iKey := iter.GetKeyNew()
	funcs.MustNoErr(iter.Close())

	for _, v := range value {
		iter.UnmarshalValue(v)
	}

	q.store.DeleteNew(iKey)
	return true
}

func (q Queue[T]) Peek(value ...T) bool {
	iter := q.store.IteratorNew(q.name.Append(queue))
	defer funcs.MustNoErr(iter.Close())

	if !iter.Valid() {
		return false
	}

	for _, v := range value {
		iter.UnmarshalValue(v)
	}
	return true
}

func (q Queue[T]) List() QueueIterator[T] {
	return QueueIterator[T]{iter: q.store.IteratorNew(q.name.Append(queue))}
}

func (q Queue[T]) getCurrIdx() uint64 {
	idx := gogoprototypes.UInt64Value{}
	if !q.store.GetNew(q.name.Append(currIdx), &idx) {
		return 0
	}

	return idx.Value
}

func (q Queue[T]) setCurrIdx(idx uint64) error {
	return q.store.SetNewValidated(q.name.Append(currIdx), NoValidation(&gogoprototypes.UInt64Value{Value: idx}))
}

type QueueIterator[T ValidatedProtoMarshaler] struct {
	iter Iterator
}

// Valid returns whether the current iterator is valid. Once invalid, the Iterator remains
// invalid forever.
func (i QueueIterator[T]) Valid() bool {
	return i.iter.Valid()
}

// Next moves the iterator to the next key in the database, as defined by order of iteration.
// If Valid returns false, this method will panic.
func (i QueueIterator[T]) Next() {
	i.iter.Next()
}

// Value returns the value at the current position. Panics if the iterator is invalid.
// CONTRACT: value readonly []byte
func (i QueueIterator[T]) Value(value T) {
	i.iter.UnmarshalValue(value)
}

func (i QueueIterator[T]) Close() error {
	return i.iter.Close()
>>>>>>> e80d1ddf
}<|MERGE_RESOLUTION|>--- conflicted
+++ resolved
@@ -12,30 +12,6 @@
 	gogoprototypes "github.com/gogo/protobuf/types"
 	"github.com/tendermint/tendermint/libs/log"
 	db "github.com/tendermint/tm-db"
-<<<<<<< HEAD
-=======
-)
-
-var (
-	currIdx = key.FromUInt[uint](1)
-	queue   = key.FromUInt[uint](2)
-)
-
-//go:generate moq -out ./mock/queuer.go -pkg mock . KVQueue
-
-// KVQueue represents a queue built with the KVStore
-type KVQueue interface {
-	// Enqueue pushes the given value into the queue with the given key
-	Enqueue(key Key, value codec.ProtoMarshaler)
-	// Dequeue pops the first item in queue and stores it in the given value
-	Dequeue(value codec.ProtoMarshaler) bool
-	// DequeueIf pops the first item in queue iff it matches the given filter and stores it in the given value
-	DequeueIf(value codec.ProtoMarshaler, filter func(value codec.ProtoMarshaler) bool) bool
-	// DequeueUntil pops the first item in queue that matches the given filter and stores it in the given value
-	DequeueUntil(value codec.ProtoMarshaler, filter func(value codec.ProtoMarshaler) bool) bool
-	// IsEmpty returns true if the queue is empty; false otherwise
-	IsEmpty() bool
->>>>>>> e80d1ddf
 
 	"github.com/axelarnetwork/axelar-core/utils/key"
 	"github.com/axelarnetwork/utils/funcs"
@@ -233,33 +209,20 @@
 	}
 }
 
-<<<<<<< HEAD
 // Queue is a generic persistent queue which is able to add priority to enqueued items
 type Queue[T ValidatedProtoMarshaler] struct {
-=======
-type Queue[T ValidatedProtoMarshaler] struct {
-	name        key.Key
->>>>>>> e80d1ddf
 	store       KVStore
 	prioritizer func(value T) key.Key
 }
 
-<<<<<<< HEAD
 // NewQueue creates a new queue persisting items to the given name namespace. Use the prioritizer function to add a prefix to the item to adjust its queue ranking
 func NewQueue[T ValidatedProtoMarshaler](store KVStore, name key.Key, prioritizer func(value T) key.Key) Queue[T] {
 	return Queue[T]{
 		store:       NewPrefixStore(store, name),
-=======
-func NewQueue[T ValidatedProtoMarshaler](name key.Key, store KVStore, prioritizer func(value T) key.Key) Queue[T] {
-	return Queue[T]{
-		name:        name,
-		store:       store,
->>>>>>> e80d1ddf
 		prioritizer: prioritizer,
 	}
 }
 
-<<<<<<< HEAD
 // Enqueue adds an item to the queue with a ranking based on the prioritizer. Items with the same priority queue get sorted in FIFO order.
 // Returns an error if the item's ValidateBasic() function returns an error
 func (q Queue[T]) Enqueue(value T) error {
@@ -447,92 +410,4 @@
 
 func (iq IndexedQueue[T, S]) deleteIndex(value T) {
 	iq.q.store.DeleteNew(index.Append(key.FromAny(iq.indexer(value))))
-=======
-func (q Queue[T]) Enqueue(value T) error {
-	idx := q.getCurrIdx()
-	if err := q.store.SetNewValidated(q.name.
-		Append(queue).
-		Append(q.prioritizer(value)).
-		Append(key.FromUInt(idx)), value); err != nil {
-		return err
-	}
-
-	return q.setCurrIdx(idx + 1)
-}
-
-func (q Queue[T]) Dequeue(value ...T) bool {
-	iter := q.store.IteratorNew(q.name.Append(queue))
-
-	if !iter.Valid() {
-		funcs.MustNoErr(iter.Close())
-		return false
-	}
-
-	iKey := iter.GetKeyNew()
-	funcs.MustNoErr(iter.Close())
-
-	for _, v := range value {
-		iter.UnmarshalValue(v)
-	}
-
-	q.store.DeleteNew(iKey)
-	return true
-}
-
-func (q Queue[T]) Peek(value ...T) bool {
-	iter := q.store.IteratorNew(q.name.Append(queue))
-	defer funcs.MustNoErr(iter.Close())
-
-	if !iter.Valid() {
-		return false
-	}
-
-	for _, v := range value {
-		iter.UnmarshalValue(v)
-	}
-	return true
-}
-
-func (q Queue[T]) List() QueueIterator[T] {
-	return QueueIterator[T]{iter: q.store.IteratorNew(q.name.Append(queue))}
-}
-
-func (q Queue[T]) getCurrIdx() uint64 {
-	idx := gogoprototypes.UInt64Value{}
-	if !q.store.GetNew(q.name.Append(currIdx), &idx) {
-		return 0
-	}
-
-	return idx.Value
-}
-
-func (q Queue[T]) setCurrIdx(idx uint64) error {
-	return q.store.SetNewValidated(q.name.Append(currIdx), NoValidation(&gogoprototypes.UInt64Value{Value: idx}))
-}
-
-type QueueIterator[T ValidatedProtoMarshaler] struct {
-	iter Iterator
-}
-
-// Valid returns whether the current iterator is valid. Once invalid, the Iterator remains
-// invalid forever.
-func (i QueueIterator[T]) Valid() bool {
-	return i.iter.Valid()
-}
-
-// Next moves the iterator to the next key in the database, as defined by order of iteration.
-// If Valid returns false, this method will panic.
-func (i QueueIterator[T]) Next() {
-	i.iter.Next()
-}
-
-// Value returns the value at the current position. Panics if the iterator is invalid.
-// CONTRACT: value readonly []byte
-func (i QueueIterator[T]) Value(value T) {
-	i.iter.UnmarshalValue(value)
-}
-
-func (i QueueIterator[T]) Close() error {
-	return i.iter.Close()
->>>>>>> e80d1ddf
 }