// Protocol Buffers - Google's data interchange format
// Copyright 2008 Google Inc.  All rights reserved.
// https://developers.google.com/protocol-buffers/
//
// Redistribution and use in source and binary forms, with or without
// modification, are permitted provided that the following conditions are
// met:
//
//     * Redistributions of source code must retain the above copyright
// notice, this list of conditions and the following disclaimer.
//     * Redistributions in binary form must reproduce the above
// copyright notice, this list of conditions and the following disclaimer
// in the documentation and/or other materials provided with the
// distribution.
//     * Neither the name of Google Inc. nor the names of its
// contributors may be used to endorse or promote products derived from
// this software without specific prior written permission.
//
// THIS SOFTWARE IS PROVIDED BY THE COPYRIGHT HOLDERS AND CONTRIBUTORS
// "AS IS" AND ANY EXPRESS OR IMPLIED WARRANTIES, INCLUDING, BUT NOT
// LIMITED TO, THE IMPLIED WARRANTIES OF MERCHANTABILITY AND FITNESS FOR
// A PARTICULAR PURPOSE ARE DISCLAIMED. IN NO EVENT SHALL THE COPYRIGHT
// OWNER OR CONTRIBUTORS BE LIABLE FOR ANY DIRECT, INDIRECT, INCIDENTAL,
// SPECIAL, EXEMPLARY, OR CONSEQUENTIAL DAMAGES (INCLUDING, BUT NOT
// LIMITED TO, PROCUREMENT OF SUBSTITUTE GOODS OR SERVICES; LOSS OF USE,
// DATA, OR PROFITS; OR BUSINESS INTERRUPTION) HOWEVER CAUSED AND ON ANY
// THEORY OF LIABILITY, WHETHER IN CONTRACT, STRICT LIABILITY, OR TORT
// (INCLUDING NEGLIGENCE OR OTHERWISE) ARISING IN ANY WAY OUT OF THE USE
// OF THIS SOFTWARE, EVEN IF ADVISED OF THE POSSIBILITY OF SUCH DAMAGE.

// Author: kenton@google.com (Kenton Varda)
//  Based on original Protocol Buffers design by
//  Sanjay Ghemawat, Jeff Dean, and others.
//
// The messages in this file describe the definitions found in .proto files.
// A valid .proto file can be translated directly to a FileDescriptorProto
// without any other information (e.g. without reading its imports).

syntax = "proto2";

package google.protobuf;

option go_package = "google.golang.org/protobuf/types/descriptorpb";
option java_package = "com.google.protobuf";
option java_outer_classname = "DescriptorProtos";
option csharp_namespace = "Google.Protobuf.Reflection";
option objc_class_prefix = "GPB";
option cc_enable_arenas = true;

// descriptor.proto must be optimized for speed because reflection-based
// algorithms don't work during bootstrapping.
option optimize_for = SPEED;

// The protocol compiler can output a FileDescriptorSet containing the .proto
// files it parses.
message FileDescriptorSet {
  repeated FileDescriptorProto file = 1;
}

// Describes a complete .proto file.
message FileDescriptorProto {
  optional string name = 1;     // file name, relative to root of source tree
  optional string package = 2;  // e.g. "foo", "foo.bar", etc.

  // Names of files imported by this file.
  repeated string dependency = 3;
  // Indexes of the public imported files in the dependency list above.
  repeated int32 public_dependency = 10;
  // Indexes of the weak imported files in the dependency list.
  // For Google-internal migration only. Do not use.
  repeated int32 weak_dependency = 11;

  // All top-level definitions in this file.
  repeated DescriptorProto message_type = 4;
  repeated EnumDescriptorProto enum_type = 5;
  repeated ServiceDescriptorProto service = 6;
  repeated FieldDescriptorProto extension = 7;

  optional FileOptions options = 8;

  // This field contains optional information about the original source code.
  // You may safely remove this entire field without harming runtime
  // functionality of the descriptors -- the information is needed only by
  // development tools.
  optional SourceCodeInfo source_code_info = 9;

  // The syntax of the proto file.
  // The supported values are "proto2", "proto3", and "editions".
  //
  // If `edition` is present, this value must be "editions".
  optional string syntax = 12;

  // The edition of the proto file, which is an opaque string.
  optional string edition = 13;
}

// Describes a message type.
message DescriptorProto {
  optional string name = 1;

  repeated FieldDescriptorProto field = 2;
  repeated FieldDescriptorProto extension = 6;

  repeated DescriptorProto nested_type = 3;
  repeated EnumDescriptorProto enum_type = 4;

  message ExtensionRange {
    optional int32 start = 1;  // Inclusive.
    optional int32 end = 2;    // Exclusive.

    optional ExtensionRangeOptions options = 3;
  }
  repeated ExtensionRange extension_range = 5;

  repeated OneofDescriptorProto oneof_decl = 8;

  optional MessageOptions options = 7;

  // Range of reserved tag numbers. Reserved tag numbers may not be used by
  // fields or extension ranges in the same message. Reserved ranges may
  // not overlap.
  message ReservedRange {
    optional int32 start = 1;  // Inclusive.
    optional int32 end = 2;    // Exclusive.
  }
  repeated ReservedRange reserved_range = 9;
  // Reserved field names, which may not be used by fields in the same message.
  // A given name may only be reserved once.
  repeated string reserved_name = 10;
}

message ExtensionRangeOptions {
  // The parser stores options it doesn't recognize here. See above.
  repeated UninterpretedOption uninterpreted_option = 999;

  // Clients can define custom options in extensions of this message. See above.
  extensions 1000 to max;
}

// Describes a field within a message.
message FieldDescriptorProto {
  enum Type {
    // 0 is reserved for errors.
    // Order is weird for historical reasons.
    TYPE_DOUBLE = 1;
    TYPE_FLOAT = 2;
    // Not ZigZag encoded.  Negative numbers take 10 bytes.  Use TYPE_SINT64 if
    // negative values are likely.
    TYPE_INT64 = 3;
    TYPE_UINT64 = 4;
    // Not ZigZag encoded.  Negative numbers take 10 bytes.  Use TYPE_SINT32 if
    // negative values are likely.
    TYPE_INT32 = 5;
    TYPE_FIXED64 = 6;
    TYPE_FIXED32 = 7;
    TYPE_BOOL = 8;
    TYPE_STRING = 9;
    // Tag-delimited aggregate.
    // Group type is deprecated and not supported in proto3. However, Proto3
    // implementations should still be able to parse the group wire format and
    // treat group fields as unknown fields.
    TYPE_GROUP = 10;
    TYPE_MESSAGE = 11;  // Length-delimited aggregate.

    // New in version 2.
    TYPE_BYTES = 12;
    TYPE_UINT32 = 13;
    TYPE_ENUM = 14;
    TYPE_SFIXED32 = 15;
    TYPE_SFIXED64 = 16;
    TYPE_SINT32 = 17;  // Uses ZigZag encoding.
    TYPE_SINT64 = 18;  // Uses ZigZag encoding.
  }

  enum Label {
    // 0 is reserved for errors
    LABEL_OPTIONAL = 1;
    LABEL_REQUIRED = 2;
    LABEL_REPEATED = 3;
  }

  optional string name = 1;
  optional int32 number = 3;
  optional Label label = 4;

  // If type_name is set, this need not be set.  If both this and type_name
  // are set, this must be one of TYPE_ENUM, TYPE_MESSAGE or TYPE_GROUP.
  optional Type type = 5;

  // For message and enum types, this is the name of the type.  If the name
  // starts with a '.', it is fully-qualified.  Otherwise, C++-like scoping
  // rules are used to find the type (i.e. first the nested types within this
  // message are searched, then within the parent, on up to the root
  // namespace).
  optional string type_name = 6;

  // For extensions, this is the name of the type being extended.  It is
  // resolved in the same manner as type_name.
  optional string extendee = 2;

  // For numeric types, contains the original text representation of the value.
  // For booleans, "true" or "false".
  // For strings, contains the default text contents (not escaped in any way).
  // For bytes, contains the C escaped value.  All bytes >= 128 are escaped.
  optional string default_value = 7;

  // If set, gives the index of a oneof in the containing type's oneof_decl
  // list.  This field is a member of that oneof.
  optional int32 oneof_index = 9;

  // JSON name of this field. The value is set by protocol compiler. If the
  // user has set a "json_name" option on this field, that option's value
  // will be used. Otherwise, it's deduced from the field's name by converting
  // it to camelCase.
  optional string json_name = 10;

  optional FieldOptions options = 8;

  // If true, this is a proto3 "optional". When a proto3 field is optional, it
  // tracks presence regardless of field type.
  //
  // When proto3_optional is true, this field must be belong to a oneof to
  // signal to old proto3 clients that presence is tracked for this field. This
  // oneof is known as a "synthetic" oneof, and this field must be its sole
  // member (each proto3 optional field gets its own synthetic oneof). Synthetic
  // oneofs exist in the descriptor only, and do not generate any API. Synthetic
  // oneofs must be ordered after all "real" oneofs.
  //
  // For message fields, proto3_optional doesn't create any semantic change,
  // since non-repeated message fields always track presence. However it still
  // indicates the semantic detail of whether the user wrote "optional" or not.
  // This can be useful for round-tripping the .proto file. For consistency we
  // give message fields a synthetic oneof also, even though it is not required
  // to track presence. This is especially important because the parser can't
  // tell if a field is a message or an enum, so it must always create a
  // synthetic oneof.
  //
  // Proto2 optional fields do not set this flag, because they already indicate
  // optional with `LABEL_OPTIONAL`.
  optional bool proto3_optional = 17;
}

// Describes a oneof.
message OneofDescriptorProto {
  optional string name = 1;
  optional OneofOptions options = 2;
}

// Describes an enum type.
message EnumDescriptorProto {
  optional string name = 1;

  repeated EnumValueDescriptorProto value = 2;

  optional EnumOptions options = 3;

  // Range of reserved numeric values. Reserved values may not be used by
  // entries in the same enum. Reserved ranges may not overlap.
  //
  // Note that this is distinct from DescriptorProto.ReservedRange in that it
  // is inclusive such that it can appropriately represent the entire int32
  // domain.
  message EnumReservedRange {
    optional int32 start = 1;  // Inclusive.
    optional int32 end = 2;    // Inclusive.
  }

  // Range of reserved numeric values. Reserved numeric values may not be used
  // by enum values in the same enum declaration. Reserved ranges may not
  // overlap.
  repeated EnumReservedRange reserved_range = 4;

  // Reserved enum value names, which may not be reused. A given name may only
  // be reserved once.
  repeated string reserved_name = 5;
}

// Describes a value within an enum.
message EnumValueDescriptorProto {
  optional string name = 1;
  optional int32 number = 2;

  optional EnumValueOptions options = 3;
}

// Describes a service.
message ServiceDescriptorProto {
  optional string name = 1;
  repeated MethodDescriptorProto method = 2;

  optional ServiceOptions options = 3;
}

// Describes a method of a service.
message MethodDescriptorProto {
  optional string name = 1;

  // Input and output type names.  These are resolved in the same way as
  // FieldDescriptorProto.type_name, but must refer to a message type.
  optional string input_type = 2;
  optional string output_type = 3;

  optional MethodOptions options = 4;

  // Identifies if client streams multiple client messages
  optional bool client_streaming = 5 [default = false];
  // Identifies if server streams multiple server messages
  optional bool server_streaming = 6 [default = false];
}

// ===================================================================
// Options

// Each of the definitions above may have "options" attached.  These are
// just annotations which may cause code to be generated slightly differently
// or may contain hints for code that manipulates protocol messages.
//
// Clients may define custom options as extensions of the *Options messages.
// These extensions may not yet be known at parsing time, so the parser cannot
// store the values in them.  Instead it stores them in a field in the *Options
// message called uninterpreted_option. This field must have the same name
// across all *Options messages. We then use this field to populate the
// extensions when we build a descriptor, at which point all protos have been
// parsed and so all extensions are known.
//
// Extension numbers for custom options may be chosen as follows:
// * For options which will only be used within a single application or
//   organization, or for experimental options, use field numbers 50000
//   through 99999.  It is up to you to ensure that you do not use the
//   same number for multiple options.
// * For options which will be published and used publicly by multiple
//   independent entities, e-mail protobuf-global-extension-registry@google.com
//   to reserve extension numbers. Simply provide your project name (e.g.
//   Objective-C plugin) and your project website (if available) -- there's no
//   need to explain how you intend to use them. Usually you only need one
//   extension number. You can declare multiple options with only one extension
//   number by putting them in a sub-message. See the Custom Options section of
//   the docs for examples:
//   https://developers.google.com/protocol-buffers/docs/proto#options
//   If this turns out to be popular, a web service will be set up
//   to automatically assign option numbers.

message FileOptions {

  // Sets the Java package where classes generated from this .proto will be
  // placed.  By default, the proto package is used, but this is often
  // inappropriate because proto packages do not normally start with backwards
  // domain names.
  optional string java_package = 1;

  // Controls the name of the wrapper Java class generated for the .proto file.
  // That class will always contain the .proto file's getDescriptor() method as
  // well as any top-level extensions defined in the .proto file.
  // If java_multiple_files is disabled, then all the other classes from the
  // .proto file will be nested inside the single wrapper outer class.
  optional string java_outer_classname = 8;

  // If enabled, then the Java code generator will generate a separate .java
  // file for each top-level message, enum, and service defined in the .proto
  // file.  Thus, these types will *not* be nested inside the wrapper class
  // named by java_outer_classname.  However, the wrapper class will still be
  // generated to contain the file's getDescriptor() method as well as any
  // top-level extensions defined in the file.
  optional bool java_multiple_files = 10 [default = false];

  // This option does nothing.
  optional bool java_generate_equals_and_hash = 20 [deprecated=true];

  // If set true, then the Java2 code generator will generate code that
  // throws an exception whenever an attempt is made to assign a non-UTF-8
  // byte sequence to a string field.
  // Message reflection will do the same.
  // However, an extension field still accepts non-UTF-8 byte sequences.
  // This option has no effect on when used with the lite runtime.
  optional bool java_string_check_utf8 = 27 [default = false];

  // Generated classes can be optimized for speed or code size.
  enum OptimizeMode {
    SPEED = 1;         // Generate complete code for parsing, serialization,
                       // etc.
    CODE_SIZE = 2;     // Use ReflectionOps to implement these methods.
    LITE_RUNTIME = 3;  // Generate code using MessageLite and the lite runtime.
  }
  optional OptimizeMode optimize_for = 9 [default = SPEED];

  // Sets the Go package where structs generated from this .proto will be
  // placed. If omitted, the Go package will be derived from the following:
  //   - The basename of the package import path, if provided.
  //   - Otherwise, the package statement in the .proto file, if present.
  //   - Otherwise, the basename of the .proto file, without extension.
  optional string go_package = 11;

  // Should generic services be generated in each language?  "Generic" services
  // are not specific to any particular RPC system.  They are generated by the
  // main code generators in each language (without additional plugins).
  // Generic services were the only kind of service generation supported by
  // early versions of google.protobuf.
  //
  // Generic services are now considered deprecated in favor of using plugins
  // that generate code specific to your particular RPC system.  Therefore,
  // these default to false.  Old code which depends on generic services should
  // explicitly set them to true.
  optional bool cc_generic_services = 16 [default = false];
  optional bool java_generic_services = 17 [default = false];
  optional bool py_generic_services = 18 [default = false];
  optional bool php_generic_services = 42 [default = false];

  // Is this file deprecated?
  // Depending on the target platform, this can emit Deprecated annotations
  // for everything in the file, or it will be completely ignored; in the very
  // least, this is a formalization for deprecating files.
  optional bool deprecated = 23 [default = false];

  // Enables the use of arenas for the proto messages in this file. This applies
  // only to generated classes for C++.
  optional bool cc_enable_arenas = 31 [default = true];

  // Sets the objective c class prefix which is prepended to all objective c
  // generated classes from this .proto. There is no default.
  optional string objc_class_prefix = 36;

  // Namespace for generated classes; defaults to the package.
  optional string csharp_namespace = 37;

  // By default Swift generators will take the proto package and CamelCase it
  // replacing '.' with underscore and use that to prefix the types/symbols
  // defined. When this options is provided, they will use this value instead
  // to prefix the types/symbols defined.
  optional string swift_prefix = 39;

  // Sets the php class prefix which is prepended to all php generated classes
  // from this .proto. Default is empty.
  optional string php_class_prefix = 40;

  // Use this option to change the namespace of php generated classes. Default
  // is empty. When this option is empty, the package name will be used for
  // determining the namespace.
  optional string php_namespace = 41;

  // Use this option to change the namespace of php generated metadata classes.
  // Default is empty. When this option is empty, the proto file name will be
  // used for determining the namespace.
  optional string php_metadata_namespace = 44;

  // Use this option to change the package of ruby generated classes. Default
  // is empty. When this option is not set, the package name will be used for
  // determining the ruby package.
  optional string ruby_package = 45;

  // The parser stores options it doesn't recognize here.
  // See the documentation for the "Options" section above.
  repeated UninterpretedOption uninterpreted_option = 999;

  // Clients can define custom options in extensions of this message.
  // See the documentation for the "Options" section above.
  extensions 1000 to max;

  reserved 38;
}

message MessageOptions {
  // Set true to use the old proto1 MessageSet wire format for extensions.
  // This is provided for backwards-compatibility with the MessageSet wire
  // format.  You should not use this for any other reason:  It's less
  // efficient, has fewer features, and is more complicated.
  //
  // The message must be defined exactly as follows:
  //   message Foo {
  //     option message_set_wire_format = true;
  //     extensions 4 to max;
  //   }
  // Note that the message cannot have any defined fields; MessageSets only
  // have extensions.
  //
  // All extensions of your type must be singular messages; e.g. they cannot
  // be int32s, enums, or repeated messages.
  //
  // Because this is an option, the above two restrictions are not enforced by
  // the protocol compiler.
  optional bool message_set_wire_format = 1 [default = false];

  // Disables the generation of the standard "descriptor()" accessor, which can
  // conflict with a field of the same name.  This is meant to make migration
  // from proto1 easier; new code should avoid fields named "descriptor".
  optional bool no_standard_descriptor_accessor = 2 [default = false];

  // Is this message deprecated?
  // Depending on the target platform, this can emit Deprecated annotations
  // for the message, or it will be completely ignored; in the very least,
  // this is a formalization for deprecating messages.
  optional bool deprecated = 3 [default = false];

  reserved 4, 5, 6;

  // NOTE: Do not set the option in .proto files. Always use the maps syntax
  // instead. The option should only be implicitly set by the proto compiler
  // parser.
  //
  // Whether the message is an automatically generated map entry type for the
  // maps field.
  //
  // For maps fields:
  //     map<KeyType, ValueType> map_field = 1;
  // The parsed descriptor looks like:
  //     message MapFieldEntry {
  //         option map_entry = true;
  //         optional KeyType key = 1;
  //         optional ValueType value = 2;
  //     }
  //     repeated MapFieldEntry map_field = 1;
  //
  // Implementations may choose not to generate the map_entry=true message, but
  // use a native map in the target language to hold the keys and values.
  // The reflection APIs in such implementations still need to work as
  // if the field is a repeated message field.
  optional bool map_entry = 7;

  reserved 8;  // javalite_serializable
  reserved 9;  // javanano_as_lite

  // Enable the legacy handling of JSON field name conflicts.  This lowercases
  // and strips underscored from the fields before comparison in proto3 only.
  // The new behavior takes `json_name` into account and applies to proto2 as
  // well.
  //
  // This should only be used as a temporary measure against broken builds due
  // to the change in behavior for JSON field name conflicts.
  //
  // TODO(b/261750190) This is legacy behavior we plan to remove once downstream
  // teams have had time to migrate.
  optional bool deprecated_legacy_json_field_conflicts = 11 [deprecated = true];

  // The parser stores options it doesn't recognize here. See above.
  repeated UninterpretedOption uninterpreted_option = 999;

  // Clients can define custom options in extensions of this message. See above.
  extensions 1000 to max;
}

message FieldOptions {
  // The ctype option instructs the C++ code generator to use a different
  // representation of the field than it normally would.  See the specific
  // options below.  This option is not yet implemented in the open source
  // release -- sorry, we'll try to include it in a future version!
  optional CType ctype = 1 [default = STRING];
  enum CType {
    // Default mode.
    STRING = 0;

    CORD = 1;

    STRING_PIECE = 2;
  }
  // The packed option can be enabled for repeated primitive fields to enable
  // a more efficient representation on the wire. Rather than repeatedly
  // writing the tag and type for each element, the entire array is encoded as
  // a single length-delimited blob. In proto3, only explicit setting it to
  // false will avoid using packed encoding.
  optional bool packed = 2;

  // The jstype option determines the JavaScript type used for values of the
  // field.  The option is permitted only for 64 bit integral and fixed types
  // (int64, uint64, sint64, fixed64, sfixed64).  A field with jstype JS_STRING
  // is represented as JavaScript string, which avoids loss of precision that
  // can happen when a large value is converted to a floating point JavaScript.
  // Specifying JS_NUMBER for the jstype causes the generated JavaScript code to
  // use the JavaScript "number" type.  The behavior of the default option
  // JS_NORMAL is implementation dependent.
  //
  // This option is an enum to permit additional types to be added, e.g.
  // goog.math.Integer.
  optional JSType jstype = 6 [default = JS_NORMAL];
  enum JSType {
    // Use the default type.
    JS_NORMAL = 0;

    // Use JavaScript strings.
    JS_STRING = 1;

    // Use JavaScript numbers.
    JS_NUMBER = 2;
  }

  // Should this field be parsed lazily?  Lazy applies only to message-type
  // fields.  It means that when the outer message is initially parsed, the
  // inner message's contents will not be parsed but instead stored in encoded
  // form.  The inner message will actually be parsed when it is first accessed.
  //
  // This is only a hint.  Implementations are free to choose whether to use
  // eager or lazy parsing regardless of the value of this option.  However,
  // setting this option true suggests that the protocol author believes that
  // using lazy parsing on this field is worth the additional bookkeeping
  // overhead typically needed to implement it.
  //
  // This option does not affect the public interface of any generated code;
  // all method signatures remain the same.  Furthermore, thread-safety of the
  // interface is not affected by this option; const methods remain safe to
  // call from multiple threads concurrently, while non-const methods continue
  // to require exclusive access.
  //
  // Note that implementations may choose not to check required fields within
  // a lazy sub-message.  That is, calling IsInitialized() on the outer message
  // may return true even if the inner message has missing required fields.
  // This is necessary because otherwise the inner message would have to be
  // parsed in order to perform the check, defeating the purpose of lazy
  // parsing.  An implementation which chooses not to check required fields
  // must be consistent about it.  That is, for any particular sub-message, the
  // implementation must either *always* check its required fields, or *never*
  // check its required fields, regardless of whether or not the message has
  // been parsed.
  //
  // As of May 2022, lazy verifies the contents of the byte stream during
  // parsing.  An invalid byte stream will cause the overall parsing to fail.
  optional bool lazy = 5 [default = false];

  // unverified_lazy does no correctness checks on the byte stream. This should
  // only be used where lazy with verification is prohibitive for performance
  // reasons.
  optional bool unverified_lazy = 15 [default = false];

  // Is this field deprecated?
  // Depending on the target platform, this can emit Deprecated annotations
  // for accessors, or it will be completely ignored; in the very least, this
  // is a formalization for deprecating fields.
  optional bool deprecated = 3 [default = false];

  // For Google-internal migration only. Do not use.
  optional bool weak = 10 [default = false];

  // Indicate that the field value should not be printed out when using debug
  // formats, e.g. when the field contains sensitive credentials.
  optional bool debug_redact = 16 [default = false];

<<<<<<< HEAD
  // If set to RETENTION_SOURCE, the option will be omitted from the binary.
  // Note: as of January 2023, support for this is in progress and does not yet
  // have an effect (b/264593489).
  enum OptionRetention {
    RETENTION_UNKNOWN = 0;
    RETENTION_RUNTIME = 1;
    RETENTION_SOURCE = 2;
  }

  // This indicates the types of entities that the field may apply to when used
  // as an option. If it is unset, then the field may be freely used as an
  // option on any kind of entity. Note: as of January 2023, support for this is
  // in progress and does not yet have an effect (b/264593489).
  enum OptionTargetType {
    TARGET_TYPE_UNKNOWN = 0;
    TARGET_TYPE_FILE = 1;
    TARGET_TYPE_EXTENSION_RANGE = 2;
    TARGET_TYPE_MESSAGE = 3;
    TARGET_TYPE_FIELD = 4;
    TARGET_TYPE_ONEOF = 5;
    TARGET_TYPE_ENUM = 6;
    TARGET_TYPE_ENUM_ENTRY = 7;
    TARGET_TYPE_SERVICE = 8;
    TARGET_TYPE_METHOD = 9;
  }

=======
>>>>>>> 154704f0
  // The parser stores options it doesn't recognize here. See above.
  repeated UninterpretedOption uninterpreted_option = 999;

  // Clients can define custom options in extensions of this message. See above.
  extensions 1000 to max;

  reserved 4;  // removed jtype
}

message OneofOptions {
  // The parser stores options it doesn't recognize here. See above.
  repeated UninterpretedOption uninterpreted_option = 999;

  // Clients can define custom options in extensions of this message. See above.
  extensions 1000 to max;
}

message EnumOptions {

  // Set this option to true to allow mapping different tag names to the same
  // value.
  optional bool allow_alias = 2;

  // Is this enum deprecated?
  // Depending on the target platform, this can emit Deprecated annotations
  // for the enum, or it will be completely ignored; in the very least, this
  // is a formalization for deprecating enums.
  optional bool deprecated = 3 [default = false];

  reserved 5;  // javanano_as_lite

  // Enable the legacy handling of JSON field name conflicts.  This lowercases
  // and strips underscored from the fields before comparison in proto3 only.
  // The new behavior takes `json_name` into account and applies to proto2 as
  // well.
  // TODO(b/261750190) Remove this legacy behavior once downstream teams have
  // had time to migrate.
  optional bool deprecated_legacy_json_field_conflicts = 6 [deprecated = true];

  // The parser stores options it doesn't recognize here. See above.
  repeated UninterpretedOption uninterpreted_option = 999;

  // Clients can define custom options in extensions of this message. See above.
  extensions 1000 to max;
}

message EnumValueOptions {
  // Is this enum value deprecated?
  // Depending on the target platform, this can emit Deprecated annotations
  // for the enum value, or it will be completely ignored; in the very least,
  // this is a formalization for deprecating enum values.
  optional bool deprecated = 1 [default = false];

  // The parser stores options it doesn't recognize here. See above.
  repeated UninterpretedOption uninterpreted_option = 999;

  // Clients can define custom options in extensions of this message. See above.
  extensions 1000 to max;
}

message ServiceOptions {

  // Note:  Field numbers 1 through 32 are reserved for Google's internal RPC
  //   framework.  We apologize for hoarding these numbers to ourselves, but
  //   we were already using them long before we decided to release Protocol
  //   Buffers.

  // Is this service deprecated?
  // Depending on the target platform, this can emit Deprecated annotations
  // for the service, or it will be completely ignored; in the very least,
  // this is a formalization for deprecating services.
  optional bool deprecated = 33 [default = false];

  // The parser stores options it doesn't recognize here. See above.
  repeated UninterpretedOption uninterpreted_option = 999;

  // Clients can define custom options in extensions of this message. See above.
  extensions 1000 to max;
}

message MethodOptions {

  // Note:  Field numbers 1 through 32 are reserved for Google's internal RPC
  //   framework.  We apologize for hoarding these numbers to ourselves, but
  //   we were already using them long before we decided to release Protocol
  //   Buffers.

  // Is this method deprecated?
  // Depending on the target platform, this can emit Deprecated annotations
  // for the method, or it will be completely ignored; in the very least,
  // this is a formalization for deprecating methods.
  optional bool deprecated = 33 [default = false];

  // Is this method side-effect-free (or safe in HTTP parlance), or idempotent,
  // or neither? HTTP based RPC implementation may choose GET verb for safe
  // methods, and PUT verb for idempotent methods instead of the default POST.
  enum IdempotencyLevel {
    IDEMPOTENCY_UNKNOWN = 0;
    NO_SIDE_EFFECTS = 1;  // implies idempotent
    IDEMPOTENT = 2;       // idempotent, but may have side effects
  }
  optional IdempotencyLevel idempotency_level = 34
      [default = IDEMPOTENCY_UNKNOWN];

  // The parser stores options it doesn't recognize here. See above.
  repeated UninterpretedOption uninterpreted_option = 999;

  // Clients can define custom options in extensions of this message. See above.
  extensions 1000 to max;
}

// A message representing a option the parser does not recognize. This only
// appears in options protos created by the compiler::Parser class.
// DescriptorPool resolves these when building Descriptor objects. Therefore,
// options protos in descriptor objects (e.g. returned by Descriptor::options(),
// or produced by Descriptor::CopyTo()) will never have UninterpretedOptions
// in them.
message UninterpretedOption {
  // The name of the uninterpreted option.  Each string represents a segment in
  // a dot-separated name.  is_extension is true iff a segment represents an
  // extension (denoted with parentheses in options specs in .proto files).
  // E.g.,{ ["foo", false], ["bar.baz", true], ["moo", false] } represents
  // "foo.(bar.baz).moo".
  message NamePart {
    required string name_part = 1;
    required bool is_extension = 2;
  }
  repeated NamePart name = 2;

  // The value of the uninterpreted option, in whatever type the tokenizer
  // identified it as during parsing. Exactly one of these should be set.
  optional string identifier_value = 3;
  optional uint64 positive_int_value = 4;
  optional int64 negative_int_value = 5;
  optional double double_value = 6;
  optional bytes string_value = 7;
  optional string aggregate_value = 8;
}

// ===================================================================
// Optional source code info

// Encapsulates information about the original source file from which a
// FileDescriptorProto was generated.
message SourceCodeInfo {
  // A Location identifies a piece of source code in a .proto file which
  // corresponds to a particular definition.  This information is intended
  // to be useful to IDEs, code indexers, documentation generators, and similar
  // tools.
  //
  // For example, say we have a file like:
  //   message Foo {
  //     optional string foo = 1;
  //   }
  // Let's look at just the field definition:
  //   optional string foo = 1;
  //   ^       ^^     ^^  ^  ^^^
  //   a       bc     de  f  ghi
  // We have the following locations:
  //   span   path               represents
  //   [a,i)  [ 4, 0, 2, 0 ]     The whole field definition.
  //   [a,b)  [ 4, 0, 2, 0, 4 ]  The label (optional).
  //   [c,d)  [ 4, 0, 2, 0, 5 ]  The type (string).
  //   [e,f)  [ 4, 0, 2, 0, 1 ]  The name (foo).
  //   [g,h)  [ 4, 0, 2, 0, 3 ]  The number (1).
  //
  // Notes:
  // - A location may refer to a repeated field itself (i.e. not to any
  //   particular index within it).  This is used whenever a set of elements are
  //   logically enclosed in a single code segment.  For example, an entire
  //   extend block (possibly containing multiple extension definitions) will
  //   have an outer location whose path refers to the "extensions" repeated
  //   field without an index.
  // - Multiple locations may have the same path.  This happens when a single
  //   logical declaration is spread out across multiple places.  The most
  //   obvious example is the "extend" block again -- there may be multiple
  //   extend blocks in the same scope, each of which will have the same path.
  // - A location's span is not always a subset of its parent's span.  For
  //   example, the "extendee" of an extension declaration appears at the
  //   beginning of the "extend" block and is shared by all extensions within
  //   the block.
  // - Just because a location's span is a subset of some other location's span
  //   does not mean that it is a descendant.  For example, a "group" defines
  //   both a type and a field in a single declaration.  Thus, the locations
  //   corresponding to the type and field and their components will overlap.
  // - Code which tries to interpret locations should probably be designed to
  //   ignore those that it doesn't understand, as more types of locations could
  //   be recorded in the future.
  repeated Location location = 1;
  message Location {
    // Identifies which part of the FileDescriptorProto was defined at this
    // location.
    //
    // Each element is a field number or an index.  They form a path from
    // the root FileDescriptorProto to the place where the definition occurs.
    // For example, this path:
    //   [ 4, 3, 2, 7, 1 ]
    // refers to:
    //   file.message_type(3)  // 4, 3
    //       .field(7)         // 2, 7
    //       .name()           // 1
    // This is because FileDescriptorProto.message_type has field number 4:
    //   repeated DescriptorProto message_type = 4;
    // and DescriptorProto.field has field number 2:
    //   repeated FieldDescriptorProto field = 2;
    // and FieldDescriptorProto.name has field number 1:
    //   optional string name = 1;
    //
    // Thus, the above path gives the location of a field name.  If we removed
    // the last element:
    //   [ 4, 3, 2, 7 ]
    // this path refers to the whole field declaration (from the beginning
    // of the label to the terminating semicolon).
    repeated int32 path = 1 [packed = true];

    // Always has exactly three or four elements: start line, start column,
    // end line (optional, otherwise assumed same as start line), end column.
    // These are packed into a single field for efficiency.  Note that line
    // and column numbers are zero-based -- typically you will want to add
    // 1 to each before displaying to a user.
    repeated int32 span = 2 [packed = true];

    // If this SourceCodeInfo represents a complete declaration, these are any
    // comments appearing before and after the declaration which appear to be
    // attached to the declaration.
    //
    // A series of line comments appearing on consecutive lines, with no other
    // tokens appearing on those lines, will be treated as a single comment.
    //
    // leading_detached_comments will keep paragraphs of comments that appear
    // before (but not connected to) the current element. Each paragraph,
    // separated by empty lines, will be one comment element in the repeated
    // field.
    //
    // Only the comment content is provided; comment markers (e.g. //) are
    // stripped out.  For block comments, leading whitespace and an asterisk
    // will be stripped from the beginning of each line other than the first.
    // Newlines are included in the output.
    //
    // Examples:
    //
    //   optional int32 foo = 1;  // Comment attached to foo.
    //   // Comment attached to bar.
    //   optional int32 bar = 2;
    //
    //   optional string baz = 3;
    //   // Comment attached to baz.
    //   // Another line attached to baz.
    //
    //   // Comment attached to moo.
    //   //
    //   // Another line attached to moo.
    //   optional double moo = 4;
    //
    //   // Detached comment for corge. This is not leading or trailing comments
    //   // to moo or corge because there are blank lines separating it from
    //   // both.
    //
    //   // Detached comment for corge paragraph 2.
    //
    //   optional string corge = 5;
    //   /* Block comment attached
    //    * to corge.  Leading asterisks
    //    * will be removed. */
    //   /* Block comment attached to
    //    * grault. */
    //   optional int32 grault = 6;
    //
    //   // ignored detached comments.
    optional string leading_comments = 3;
    optional string trailing_comments = 4;
    repeated string leading_detached_comments = 6;
  }
}

// Describes the relationship between generated code and its original source
// file. A GeneratedCodeInfo message is associated with only one generated
// source file, but may contain references to different source .proto files.
message GeneratedCodeInfo {
  // An Annotation connects some span of text in generated code to an element
  // of its generating .proto file.
  repeated Annotation annotation = 1;
  message Annotation {
    // Identifies the element in the original source .proto file. This field
    // is formatted the same as SourceCodeInfo.Location.path.
    repeated int32 path = 1 [packed = true];

    // Identifies the filesystem path to the original source .proto.
    optional string source_file = 2;

    // Identifies the starting offset in bytes in the generated code
    // that relates to the identified object.
    optional int32 begin = 3;

    // Identifies the ending offset in bytes in the generated code that
    // relates to the identified object. The end offset should be one past
    // the last relevant byte (so the length of the text = end - begin).
    optional int32 end = 4;

    // Represents the identified object's effect on the element in the original
    // .proto file.
    enum Semantic {
      // There is no effect or the effect is indescribable.
      NONE = 0;
      // The element is set or otherwise mutated.
      SET = 1;
      // An alias to the element is returned.
      ALIAS = 2;
    }
    optional Semantic semantic = 5;
  }
}<|MERGE_RESOLUTION|>--- conflicted
+++ resolved
@@ -631,35 +631,6 @@
   // formats, e.g. when the field contains sensitive credentials.
   optional bool debug_redact = 16 [default = false];
 
-<<<<<<< HEAD
-  // If set to RETENTION_SOURCE, the option will be omitted from the binary.
-  // Note: as of January 2023, support for this is in progress and does not yet
-  // have an effect (b/264593489).
-  enum OptionRetention {
-    RETENTION_UNKNOWN = 0;
-    RETENTION_RUNTIME = 1;
-    RETENTION_SOURCE = 2;
-  }
-
-  // This indicates the types of entities that the field may apply to when used
-  // as an option. If it is unset, then the field may be freely used as an
-  // option on any kind of entity. Note: as of January 2023, support for this is
-  // in progress and does not yet have an effect (b/264593489).
-  enum OptionTargetType {
-    TARGET_TYPE_UNKNOWN = 0;
-    TARGET_TYPE_FILE = 1;
-    TARGET_TYPE_EXTENSION_RANGE = 2;
-    TARGET_TYPE_MESSAGE = 3;
-    TARGET_TYPE_FIELD = 4;
-    TARGET_TYPE_ONEOF = 5;
-    TARGET_TYPE_ENUM = 6;
-    TARGET_TYPE_ENUM_ENTRY = 7;
-    TARGET_TYPE_SERVICE = 8;
-    TARGET_TYPE_METHOD = 9;
-  }
-
-=======
->>>>>>> 154704f0
   // The parser stores options it doesn't recognize here. See above.
   repeated UninterpretedOption uninterpreted_option = 999;
 
