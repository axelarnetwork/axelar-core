--- conflicted
+++ resolved
@@ -88,11 +88,7 @@
       --trace-store string                              Enable KVStore tracing to an output file
       --transport string                                Transport protocol: socket, grpc (default "socket")
       --unsafe-skip-upgrades ints                       Skip a set of upgrade heights to continue the old binary
-<<<<<<< HEAD
-      --wasm-dir string                                 path to the wasm directory, default option stores it under the home/db_dir
-=======
       --wasm-dir string                                 path to the wasm directory, by default set to 'wasm' directory inside the '--db_dir' directory
->>>>>>> 6f90d60c
       --with-tendermint                                 Run abci app embedded in-process with tendermint (default true)
       --x-crisis-skip-assert-invariants                 Skip x/crisis invariants check on startup
 ```
