--- conflicted
+++ resolved
@@ -266,28 +266,6 @@
 - [nexus/v1beta1/genesis.proto](#nexus/v1beta1/genesis.proto)
     - [GenesisState](#nexus.v1beta1.GenesisState)
   
-<<<<<<< HEAD
-- [nexus/v1beta1/query.proto](#nexus/v1beta1/query.proto)
-    - [AssetsRequest](#nexus.v1beta1.AssetsRequest)
-    - [AssetsResponse](#nexus.v1beta1.AssetsResponse)
-    - [ChainStateRequest](#nexus.v1beta1.ChainStateRequest)
-    - [ChainStateResponse](#nexus.v1beta1.ChainStateResponse)
-    - [ChainsByAssetRequest](#nexus.v1beta1.ChainsByAssetRequest)
-    - [ChainsByAssetResponse](#nexus.v1beta1.ChainsByAssetResponse)
-    - [ChainsRequest](#nexus.v1beta1.ChainsRequest)
-    - [ChainsResponse](#nexus.v1beta1.ChainsResponse)
-    - [FeeRequest](#nexus.v1beta1.FeeRequest)
-    - [FeeResponse](#nexus.v1beta1.FeeResponse)
-    - [LatestDepositAddressRequest](#nexus.v1beta1.LatestDepositAddressRequest)
-    - [LatestDepositAddressResponse](#nexus.v1beta1.LatestDepositAddressResponse)
-    - [QueryChainMaintainersResponse](#nexus.v1beta1.QueryChainMaintainersResponse)
-    - [TransferFeeRequest](#nexus.v1beta1.TransferFeeRequest)
-    - [TransferFeeResponse](#nexus.v1beta1.TransferFeeResponse)
-    - [TransfersForChainRequest](#nexus.v1beta1.TransfersForChainRequest)
-    - [TransfersForChainResponse](#nexus.v1beta1.TransfersForChainResponse)
-  
-=======
->>>>>>> 62b3e283
 - [nexus/v1beta1/tx.proto](#nexus/v1beta1/tx.proto)
     - [ActivateChainRequest](#nexus.v1beta1.ActivateChainRequest)
     - [ActivateChainResponse](#nexus.v1beta1.ActivateChainResponse)
@@ -4141,291 +4119,6 @@
 
 
 
-<<<<<<< HEAD
-<a name="nexus/v1beta1/query.proto"></a>
-<p align="right"><a href="#top">Top</a></p>
-
-## nexus/v1beta1/query.proto
-
-
-
-<a name="nexus.v1beta1.AssetsRequest"></a>
-
-### AssetsRequest
-AssetsRequest represents a message that queries the registered assets of a
-chain
-
-
-| Field | Type | Label | Description |
-| ----- | ---- | ----- | ----------- |
-| `chain` | [string](#string) |  |  |
-
-
-
-
-
-
-<a name="nexus.v1beta1.AssetsResponse"></a>
-
-### AssetsResponse
-
-
-
-| Field | Type | Label | Description |
-| ----- | ---- | ----- | ----------- |
-| `assets` | [string](#string) | repeated |  |
-
-
-
-
-
-
-<a name="nexus.v1beta1.ChainStateRequest"></a>
-
-### ChainStateRequest
-ChainStateRequest represents a message that queries the state of a chain
-registered on the network
-
-
-| Field | Type | Label | Description |
-| ----- | ---- | ----- | ----------- |
-| `chain` | [string](#string) |  |  |
-
-
-
-
-
-
-<a name="nexus.v1beta1.ChainStateResponse"></a>
-
-### ChainStateResponse
-
-
-
-| Field | Type | Label | Description |
-| ----- | ---- | ----- | ----------- |
-| `state` | [ChainState](#nexus.v1beta1.ChainState) |  |  |
-
-
-
-
-
-
-<a name="nexus.v1beta1.ChainsByAssetRequest"></a>
-
-### ChainsByAssetRequest
-ChainsByAssetRequest represents a message that queries the chains
-that support an asset on the network
-
-
-| Field | Type | Label | Description |
-| ----- | ---- | ----- | ----------- |
-| `asset` | [string](#string) |  |  |
-
-
-
-
-
-
-<a name="nexus.v1beta1.ChainsByAssetResponse"></a>
-
-### ChainsByAssetResponse
-
-
-
-| Field | Type | Label | Description |
-| ----- | ---- | ----- | ----------- |
-| `chains` | [string](#string) | repeated |  |
-
-
-
-
-
-
-<a name="nexus.v1beta1.ChainsRequest"></a>
-
-### ChainsRequest
-ChainsRequest represents a message that queries the chains
-registered on the network
-
-
-
-
-
-
-<a name="nexus.v1beta1.ChainsResponse"></a>
-
-### ChainsResponse
-
-
-
-| Field | Type | Label | Description |
-| ----- | ---- | ----- | ----------- |
-| `chains` | [string](#string) | repeated |  |
-
-
-
-
-
-
-<a name="nexus.v1beta1.FeeRequest"></a>
-
-### FeeRequest
-FeeRequest represents a message that queries the transfer fees associated
-to an asset on a chain
-
-
-| Field | Type | Label | Description |
-| ----- | ---- | ----- | ----------- |
-| `chain` | [string](#string) |  |  |
-| `asset` | [string](#string) |  |  |
-
-
-
-
-
-
-<a name="nexus.v1beta1.FeeResponse"></a>
-
-### FeeResponse
-
-
-
-| Field | Type | Label | Description |
-| ----- | ---- | ----- | ----------- |
-| `fee_info` | [nexus.exported.v1beta1.FeeInfo](#nexus.exported.v1beta1.FeeInfo) |  |  |
-
-
-
-
-
-
-<a name="nexus.v1beta1.LatestDepositAddressRequest"></a>
-
-### LatestDepositAddressRequest
-LatestDepositAddressRequest represents a message that queries a deposit
-address by recipient address
-
-
-| Field | Type | Label | Description |
-| ----- | ---- | ----- | ----------- |
-| `recipient_addr` | [string](#string) |  |  |
-| `recipient_chain` | [string](#string) |  |  |
-| `deposit_chain` | [string](#string) |  |  |
-
-
-
-
-
-
-<a name="nexus.v1beta1.LatestDepositAddressResponse"></a>
-
-### LatestDepositAddressResponse
-
-
-
-| Field | Type | Label | Description |
-| ----- | ---- | ----- | ----------- |
-| `deposit_addr` | [string](#string) |  |  |
-
-
-
-
-
-
-<a name="nexus.v1beta1.QueryChainMaintainersResponse"></a>
-
-### QueryChainMaintainersResponse
-
-
-
-| Field | Type | Label | Description |
-| ----- | ---- | ----- | ----------- |
-| `maintainers` | [bytes](#bytes) | repeated |  |
-
-
-
-
-
-
-<a name="nexus.v1beta1.TransferFeeRequest"></a>
-
-### TransferFeeRequest
-TransferFeeRequest represents a message that queries the fees charged by
-the network for a cross-chain transfer
-
-
-| Field | Type | Label | Description |
-| ----- | ---- | ----- | ----------- |
-| `source_chain` | [string](#string) |  |  |
-| `destination_chain` | [string](#string) |  |  |
-| `amount` | [string](#string) |  |  |
-
-
-
-
-
-
-<a name="nexus.v1beta1.TransferFeeResponse"></a>
-
-### TransferFeeResponse
-
-
-
-| Field | Type | Label | Description |
-| ----- | ---- | ----- | ----------- |
-| `fee` | [cosmos.base.v1beta1.Coin](#cosmos.base.v1beta1.Coin) |  |  |
-
-
-
-
-
-
-<a name="nexus.v1beta1.TransfersForChainRequest"></a>
-
-### TransfersForChainRequest
-TransfersForChainRequest represents a message that queries the
-transfers for the specified chain
-
-
-| Field | Type | Label | Description |
-| ----- | ---- | ----- | ----------- |
-| `chain` | [string](#string) |  |  |
-| `state` | [nexus.exported.v1beta1.TransferState](#nexus.exported.v1beta1.TransferState) |  |  |
-| `pagination` | [cosmos.base.query.v1beta1.PageRequest](#cosmos.base.query.v1beta1.PageRequest) |  |  |
-
-
-
-
-
-
-<a name="nexus.v1beta1.TransfersForChainResponse"></a>
-
-### TransfersForChainResponse
-
-
-
-| Field | Type | Label | Description |
-| ----- | ---- | ----- | ----------- |
-| `transfers` | [nexus.exported.v1beta1.CrossChainTransfer](#nexus.exported.v1beta1.CrossChainTransfer) | repeated |  |
-| `pagination` | [cosmos.base.query.v1beta1.PageResponse](#cosmos.base.query.v1beta1.PageResponse) |  |  |
-
-
-
-
-
- <!-- end messages -->
-
- <!-- end enums -->
-
- <!-- end HasExtensions -->
-
- <!-- end services -->
-
-
-
-=======
->>>>>>> 62b3e283
 <a name="nexus/v1beta1/tx.proto"></a>
 <p align="right"><a href="#top">Top</a></p>
 
