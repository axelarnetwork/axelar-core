--- conflicted
+++ resolved
@@ -101,7 +101,6 @@
 - [bitcoin/v1beta1/service.proto](#bitcoin/v1beta1/service.proto)
     - [MsgService](#bitcoin.v1beta1.MsgService)
   
-<<<<<<< HEAD
 - [evm/v1beta1/types.proto](#evm/v1beta1/types.proto)
     - [BurnerInfo](#evm.v1beta1.BurnerInfo)
     - [ERC20Deposit](#evm.v1beta1.ERC20Deposit)
@@ -122,8 +121,6 @@
     - [QueryDepositStateResponse](#evm.v1beta1.QueryDepositStateResponse)
     - [QueryMasterAddressResponse](#evm.v1beta1.QueryMasterAddressResponse)
   
-=======
->>>>>>> afb10ede
 - [evm/v1beta1/tx.proto](#evm/v1beta1/tx.proto)
     - [AddChainRequest](#evm.v1beta1.AddChainRequest)
     - [AddChainResponse](#evm.v1beta1.AddChainResponse)
@@ -1615,7 +1612,6 @@
 
 
 
-<<<<<<< HEAD
 
 <a name="evm.v1beta1.DepositStatus"></a>
 
@@ -1631,9 +1627,6 @@
 
 
  <!-- end enums -->
-=======
-<a name="evm.v1beta1.ConfirmTokenResponse"></a>
->>>>>>> afb10ede
 
 ### ConfirmTokenResponse
 
@@ -1723,7 +1716,6 @@
 
 
 
-<<<<<<< HEAD
 <a name="evm.v1beta1.QueryDepositStateResponse"></a>
 
 ### QueryDepositStateResponse
@@ -1741,9 +1733,6 @@
 
 
 <a name="evm.v1beta1.QueryMasterAddressResponse"></a>
-=======
-<a name="evm.v1beta1.SignBurnTokensResponse"></a>
->>>>>>> afb10ede
 
 ### SignBurnTokensResponse
 
