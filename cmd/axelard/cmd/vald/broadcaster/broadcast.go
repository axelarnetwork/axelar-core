--- conflicted
+++ resolved
@@ -36,14 +36,9 @@
 func (b *Broadcaster) Broadcast(ctx sdkClient.Context, msgs ...sdk.Msg) (*sdk.TxResponse, error) {
 	var response *sdk.TxResponse
 	// serialize concurrent calls to broadcast
-<<<<<<< HEAD
-	return b.pipeline.Push(func() error {
-		txf, err := b.txFactory.Prepare(ctx)
-=======
 	err := b.pipeline.Push(func() error {
 
-		txf, err := tx.PrepareFactory(ctx, b.txFactory)
->>>>>>> e03fa90b
+		txf, err := b.txFactory.Prepare(ctx)
 		if err != nil {
 			return err
 		}
