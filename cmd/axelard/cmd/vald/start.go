package vald

import (
	"context"
	"fmt"
	"io/ioutil"
	"os"
	"os/signal"
	"path/filepath"
	"strings"
	"sync"
	"syscall"
	"time"

	tmEvents "github.com/axelarnetwork/tm-events/events"
	"github.com/axelarnetwork/tm-events/pubsub"
	"github.com/axelarnetwork/utils/jobs"
	"github.com/cosmos/cosmos-sdk/client"
	sdkClient "github.com/cosmos/cosmos-sdk/client"
	"github.com/cosmos/cosmos-sdk/client/flags"
	"github.com/cosmos/cosmos-sdk/client/tx"
	"github.com/cosmos/cosmos-sdk/codec"
	"github.com/cosmos/cosmos-sdk/server"
	sdk "github.com/cosmos/cosmos-sdk/types"
	sdkerrors "github.com/cosmos/cosmos-sdk/types/errors"
	"github.com/spf13/cobra"
	"github.com/tendermint/tendermint/libs/log"
	rpcclient "github.com/tendermint/tendermint/rpc/client"

	"github.com/axelarnetwork/axelar-core/cmd/axelard/cmd/vald/config"

	"github.com/axelarnetwork/axelar-core/app"
	"github.com/axelarnetwork/axelar-core/cmd/axelard/cmd/utils"
	"github.com/axelarnetwork/axelar-core/cmd/axelard/cmd/vald/broadcaster"
	broadcasterTypes "github.com/axelarnetwork/axelar-core/cmd/axelard/cmd/vald/broadcaster/types"
	"github.com/axelarnetwork/axelar-core/cmd/axelard/cmd/vald/btc"
	btcRPC "github.com/axelarnetwork/axelar-core/cmd/axelard/cmd/vald/btc/rpc"
	"github.com/axelarnetwork/axelar-core/cmd/axelard/cmd/vald/evm"
	evmRPC "github.com/axelarnetwork/axelar-core/cmd/axelard/cmd/vald/evm/rpc"
	"github.com/axelarnetwork/axelar-core/cmd/axelard/cmd/vald/tss"
	utils2 "github.com/axelarnetwork/axelar-core/utils"
	btcTypes "github.com/axelarnetwork/axelar-core/x/bitcoin/types"
	evmTypes "github.com/axelarnetwork/axelar-core/x/evm/types"
	tssTypes "github.com/axelarnetwork/axelar-core/x/tss/types"
)

// RW grants -rw------- file permissions
const RW = 0600

// RWX grants -rwx------ file permissions
const RWX = 0700

var once sync.Once
var cleanupCommands []func()

// GetValdCommand returns the command to start vald
func GetValdCommand() *cobra.Command {
	cmd := &cobra.Command{
		Use: "vald-start",
		PreRunE: func(cmd *cobra.Command, args []string) error {
			serverCtx := server.GetServerContextFromCmd(cmd)
			if !cmd.Flags().Changed(flags.FlagFrom) {
				if err := cmd.Flags().Set(flags.FlagFrom, serverCtx.Viper.GetString("broadcast.broadcaster-account")); err != nil {
					return err
				}
			}
			return nil
		},
		RunE: func(cmd *cobra.Command, args []string) error {
			serverCtx := server.GetServerContextFromCmd(cmd)
			logger := serverCtx.Logger.With("module", "vald")

			// in case of panic we still want to try and cleanup resources,
			// but we have to make sure it's not called more than once if the program is stopped by an interrupt signal
			defer once.Do(cleanUp)

			sigs := make(chan os.Signal, 1)
			signal.Notify(sigs, syscall.SIGINT, syscall.SIGTERM)

			go func() {
				sig := <-sigs
				logger.Info(fmt.Sprintf("captured signal \"%s\"", sig))
				once.Do(cleanUp)
			}()

			cliCtx, err := sdkClient.GetClientTxContext(cmd)
			if err != nil {
				return err
			}

			// dynamically adjust gas limit by simulating the tx first
			txf := tx.NewFactoryCLI(cliCtx, cmd.Flags()).WithSimulateAndExecute(true)

			valdConf := config.DefaultValdConfig()
			if err := serverCtx.Viper.Unmarshal(&valdConf); err != nil {
				panic(err)
			}

			valAddr := serverCtx.Viper.GetString("validator-addr")
			if valAddr == "" {
				return fmt.Errorf("validator address not set")
			}

			valdHome := filepath.Join(cliCtx.HomeDir, "vald")
			if _, err := os.Stat(valdHome); os.IsNotExist(err) {
				logger.Info(fmt.Sprintf("folder %s does not exist, creating...", valdHome))
				err := os.Mkdir(valdHome, RWX)
				if err != nil {
					return err
				}
			}

			var recoveryJSON []byte
			recoveryFile := serverCtx.Viper.GetString("tofnd-recovery")
			if recoveryFile != "" {
				recoveryJSON, err = ioutil.ReadFile(recoveryFile)
				if err != nil {
					return err
				}
				if len(recoveryJSON) == 0 {
					return fmt.Errorf("JSON file is empty")
				}
			}

			fPath := filepath.Join(valdHome, "state.json")
			stateSource := NewRWFile(fPath)

			logger.Info("start listening to events")
			listen(cliCtx, txf, valdConf, valAddr, recoveryJSON, stateSource, logger)
			logger.Info("shutting down")
			return nil
		},
	}
	setPersistentFlags(cmd)
	flags.AddTxFlagsToCmd(cmd)
	values := map[string]string{
		flags.FlagKeyringBackend: "test",
		flags.FlagGasAdjustment:  "2",
		flags.FlagBroadcastMode:  flags.BroadcastSync,
	}
	utils.OverwriteFlagDefaults(cmd, values, true)

	return cmd
}

func cleanUp() {
	for _, cmd := range cleanupCommands {
		cmd()
	}
}

func setPersistentFlags(cmd *cobra.Command) {
	defaultConf := tssTypes.DefaultConfig()
	cmd.PersistentFlags().String("tofnd-host", defaultConf.Host, "host name for tss daemon")
	cmd.PersistentFlags().String("tofnd-port", defaultConf.Port, "port for tss daemon")
	cmd.PersistentFlags().String("tofnd-recovery", "", "json file with recovery request")
	cmd.PersistentFlags().String("validator-addr", "", "the address of the validator operator")
	cmd.PersistentFlags().String(flags.FlagChainID, app.Name, "The network chain ID")
}

func listen(ctx sdkClient.Context, txf tx.Factory, axelarCfg config.ValdConfig, valAddr string, recoveryJSON []byte, stateSource ReadWriter, logger log.Logger) {
	encCfg := app.MakeEncodingConfig()
	cdc := encCfg.Amino
	sender, err := ctx.Keyring.Key(ctx.From)
	if err != nil {
		panic(sdkerrors.Wrap(err, "failed to read broadcaster account info from keyring"))
	}
	ctx = ctx.
		WithFromAddress(sender.GetAddress()).
		WithFromName(sender.GetName())

	bc := createBroadcaster(txf, axelarCfg, logger)

	stateStore := NewStateStore(stateSource)
	startBlock, err := stateStore.GetState()
	if err != nil {
		logger.Error(err.Error())
		startBlock = 0
	}

	tmClient, err := ctx.GetNode()
	if err != nil {
		panic(err)
	}
	// in order to subscribe to events, the client needs to be running
	if !tmClient.IsRunning() {
		if err := tmClient.Start(); err != nil {
			panic(fmt.Errorf("unable to start client: %v", err))
		}
	}
	eventBus := createEventBus(tmClient, startBlock, logger)

	tssMgr := createTSSMgr(bc, ctx, axelarCfg, logger, valAddr, cdc)
	if recoveryJSON != nil && len(recoveryJSON) > 0 {
		if err = tssMgr.Recover(recoveryJSON); err != nil {
			panic(fmt.Errorf("unable to perform tss recovery: %v", err))
		}
	}

	btcMgr := createBTCMgr(axelarCfg, ctx, bc, logger, cdc)
	evmMgr := createEVMMgr(axelarCfg, ctx, bc, logger, cdc)

	// we have two processes listening to block headers
	blockHeaderForTSS := tmEvents.MustSubscribeBlockHeader(eventBus)
	blockHeaderForStateUpdate := tmEvents.MustSubscribeBlockHeader(eventBus)

	subscribe := func(eventType, module, action string) tmEvents.FilteredSubscriber {
		return tmEvents.MustSubscribeWithAttributes(eventBus,
			eventType, module, sdk.Attribute{Key: sdk.AttributeKeyAction, Value: action})
	}

<<<<<<< HEAD
	keygenAck := subscribe(tssTypes.EventTypeAck, tssTypes.ModuleName, tssTypes.AttributeValueKeygen)
=======
	queryAck := createNewBlockEventQuery(tssTypes.EventTypeAck, tssTypes.ModuleName, tssTypes.AttributeValueSend)
	ack, err := tmEvents.Subscribe(eventBus, queryAck)
	if err != nil {
		panic(fmt.Errorf("unable to subscribe with ack event query: %v", err))
	}
>>>>>>> 952b8541

	queryKeygen := createNewBlockEventQuery(tssTypes.EventTypeKeygen, tssTypes.ModuleName, tssTypes.AttributeValueStart)
	keygenStart, err := tmEvents.Subscribe(eventBus, queryKeygen)
	if err != nil {
		panic(fmt.Errorf("unable to subscribe with keygen event query: %v", err))
	}

	querySign := createNewBlockEventQuery(tssTypes.EventTypeSign, tssTypes.ModuleName, tssTypes.AttributeValueStart)
	signStart, err := tmEvents.Subscribe(eventBus, querySign)
	if err != nil {
		panic(fmt.Errorf("unable to subscribe with sign event query: %v", err))
	}

	querySignAck := createNewBlockEventQuery(tssTypes.EventTypeAck, tssTypes.ModuleName, tssTypes.AttributeValueSign)
	signAck, err := tmEvents.Subscribe(eventBus, querySignAck)
	if err != nil {
		panic(fmt.Errorf("unable to subscribe with sign ack event query: %v", err))
	}

	keygenMsg := subscribe(tssTypes.EventTypeKeygen, tssTypes.ModuleName, tssTypes.AttributeValueMsg)
	signMsg := subscribe(tssTypes.EventTypeSign, tssTypes.ModuleName, tssTypes.AttributeValueMsg)

	btcConf := subscribe(btcTypes.EventTypeOutpointConfirmation, btcTypes.ModuleName, btcTypes.AttributeValueStart)

	evmNewChain := subscribe(evmTypes.EventTypeNewChain, evmTypes.ModuleName, evmTypes.AttributeValueUpdate)
	evmChainConf := subscribe(evmTypes.EventTypeChainConfirmation, evmTypes.ModuleName, evmTypes.AttributeValueStart)
	evmDepConf := subscribe(evmTypes.EventTypeDepositConfirmation, evmTypes.ModuleName, evmTypes.AttributeValueStart)
	evmTokConf := subscribe(evmTypes.EventTypeTokenConfirmation, evmTypes.ModuleName, evmTypes.AttributeValueStart)
	evmTraConf := subscribe(evmTypes.EventTypeTransferKeyConfirmation, evmTypes.ModuleName, evmTypes.AttributeValueStart)

	eventCtx, cancelEventCtx := context.WithCancel(context.Background())
	// stop the jobs if process gets interrupted/terminated
	cleanupCommands = append(cleanupCommands, func() {
		logger.Info("stopping listening for blocks...")
		blockHeaderForTSS.Close()
		logger.Info("block listener stopped")
		logger.Info("stop listening for events...")
		cancelEventCtx()
		<-eventBus.Done()
		logger.Info("event listener stopped")
	})

	fetchEvents := func(errChan chan<- error) { errChan <- <-eventBus.FetchEvents(eventCtx) }
	js := []jobs.Job{
		fetchEvents,
		tmEvents.Consume(blockHeaderForStateUpdate, tmEvents.OnlyBlockHeight(stateStore.SetState)),
		tmEvents.Consume(blockHeaderForTSS, tmEvents.OnlyBlockHeight(func(height int64) error {
			tssMgr.ProcessNewBlockHeader(height)
			return nil
		})),
		tmEvents.Consume(ack, tssMgr.ProcessAck),
		tmEvents.Consume(keygenStart, tssMgr.ProcessKeygenStart),
		tmEvents.Consume(keygenMsg, tssMgr.ProcessKeygenMsg),
		tmEvents.Consume(signStart, tssMgr.ProcessSignStart),
		tmEvents.Consume(signMsg, tssMgr.ProcessSignMsg),
		tmEvents.Consume(btcConf, btcMgr.ProcessConfirmation),
		tmEvents.Consume(evmNewChain, evmMgr.ProcessNewChain),
		tmEvents.Consume(evmChainConf, evmMgr.ProcessChainConfirmation),
		tmEvents.Consume(evmDepConf, evmMgr.ProcessDepositConfirmation),
		tmEvents.Consume(evmTokConf, evmMgr.ProcessTokenConfirmation),
		tmEvents.Consume(evmTraConf, evmMgr.ProcessTransferOwnershipConfirmation),
	}

	// errGroup runs async processes and cancels their context if ANY of them returns an error.
	// Here, we don't want to stop on errors, but simply log it and continue, so errGroup doesn't cut it
	logErr := func(err error) { logger.Error(err.Error()) }
	mgr := jobs.NewMgr(logErr)
	mgr.AddJobs(js...)
	mgr.Wait()
}

func createNewBlockEventQuery(eventType, module, action string) tmEvents.Query {
	return tmEvents.Query{
		TMQuery: tmEvents.NewBlockHeaderEventQuery(eventType).MatchModule(module).MatchAction(action).Build(),
		Predicate: func(e tmEvents.Event) bool {
			return e.Type == eventType && e.Attributes[sdk.AttributeKeyModule] == module && e.Attributes[sdk.AttributeKeyAction] == action
		},
	}
}

func createEventBus(client rpcclient.Client, startBlock int64, logger log.Logger) *tmEvents.Bus {
	notifier := tmEvents.NewBlockNotifier(tmEvents.NewBlockClient(client), logger).StartingAt(startBlock)
	return tmEvents.NewEventBus(tmEvents.NewBlockSource(client, notifier), pubsub.NewBus, logger)
}

func createBroadcaster(txf tx.Factory, axelarCfg config.ValdConfig, logger log.Logger) broadcasterTypes.Broadcaster {
	pipeline := broadcaster.NewPipelineWithRetry(10000, axelarCfg.MaxRetries, utils2.LinearBackOff(axelarCfg.MinTimeout), logger)
	return broadcaster.NewBroadcaster(txf, pipeline, logger)
}

func createTSSMgr(broadcaster broadcasterTypes.Broadcaster, cliCtx client.Context, axelarCfg config.ValdConfig, logger log.Logger, valAddr string, cdc *codec.LegacyAmino) *tss.Mgr {
	create := func() (*tss.Mgr, error) {
		gg20client, err := tss.CreateTOFNDClient(axelarCfg.TssConfig.Host, axelarCfg.TssConfig.Port, axelarCfg.TssConfig.DialTimeout, logger)
		if err != nil {
			return nil, err
		}
		tssMgr := tss.NewMgr(gg20client, cliCtx, 2*time.Hour, valAddr, broadcaster, logger, cdc)

		return tssMgr, nil
	}
	mgr, err := create()
	if err != nil {
		panic(sdkerrors.Wrap(err, "failed to create tss manager"))
	}

	return mgr
}

func createBTCMgr(axelarCfg config.ValdConfig, cliCtx client.Context, b broadcasterTypes.Broadcaster, logger log.Logger, cdc *codec.LegacyAmino) *btc.Mgr {
	rpc, err := btcRPC.NewRPCClient(axelarCfg.BtcConfig, logger)
	if err != nil {
		logger.Error(err.Error())
		panic(err)
	}
	// clean up btcRPC connection on process shutdown
	cleanupCommands = append(cleanupCommands, rpc.Shutdown)

	logger.Info("Successfully connected to Bitcoin bridge ")

	btcMgr := btc.NewMgr(rpc, cliCtx, b, logger, cdc)
	return btcMgr
}

func createEVMMgr(axelarCfg config.ValdConfig, cliCtx client.Context, b broadcasterTypes.Broadcaster, logger log.Logger, cdc *codec.LegacyAmino) *evm.Mgr {
	rpcs := make(map[string]evmRPC.Client)

	for _, evmChainConf := range axelarCfg.EVMConfig {
		if !evmChainConf.WithBridge {
			continue
		}

		if _, found := rpcs[strings.ToLower(evmChainConf.Name)]; found {
			msg := fmt.Errorf("duplicate bridge configuration found for EVM chain %s", evmChainConf.Name)
			logger.Error(msg.Error())
			panic(msg)
		}

		rpc, err := evmRPC.NewClient(evmChainConf.RPCAddr)
		if err != nil {
			logger.Error(err.Error())
			panic(err)
		}
		// clean up evmRPC connection on process shutdown
		cleanupCommands = append(cleanupCommands, rpc.Close)

		rpcs[strings.ToLower(evmChainConf.Name)] = rpc
		logger.Info(fmt.Sprintf("Successfully connected to EVM bridge for chain %s", evmChainConf.Name))
	}

	evmMgr := evm.NewMgr(rpcs, cliCtx, b, logger, cdc)
	return evmMgr
}

// RWFile implements the ReadWriter interface for an underlying file
type RWFile struct {
	path string
}

// NewRWFile returns a new RWFile instance for the given file path
func NewRWFile(path string) RWFile {
	return RWFile{path: path}
}

// ReadAll returns the full content of the file
func (f RWFile) ReadAll() ([]byte, error) { return os.ReadFile(f.path) }

// WriteAll writes the given bytes to a file. Creates a new fille if it does not exist, overwrites the previous content otherwise.
func (f RWFile) WriteAll(bz []byte) error { return os.WriteFile(f.path, bz, RW) }<|MERGE_RESOLUTION|>--- conflicted
+++ resolved
@@ -209,15 +209,11 @@
 			eventType, module, sdk.Attribute{Key: sdk.AttributeKeyAction, Value: action})
 	}
 
-<<<<<<< HEAD
-	keygenAck := subscribe(tssTypes.EventTypeAck, tssTypes.ModuleName, tssTypes.AttributeValueKeygen)
-=======
 	queryAck := createNewBlockEventQuery(tssTypes.EventTypeAck, tssTypes.ModuleName, tssTypes.AttributeValueSend)
 	ack, err := tmEvents.Subscribe(eventBus, queryAck)
 	if err != nil {
 		panic(fmt.Errorf("unable to subscribe with ack event query: %v", err))
 	}
->>>>>>> 952b8541
 
 	queryKeygen := createNewBlockEventQuery(tssTypes.EventTypeKeygen, tssTypes.ModuleName, tssTypes.AttributeValueStart)
 	keygenStart, err := tmEvents.Subscribe(eventBus, queryKeygen)
@@ -229,12 +225,6 @@
 	signStart, err := tmEvents.Subscribe(eventBus, querySign)
 	if err != nil {
 		panic(fmt.Errorf("unable to subscribe with sign event query: %v", err))
-	}
-
-	querySignAck := createNewBlockEventQuery(tssTypes.EventTypeAck, tssTypes.ModuleName, tssTypes.AttributeValueSign)
-	signAck, err := tmEvents.Subscribe(eventBus, querySignAck)
-	if err != nil {
-		panic(fmt.Errorf("unable to subscribe with sign ack event query: %v", err))
 	}
 
 	keygenMsg := subscribe(tssTypes.EventTypeKeygen, tssTypes.ModuleName, tssTypes.AttributeValueMsg)
