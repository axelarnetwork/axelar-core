package vald

import (
	"context"
	"fmt"
	"io/ioutil"
	"os"
	"os/signal"
	"path/filepath"
	"strings"
	"sync"
	"syscall"
	"time"

	tmEvents "github.com/axelarnetwork/tm-events/events"
	"github.com/axelarnetwork/tm-events/pubsub"
	"github.com/axelarnetwork/utils/jobs"
	"github.com/cosmos/cosmos-sdk/client"
	sdkClient "github.com/cosmos/cosmos-sdk/client"
	"github.com/cosmos/cosmos-sdk/client/flags"
	"github.com/cosmos/cosmos-sdk/client/tx"
	"github.com/cosmos/cosmos-sdk/codec"
	"github.com/cosmos/cosmos-sdk/server"
	sdk "github.com/cosmos/cosmos-sdk/types"
	sdkerrors "github.com/cosmos/cosmos-sdk/types/errors"
	"github.com/spf13/cobra"
	"github.com/tendermint/tendermint/libs/log"
	rpcclient "github.com/tendermint/tendermint/rpc/client"

	"github.com/axelarnetwork/axelar-core/cmd/axelard/cmd/vald/config"

	"github.com/axelarnetwork/axelar-core/app"
	"github.com/axelarnetwork/axelar-core/cmd/axelard/cmd/utils"
	"github.com/axelarnetwork/axelar-core/cmd/axelard/cmd/vald/broadcaster"
	broadcasterTypes "github.com/axelarnetwork/axelar-core/cmd/axelard/cmd/vald/broadcaster/types"
	"github.com/axelarnetwork/axelar-core/cmd/axelard/cmd/vald/evm"
	evmRPC "github.com/axelarnetwork/axelar-core/cmd/axelard/cmd/vald/evm/rpc"
	"github.com/axelarnetwork/axelar-core/cmd/axelard/cmd/vald/tss"
	utils2 "github.com/axelarnetwork/axelar-core/utils"
	evmTypes "github.com/axelarnetwork/axelar-core/x/evm/types"
	"github.com/axelarnetwork/axelar-core/x/tss/tofnd"
	tssTypes "github.com/axelarnetwork/axelar-core/x/tss/types"
)

// RW grants -rw------- file permissions
const RW = 0600

// RWX grants -rwx------ file permissions
const RWX = 0700

var once sync.Once
var cleanupCommands []func()

// GetValdCommand returns the command to start vald
func GetValdCommand() *cobra.Command {
	cmd := &cobra.Command{
		Use: "vald-start",
		PreRunE: func(cmd *cobra.Command, args []string) error {
			serverCtx := server.GetServerContextFromCmd(cmd)
			if !cmd.Flags().Changed(flags.FlagFrom) {
				if err := cmd.Flags().Set(flags.FlagFrom, serverCtx.Viper.GetString("broadcast.broadcaster-account")); err != nil {
					return err
				}
			}
			return nil
		},
		RunE: func(cmd *cobra.Command, args []string) error {
			serverCtx := server.GetServerContextFromCmd(cmd)
			logger := serverCtx.Logger.With("module", "vald")

			// in case of panic we still want to try and cleanup resources,
			// but we have to make sure it's not called more than once if the program is stopped by an interrupt signal
			defer once.Do(cleanUp)

			sigs := make(chan os.Signal, 1)
			signal.Notify(sigs, syscall.SIGINT, syscall.SIGTERM)

			go func() {
				sig := <-sigs
				logger.Info(fmt.Sprintf("captured signal \"%s\"", sig))
				once.Do(cleanUp)
			}()

			cliCtx, err := sdkClient.GetClientTxContext(cmd)
			if err != nil {
				return err
			}

			// dynamically adjust gas limit by simulating the tx first
			txf := tx.NewFactoryCLI(cliCtx, cmd.Flags()).WithSimulateAndExecute(true)

			valdConf := config.DefaultValdConfig()
			if err := serverCtx.Viper.Unmarshal(&valdConf); err != nil {
				panic(err)
			}

			valAddr := serverCtx.Viper.GetString("validator-addr")
			if valAddr == "" {
				return fmt.Errorf("validator address not set")
			}

			valdHome := filepath.Join(cliCtx.HomeDir, "vald")
			if _, err := os.Stat(valdHome); os.IsNotExist(err) {
				logger.Info(fmt.Sprintf("folder %s does not exist, creating...", valdHome))
				err := os.Mkdir(valdHome, RWX)
				if err != nil {
					return err
				}
			}

			var recoveryJSON []byte
			recoveryFile := serverCtx.Viper.GetString("tofnd-recovery")
			if recoveryFile != "" {
				recoveryJSON, err = ioutil.ReadFile(recoveryFile)
				if err != nil {
					return err
				}
				if len(recoveryJSON) == 0 {
					return fmt.Errorf("JSON file is empty")
				}
			}

			fPath := filepath.Join(valdHome, "state.json")
			stateSource := NewRWFile(fPath)

			logger.Info("start listening to events")
			listen(cliCtx, txf, valdConf, valAddr, recoveryJSON, stateSource, logger)
			logger.Info("shutting down")
			return nil
		},
	}
	setPersistentFlags(cmd)
	flags.AddTxFlagsToCmd(cmd)
	values := map[string]string{
<<<<<<< HEAD
		flags.FlagGasAdjustment: "4",
		flags.FlagBroadcastMode: flags.BroadcastSync,
		flags.FlagGasPrices:     "0.05uaxl",
=======
		flags.FlagKeyringBackend: "file",
		flags.FlagGasAdjustment:  "4",
		flags.FlagBroadcastMode:  flags.BroadcastSync,
		flags.FlagGasPrices:      "0.05uaxl",
>>>>>>> 8d4d0cea
	}
	utils.OverwriteFlagDefaults(cmd, values, true)

	// Only set default, not actual value, so it can be overwritten by env variable
	utils.OverwriteFlagDefaults(cmd, map[string]string{
		flags.FlagChainID:        app.Name,
		flags.FlagKeyringBackend: "file",
	}, false)

	return cmd
}

func cleanUp() {
	for _, cmd := range cleanupCommands {
		cmd()
	}
}

func setPersistentFlags(cmd *cobra.Command) {
	defaultConf := tssTypes.DefaultConfig()
	cmd.PersistentFlags().String("tofnd-host", defaultConf.Host, "host name for tss daemon")
	cmd.PersistentFlags().String("tofnd-port", defaultConf.Port, "port for tss daemon")
	cmd.PersistentFlags().String("tofnd-recovery", "", "json file with recovery request")
	cmd.PersistentFlags().String("validator-addr", "", "the address of the validator operator")
	cmd.PersistentFlags().String(flags.FlagChainID, app.Name, "The network chain ID")
}

func listen(ctx sdkClient.Context, txf tx.Factory, axelarCfg config.ValdConfig, valAddr string, recoveryJSON []byte, stateSource ReadWriter, logger log.Logger) {
	encCfg := app.MakeEncodingConfig()
	cdc := encCfg.Amino
	sender, err := ctx.Keyring.Key(ctx.From)
	if err != nil {
		panic(sdkerrors.Wrap(err, "failed to read broadcaster account info from keyring"))
	}
	ctx = ctx.
		WithFromAddress(sender.GetAddress()).
		WithFromName(sender.GetName())

	bc := createBroadcaster(txf, axelarCfg, logger)

	stateStore := NewStateStore(stateSource)
	startBlock, err := stateStore.GetState()
	if err != nil {
		logger.Error(err.Error())
		startBlock = 0
	}

	tmClient, err := ctx.GetNode()
	if err != nil {
		panic(err)
	}
	// in order to subscribe to events, the client needs to be running
	if !tmClient.IsRunning() {
		if err := tmClient.Start(); err != nil {
			panic(fmt.Errorf("unable to start client: %v", err))
		}
	}
	eventBus := createEventBus(tmClient, startBlock, logger)

	tssMgr := createTSSMgr(bc, ctx, axelarCfg, logger, valAddr, cdc)
	if recoveryJSON != nil && len(recoveryJSON) > 0 {
		if err = tssMgr.Recover(recoveryJSON); err != nil {
			panic(fmt.Errorf("unable to perform tss recovery: %v", err))
		}
	}

	evmMgr := createEVMMgr(axelarCfg, ctx, bc, logger, cdc)

	// we have two processes listening to block headers
	blockHeaderForTSS := tmEvents.MustSubscribeBlockHeader(eventBus)
	blockHeaderForStateUpdate := tmEvents.MustSubscribeBlockHeader(eventBus)

	subscribe := func(eventType, module, action string) tmEvents.FilteredSubscriber {
		return tmEvents.MustSubscribeWithAttributes(eventBus,
			eventType, module, sdk.Attribute{Key: sdk.AttributeKeyAction, Value: action})
	}

	queryHeartBeat := createNewBlockEventQuery(tssTypes.EventTypeHeartBeat, tssTypes.ModuleName, tssTypes.AttributeValueSend)
	heartbeat, err := tmEvents.Subscribe(eventBus, queryHeartBeat)
	if err != nil {
		panic(fmt.Errorf("unable to subscribe with ack event query: %v", err))
	}

	keygenStart := subscribe(tssTypes.EventTypeKeygen, tssTypes.ModuleName, tssTypes.AttributeValueStart)

	querySign := createNewBlockEventQuery(tssTypes.EventTypeSign, tssTypes.ModuleName, tssTypes.AttributeValueStart)
	signStart, err := tmEvents.Subscribe(eventBus, querySign)
	if err != nil {
		panic(fmt.Errorf("unable to subscribe with sign event query: %v", err))
	}

	keygenMsg := subscribe(tssTypes.EventTypeKeygen, tssTypes.ModuleName, tssTypes.AttributeValueMsg)
	signMsg := subscribe(tssTypes.EventTypeSign, tssTypes.ModuleName, tssTypes.AttributeValueMsg)

	evmNewChain := subscribe(evmTypes.EventTypeNewChain, evmTypes.ModuleName, evmTypes.AttributeValueUpdate)
	evmChainConf := subscribe(evmTypes.EventTypeChainConfirmation, evmTypes.ModuleName, evmTypes.AttributeValueStart)
	evmGatewayDeploymentConf := subscribe(evmTypes.EventTypeGatewayDeploymentConfirmation, evmTypes.ModuleName, evmTypes.AttributeValueStart)
	evmDepConf := subscribe(evmTypes.EventTypeDepositConfirmation, evmTypes.ModuleName, evmTypes.AttributeValueStart)
	evmTokConf := subscribe(evmTypes.EventTypeTokenConfirmation, evmTypes.ModuleName, evmTypes.AttributeValueStart)
	evmTraConf := subscribe(evmTypes.EventTypeTransferKeyConfirmation, evmTypes.ModuleName, evmTypes.AttributeValueStart)

	eventCtx, cancelEventCtx := context.WithCancel(context.Background())
	// stop the jobs if process gets interrupted/terminated
	cleanupCommands = append(cleanupCommands, func() {
		logger.Info("stopping listening for blocks...")
		blockHeaderForTSS.Close()
		logger.Info("block listener stopped")
		logger.Info("stop listening for events...")
		cancelEventCtx()
		<-eventBus.Done()
		logger.Info("event listener stopped")
	})

	fetchEvents := func(errChan chan<- error) { errChan <- <-eventBus.FetchEvents(eventCtx) }
	js := []jobs.Job{
		fetchEvents,
		tmEvents.Consume(blockHeaderForStateUpdate, tmEvents.OnlyBlockHeight(stateStore.SetState)),
		tmEvents.Consume(blockHeaderForTSS, tmEvents.OnlyBlockHeight(func(height int64) error {
			tssMgr.ProcessNewBlockHeader(height)
			return nil
		})),
		tmEvents.Consume(heartbeat, tssMgr.ProcessHeartBeatEvent),
		tmEvents.Consume(keygenStart, tssMgr.ProcessKeygenStart),
		tmEvents.Consume(keygenMsg, tssMgr.ProcessKeygenMsg),
		tmEvents.Consume(signStart, tssMgr.ProcessSignStart),
		tmEvents.Consume(signMsg, tssMgr.ProcessSignMsg),
		tmEvents.Consume(evmNewChain, evmMgr.ProcessNewChain),
		tmEvents.Consume(evmChainConf, evmMgr.ProcessChainConfirmation),
		tmEvents.Consume(evmGatewayDeploymentConf, evmMgr.ProcessGatewayDeploymentConfirmation),
		tmEvents.Consume(evmDepConf, evmMgr.ProcessDepositConfirmation),
		tmEvents.Consume(evmTokConf, evmMgr.ProcessTokenConfirmation),
		tmEvents.Consume(evmTraConf, evmMgr.ProcessTransferKeyConfirmation),
	}

	// errGroup runs async processes and cancels their context if ANY of them returns an error.
	// Here, we don't want to stop on errors, but simply log it and continue, so errGroup doesn't cut it
	logErr := func(err error) { logger.Error(err.Error()) }
	mgr := jobs.NewMgr(logErr)
	mgr.AddJobs(js...)
	mgr.Wait()
}

func createNewBlockEventQuery(eventType, module, action string) tmEvents.Query {
	return tmEvents.Query{
		TMQuery: tmEvents.NewBlockHeaderEventQuery(eventType).MatchModule(module).MatchAction(action).Build(),
		Predicate: func(e tmEvents.Event) bool {
			return e.Type == eventType && e.Attributes[sdk.AttributeKeyModule] == module && e.Attributes[sdk.AttributeKeyAction] == action
		},
	}
}

func createEventBus(client rpcclient.Client, startBlock int64, logger log.Logger) *tmEvents.Bus {
	notifier := tmEvents.NewBlockNotifier(tmEvents.NewBlockClient(client), logger).StartingAt(startBlock)
	return tmEvents.NewEventBus(tmEvents.NewBlockSource(client, notifier), pubsub.NewBus, logger)
}

func createBroadcaster(txf tx.Factory, axelarCfg config.ValdConfig, logger log.Logger) broadcasterTypes.Broadcaster {
	pipeline := broadcaster.NewPipelineWithRetry(10000, axelarCfg.MaxRetries, utils2.LinearBackOff(axelarCfg.MinTimeout), logger)
	return broadcaster.NewBroadcaster(txf, pipeline, logger)
}

func createTSSMgr(broadcaster broadcasterTypes.Broadcaster, cliCtx client.Context, axelarCfg config.ValdConfig, logger log.Logger, valAddr string, cdc *codec.LegacyAmino) *tss.Mgr {
	create := func() (*tss.Mgr, error) {
		conn, err := tss.Connect(axelarCfg.TssConfig.Host, axelarCfg.TssConfig.Port, axelarCfg.TssConfig.DialTimeout, logger)
		if err != nil {
			return nil, err
		}
		logger.Debug("successful connection to tofnd gRPC server")

		// creates clients to communicate with the external tofnd process service
		gg20client := tofnd.NewGG20Client(conn)
		multiSigClient := tofnd.NewMultisigClient(conn)

		tssMgr := tss.NewMgr(gg20client, multiSigClient, cliCtx, 2*time.Hour, valAddr, broadcaster, logger, cdc)

		return tssMgr, nil
	}
	mgr, err := create()
	if err != nil {
		panic(sdkerrors.Wrap(err, "failed to create tss manager"))
	}

	return mgr
}

func createEVMMgr(axelarCfg config.ValdConfig, cliCtx client.Context, b broadcasterTypes.Broadcaster, logger log.Logger, cdc *codec.LegacyAmino) *evm.Mgr {
	rpcs := make(map[string]evmRPC.Client)

	for _, evmChainConf := range axelarCfg.EVMConfig {
		if !evmChainConf.WithBridge {
			continue
		}

		if _, found := rpcs[strings.ToLower(evmChainConf.Name)]; found {
			msg := fmt.Errorf("duplicate bridge configuration found for EVM chain %s", evmChainConf.Name)
			logger.Error(msg.Error())
			panic(msg)
		}

		rpc, err := evmRPC.NewClient(evmChainConf.RPCAddr)
		if err != nil {
			logger.Error(err.Error())
			panic(err)
		}
		// clean up evmRPC connection on process shutdown
		cleanupCommands = append(cleanupCommands, rpc.Close)

		rpcs[strings.ToLower(evmChainConf.Name)] = rpc
		logger.Info(fmt.Sprintf("Successfully connected to EVM bridge for chain %s", evmChainConf.Name))
	}

	evmMgr := evm.NewMgr(rpcs, cliCtx, b, logger, cdc)
	return evmMgr
}

// RWFile implements the ReadWriter interface for an underlying file
type RWFile struct {
	path string
}

// NewRWFile returns a new RWFile instance for the given file path
func NewRWFile(path string) RWFile {
	return RWFile{path: path}
}

// ReadAll returns the full content of the file
func (f RWFile) ReadAll() ([]byte, error) { return os.ReadFile(f.path) }

// WriteAll writes the given bytes to a file. Creates a new fille if it does not exist, overwrites the previous content otherwise.
func (f RWFile) WriteAll(bz []byte) error { return os.WriteFile(f.path, bz, RW) }<|MERGE_RESOLUTION|>--- conflicted
+++ resolved
@@ -132,16 +132,9 @@
 	setPersistentFlags(cmd)
 	flags.AddTxFlagsToCmd(cmd)
 	values := map[string]string{
-<<<<<<< HEAD
-		flags.FlagGasAdjustment: "4",
-		flags.FlagBroadcastMode: flags.BroadcastSync,
-		flags.FlagGasPrices:     "0.05uaxl",
-=======
-		flags.FlagKeyringBackend: "file",
 		flags.FlagGasAdjustment:  "4",
 		flags.FlagBroadcastMode:  flags.BroadcastSync,
 		flags.FlagGasPrices:      "0.05uaxl",
->>>>>>> 8d4d0cea
 	}
 	utils.OverwriteFlagDefaults(cmd, values, true)
 
