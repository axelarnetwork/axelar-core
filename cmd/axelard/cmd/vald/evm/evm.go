package evm

import (
	"bytes"
	"context"
	"fmt"
	"math/big"
	"strconv"
	"strings"

	sdkClient "github.com/cosmos/cosmos-sdk/client"
	"github.com/cosmos/cosmos-sdk/codec"
	sdk "github.com/cosmos/cosmos-sdk/types"
	sdkerrors "github.com/cosmos/cosmos-sdk/types/errors"
	"github.com/ethereum/go-ethereum/accounts/abi"
	"github.com/ethereum/go-ethereum/common"
	geth "github.com/ethereum/go-ethereum/core/types"
	"github.com/ethereum/go-ethereum/crypto"
	tmLog "github.com/tendermint/tendermint/libs/log"

	"github.com/axelarnetwork/axelar-core/cmd/axelard/cmd/vald/broadcaster/types"
	"github.com/axelarnetwork/axelar-core/cmd/axelard/cmd/vald/evm/rpc"
	"github.com/axelarnetwork/axelar-core/cmd/axelard/cmd/vald/parse"
	evmTypes "github.com/axelarnetwork/axelar-core/x/evm/types"
	nexus "github.com/axelarnetwork/axelar-core/x/nexus/exported"
	tss "github.com/axelarnetwork/axelar-core/x/tss/exported"
	vote "github.com/axelarnetwork/axelar-core/x/vote/exported"
	voteTypes "github.com/axelarnetwork/axelar-core/x/vote/types"
	tmEvents "github.com/axelarnetwork/tm-events/events"
	"github.com/axelarnetwork/utils/slices"
)

// Smart contract event signatures
var (
	ERC20TransferSig                 = crypto.Keccak256Hash([]byte("Transfer(address,address,uint256)"))
	ERC20TokenDeploymentSig          = crypto.Keccak256Hash([]byte("TokenDeployed(string,address)"))
	SinglesigTransferOperatorshipSig = crypto.Keccak256Hash([]byte("OperatorshipTransferred(address,address)"))
	MultisigTransferOperatorshipSig  = crypto.Keccak256Hash([]byte("OperatorshipTransferred(bytes)"))
	ContractCallSig                  = crypto.Keccak256Hash([]byte("ContractCall(address,string,string,bytes32,bytes)"))
	ContractCallWithTokenSig         = crypto.Keccak256Hash([]byte("ContractCallWithToken(address,string,string,bytes32,bytes,string,uint256)"))
	TokenSentSig                     = crypto.Keccak256Hash([]byte("TokenSent(address,string,string,string,uint256)"))
)

// Mgr manages all communication with Ethereum
type Mgr struct {
	cliCtx      sdkClient.Context
	logger      tmLog.Logger
	rpcs        map[string]rpc.Client
	broadcaster types.Broadcaster
	cdc         *codec.LegacyAmino
}

// NewMgr returns a new Mgr instance
func NewMgr(rpcs map[string]rpc.Client, cliCtx sdkClient.Context, broadcaster types.Broadcaster, logger tmLog.Logger, cdc *codec.LegacyAmino) *Mgr {
	return &Mgr{
		rpcs:        rpcs,
		cliCtx:      cliCtx,
		broadcaster: broadcaster,
		logger:      logger.With("listener", "evm"),
		cdc:         cdc,
	}
}

// ProcessNewChain notifies the operator that vald needs to be restarted/udpated for a new chain
func (mgr Mgr) ProcessNewChain(e tmEvents.Event) (err error) {
	chain, nativeAsset, err := parseNewChainParams(e.Attributes)
	if err != nil {
		return sdkerrors.Wrap(err, "Invalid update event")
	}

	mgr.logger.Info(fmt.Sprintf("VALD needs to be updated and restarted for new chain %s with native asset %s", chain.String(), nativeAsset))
	return nil
}

// ProcessDepositConfirmation votes on the correctness of an EVM chain token deposit
func (mgr Mgr) ProcessDepositConfirmation(e tmEvents.Event) (err error) {
	chain, txID, burnAddr, tokenAddr, confHeight, pollID, err := parseDepositConfirmationParams(mgr.cdc, e.Attributes)
	if err != nil {
		return sdkerrors.Wrap(err, "EVM deposit confirmation failed")
	}

	rpc, found := mgr.rpcs[strings.ToLower(chain.String())]
	if !found {
		return sdkerrors.Wrap(err, fmt.Sprintf("Unable to find an RPC for chain '%s'", chain))
	}
	var events []evmTypes.Event
	_ = mgr.validate(rpc, txID, confHeight, func(_ *geth.Transaction, txReceipt *geth.Receipt) bool {
		for i, log := range txReceipt.Logs {
			switch log.Topics[0] {
			case ERC20TransferSig:
				if !bytes.Equal(tokenAddr.Bytes(), log.Address.Bytes()) {
					continue
				}

				event, err := decodeERC20TransferEvent(log)
				if err != nil {
					mgr.logger.Debug(sdkerrors.Wrap(err, "decode event Transfer failed").Error())
					continue
				}

				if event.To != evmTypes.Address(burnAddr) {
					continue
				}

				events = append(events, evmTypes.Event{
					Chain: chain,
					TxId:  evmTypes.Hash(txID),
					Index: uint64(i),
					Event: &evmTypes.Event_Transfer{
						Transfer: &event,
					},
				})
			default:
			}

		}
		return true
	})

	v, err := packEvents(chain, events)
	if err != nil {
		return err
	}
	msg := voteTypes.NewVoteRequest(mgr.cliCtx.FromAddress, pollID, v)
	mgr.logger.Info(fmt.Sprintf("broadcasting vote %v for poll %s", events, pollID.String()))
	_, err = mgr.broadcaster.Broadcast(context.TODO(), msg)
	return err
}

// ProcessTokenConfirmation votes on the correctness of an EVM chain token deployment
func (mgr Mgr) ProcessTokenConfirmation(e tmEvents.Event) error {
	chain, txID, gatewayAddr, tokenAddr, symbol, confHeight, pollID, err := parseTokenConfirmationParams(mgr.cdc, e.Attributes)
	if err != nil {
		return sdkerrors.Wrap(err, "EVM token deployment confirmation failed")
	}

	rpc, found := mgr.rpcs[strings.ToLower(chain.String())]
	if !found {
		return sdkerrors.Wrap(err, fmt.Sprintf("Unable to find an RPC for chain '%s'", chain))
	}

	var events []evmTypes.Event
	_ = mgr.validate(rpc, txID, confHeight, func(_ *geth.Transaction, txReceipt *geth.Receipt) bool {
		for i, log := range txReceipt.Logs {
			if !bytes.Equal(gatewayAddr.Bytes(), log.Address.Bytes()) {
				continue
			}

			switch log.Topics[0] {
			case ERC20TokenDeploymentSig:
				event, err := decodeERC20TokenDeploymentEvent(log)
				if err != nil {
					mgr.logger.Debug(sdkerrors.Wrap(err, "decode event TokenDeployed failed").Error())
					continue
				}
				if event.TokenAddress != evmTypes.Address(tokenAddr) || event.Symbol != symbol {
					continue
				}
				events = append(events, evmTypes.Event{
					Chain: chain,
					TxId:  evmTypes.Hash(txID),
					Index: uint64(i),
					Event: &evmTypes.Event_TokenDeployed{
						TokenDeployed: &event,
					},
				})

				return true
			default:
			}
		}

		return true
	})

	v, err := packEvents(chain, events)
	if err != nil {
		return err
	}
	msg := voteTypes.NewVoteRequest(mgr.cliCtx.FromAddress, pollID, v)
	mgr.logger.Info(fmt.Sprintf("broadcasting vote %v for poll %s", events, pollID.String()))
	_, err = mgr.broadcaster.Broadcast(context.TODO(), msg)
	return err
}

// ProcessTransferKeyConfirmation votes on the correctness of an EVM chain key transfer
func (mgr Mgr) ProcessTransferKeyConfirmation(e tmEvents.Event) (err error) {
<<<<<<< HEAD
	chain, txID, keyType, gatewayAddr, confHeight, pollKey, err := parseTransferKeyConfirmationParams(mgr.cdc, e.Attributes)
=======
	chain, txID, transferKeyType, keyType, gatewayAddr, confHeight, pollID, err := parseTransferKeyConfirmationParams(mgr.cdc, e.Attributes)
>>>>>>> de160217
	if err != nil {
		return sdkerrors.Wrap(err, "EVM key transfer confirmation failed")
	}

	rpc, found := mgr.rpcs[strings.ToLower(chain.String())]
	if !found {
		return sdkerrors.Wrap(err, fmt.Sprintf("Unable to find an RPC for chain '%s'", chain))
	}

	var events []evmTypes.Event
	_ = mgr.validate(rpc, txID, confHeight, func(_ *geth.Transaction, txReceipt *geth.Receipt) bool {
		for i := len(txReceipt.Logs) - 1; i >= 0; i-- {
			log := txReceipt.Logs[i]

			// Event is not emitted by the axelar gateway
			if log.Address != gatewayAddr {
				continue
			}

			switch {
			case keyType == tss.Threshold && log.Topics[0] == SinglesigTransferOperatorshipSig:
				event, err := decodeSinglesigOperatorshipTransferredEvent(log)
				if err != nil {
					mgr.logger.Debug(sdkerrors.Wrap(err, "key transfer confirmation failed").Error())
					continue
				}

				events = append(events, evmTypes.Event{
					Chain: chain,
					TxId:  evmTypes.Hash(txID),
					Index: uint64(i),
					Event: &evmTypes.Event_SinglesigOperatorshipTransferred{
						SinglesigOperatorshipTransferred: &event,
					},
				})
			case keyType == tss.Multisig && log.Topics[0] == MultisigTransferOperatorshipSig:
				event, err := decodeMultisigOperatorshipTransferredEvent(log)
				if err != nil {
					mgr.logger.Debug(sdkerrors.Wrap(err, "key transfer confirmation failed").Error())
					continue
				}

				events = append(events, evmTypes.Event{
					Chain: chain,
					TxId:  evmTypes.Hash(txID),
					Index: uint64(i),
					Event: &evmTypes.Event_MultisigOperatorshipTransferred{
						MultisigOperatorshipTransferred: &event,
					},
				})
			default:
			}

			// There might be several transfer ownership/operatorship event. Only interest in the last one.
			if len(events) != 0 {
				break
			}
		}

		return true
	})

	v, err := packEvents(chain, events)
	if err != nil {
		return err
	}
	msg := voteTypes.NewVoteRequest(mgr.cliCtx.FromAddress, pollID, v)
	mgr.logger.Info(fmt.Sprintf("broadcasting vote %v for poll %s", events, pollID.String()))
	_, err = mgr.broadcaster.Broadcast(context.TODO(), msg)
	return err
}

// ProcessGatewayTxConfirmation votes on the correctness of an EVM chain gateway's transactions
func (mgr Mgr) ProcessGatewayTxConfirmation(e tmEvents.Event) error {
	chain, gatewayAddress, txID, confHeight, pollID, err := parseGatewayTxConfirmationParams(mgr.cdc, e.Attributes)
	if err != nil {
		return sdkerrors.Wrap(err, "EVM gateway transaction confirmation failed")
	}

	rpc, found := mgr.rpcs[strings.ToLower(chain.String())]
	if !found {
		return sdkerrors.Wrap(err, fmt.Sprintf("Unable to find an RPC for chain '%s'", chain))
	}

	var events []evmTypes.Event
	_ = mgr.validate(rpc, txID, confHeight, func(_ *geth.Transaction, txReceipt *geth.Receipt) bool {
		for i, log := range txReceipt.Logs {
			if !bytes.Equal(gatewayAddress.Bytes(), log.Address.Bytes()) {
				continue
			}

			switch log.Topics[0] {
			case ContractCallSig:
				event, err := decodeEventContractCall(log)
				if err != nil {
					mgr.logger.Debug(sdkerrors.Wrap(err, "decode event ContractCall failed").Error())

					return false
				}

				err = event.ValidateBasic()
				if err != nil {
					mgr.logger.Debug(sdkerrors.Wrap(err, "invalid event ContractCall").Error())
					continue
				}

				events = append(events, evmTypes.Event{
					Chain: chain,
					TxId:  evmTypes.Hash(txID),
					Index: uint64(i),
					Event: &evmTypes.Event_ContractCall{
						ContractCall: &event,
					},
				})
			case ContractCallWithTokenSig:
				event, err := decodeEventContractCallWithToken(log)
				if err != nil {
					mgr.logger.Debug(sdkerrors.Wrap(err, "decode event ContractCallWithToken failed").Error())

					return false
				}

				err = event.ValidateBasic()
				if err != nil {
					mgr.logger.Debug(sdkerrors.Wrap(err, "invalid event ContractCallWithToken").Error())
					continue
				}

				events = append(events, evmTypes.Event{
					Chain: chain,
					TxId:  evmTypes.Hash(txID),
					Index: uint64(i),
					Event: &evmTypes.Event_ContractCallWithToken{
						ContractCallWithToken: &event,
					},
				})
			case TokenSentSig:
				event, err := decodeEventTokenSent(log)
				if err != nil {
					mgr.logger.Debug(sdkerrors.Wrap(err, "decode event TokenSent failed").Error())
				}

				err = event.ValidateBasic()
				if err != nil {
					mgr.logger.Debug(sdkerrors.Wrap(err, "invalid event TokenSent").Error())
					continue
				}

				events = append(events, evmTypes.Event{
					Chain: chain,
					TxId:  evmTypes.Hash(txID),
					Index: uint64(i),
					Event: &evmTypes.Event_TokenSent{
						TokenSent: &event,
					},
				})
			default:
			}
		}

		return true
	})

	v, err := packEvents(chain, events)
	if err != nil {
		return err
	}
	msg := voteTypes.NewVoteRequest(mgr.cliCtx.FromAddress, pollID, v)
	mgr.logger.Info(fmt.Sprintf("broadcasting vote %v for poll %s", events, pollID.String()))
	_, err = mgr.broadcaster.Broadcast(context.TODO(), msg)
	return err
}

func decodeEventTokenSent(log *geth.Log) (evmTypes.EventTokenSent, error) {
	stringType, err := abi.NewType("string", "string", nil)
	if err != nil {
		return evmTypes.EventTokenSent{}, err
	}

	uint256Type, err := abi.NewType("uint256", "uint256", nil)
	if err != nil {
		return evmTypes.EventTokenSent{}, err
	}

	arguments := abi.Arguments{
		{Type: stringType},
		{Type: stringType},
		{Type: stringType},
		{Type: uint256Type},
	}
	params, err := evmTypes.StrictDecode(arguments, log.Data)
	if err != nil {
		return evmTypes.EventTokenSent{}, err
	}

	return evmTypes.EventTokenSent{
		Sender:             evmTypes.Address(common.BytesToAddress(log.Topics[1].Bytes())),
		DestinationChain:   nexus.ChainName(params[0].(string)),
		DestinationAddress: params[1].(string),
		Symbol:             params[2].(string),
		Amount:             sdk.NewUintFromBigInt(params[3].(*big.Int)),
	}, nil
}

func decodeEventContractCall(log *geth.Log) (evmTypes.EventContractCall, error) {
	stringType, err := abi.NewType("string", "string", nil)
	if err != nil {
		return evmTypes.EventContractCall{}, err
	}

	bytesType, err := abi.NewType("bytes", "bytes", nil)
	if err != nil {
		return evmTypes.EventContractCall{}, err
	}

	arguments := abi.Arguments{
		{Type: stringType},
		{Type: stringType},
		{Type: bytesType},
	}
	params, err := evmTypes.StrictDecode(arguments, log.Data)
	if err != nil {
		return evmTypes.EventContractCall{}, err
	}

	return evmTypes.EventContractCall{
		Sender:           evmTypes.Address(common.BytesToAddress(log.Topics[1].Bytes())),
		DestinationChain: nexus.ChainName(params[0].(string)),
		ContractAddress:  params[1].(string),
		PayloadHash:      evmTypes.Hash(common.BytesToHash(log.Topics[2].Bytes())),
	}, nil
}

func decodeEventContractCallWithToken(log *geth.Log) (evmTypes.EventContractCallWithToken, error) {
	stringType, err := abi.NewType("string", "string", nil)
	if err != nil {
		return evmTypes.EventContractCallWithToken{}, err
	}

	bytesType, err := abi.NewType("bytes", "bytes", nil)
	if err != nil {
		return evmTypes.EventContractCallWithToken{}, err
	}

	uint256Type, err := abi.NewType("uint256", "uint256", nil)
	if err != nil {
		return evmTypes.EventContractCallWithToken{}, err
	}

	arguments := abi.Arguments{
		{Type: stringType},
		{Type: stringType},
		{Type: bytesType},
		{Type: stringType},
		{Type: uint256Type},
	}
	params, err := evmTypes.StrictDecode(arguments, log.Data)
	if err != nil {
		return evmTypes.EventContractCallWithToken{}, err
	}

	return evmTypes.EventContractCallWithToken{
		Sender:           evmTypes.Address(common.BytesToAddress(log.Topics[1].Bytes())),
		DestinationChain: nexus.ChainName(params[0].(string)),
		ContractAddress:  params[1].(string),
		PayloadHash:      evmTypes.Hash(common.BytesToHash(log.Topics[2].Bytes())),
		Symbol:           params[3].(string),
		Amount:           sdk.NewUintFromBigInt(params[4].(*big.Int)),
	}, nil
}

func parseGatewayTxConfirmationParams(cdc *codec.LegacyAmino, attributes map[string]string) (
	chain nexus.ChainName,
	gatewayAddress common.Address,
	txID common.Hash,
	confHeight uint64,
	pollID vote.PollID,
	err error,
) {
	parsers := []*parse.AttributeParser{
		{Key: evmTypes.AttributeKeyChain, Map: func(s string) (interface{}, error) {
			return nexus.ChainName(s), nil
		}},
		{Key: evmTypes.AttributeKeyGatewayAddress, Map: func(s string) (interface{}, error) {
			return common.HexToAddress(s), nil
		}},
		{Key: evmTypes.AttributeKeyTxID, Map: func(s string) (interface{}, error) {
			return common.HexToHash(s), nil
		}},
		{Key: evmTypes.AttributeKeyConfHeight, Map: func(s string) (interface{}, error) { return strconv.ParseUint(s, 10, 64) }},
		{Key: evmTypes.AttributeKeyPoll, Map: func(s string) (interface{}, error) {
			id, err := strconv.ParseUint(s, 10, 64)
			return vote.PollID(id), err
		}},
	}

	results, err := parse.Parse(attributes, parsers)
	if err != nil {
		return "", common.Address{}, common.Hash{}, 0, 0, err
	}

	return results[0].(nexus.ChainName),
		results[1].(common.Address),
		results[2].(common.Hash),
		results[3].(uint64),
		results[4].(vote.PollID),
		nil
}

func parseNewChainParams(attributes map[string]string) (chain nexus.ChainName, nativeAsset string, err error) {
	parsers := []*parse.AttributeParser{
		{Key: evmTypes.AttributeKeyChain, Map: func(s string) (interface{}, error) {
			return nexus.ChainName(s), nil
		}},
		{Key: evmTypes.AttributeKeyNativeAsset, Map: parse.IdentityMap},
	}

	results, err := parse.Parse(attributes, parsers)
	if err != nil {
		return "", "", err
	}

	return results[0].(nexus.ChainName), results[1].(string), nil
}

func parseDepositConfirmationParams(cdc *codec.LegacyAmino, attributes map[string]string) (
	chain nexus.ChainName,
	txID common.Hash,
	burnAddr, tokenAddr common.Address,
	confHeight uint64,
	pollID vote.PollID,
	err error,
) {
	parsers := []*parse.AttributeParser{
		{Key: evmTypes.AttributeKeyChain, Map: func(s string) (interface{}, error) {
			return nexus.ChainName(s), nil
		}},
		{Key: evmTypes.AttributeKeyTxID, Map: func(s string) (interface{}, error) {
			return common.HexToHash(s), nil
		}},
		{Key: evmTypes.AttributeKeyDepositAddress, Map: func(s string) (interface{}, error) {
			return common.HexToAddress(s), nil
		}},
		{Key: evmTypes.AttributeKeyTokenAddress, Map: func(s string) (interface{}, error) {
			return common.HexToAddress(s), nil
		}},
		{Key: evmTypes.AttributeKeyConfHeight, Map: func(s string) (interface{}, error) { return strconv.ParseUint(s, 10, 64) }},
		{Key: evmTypes.AttributeKeyPoll, Map: func(s string) (interface{}, error) {
			id, err := strconv.ParseUint(s, 10, 64)
			if err != nil {
				return vote.PollID(0), err
			}

			return vote.PollID(id), nil
		}},
	}

	results, err := parse.Parse(attributes, parsers)
	if err != nil {
		return "", [32]byte{}, [20]byte{}, [20]byte{}, 0, 0, err
	}

	return results[0].(nexus.ChainName),
		results[1].(common.Hash),
		results[2].(common.Address),
		results[3].(common.Address),
		results[4].(uint64),
		results[5].(vote.PollID),
		nil
}

func parseTokenConfirmationParams(cdc *codec.LegacyAmino, attributes map[string]string) (
	chain nexus.ChainName,
	txID common.Hash,
	gatewayAddr, tokenAddr common.Address,
	symbol string,
	confHeight uint64,
	pollID vote.PollID,
	err error,
) {
	parsers := []*parse.AttributeParser{
		{Key: evmTypes.AttributeKeyChain, Map: func(s string) (interface{}, error) {
			return nexus.ChainName(s), nil
		}},
		{Key: evmTypes.AttributeKeyTxID, Map: func(s string) (interface{}, error) {
			return common.HexToHash(s), nil
		}},
		{Key: evmTypes.AttributeKeyGatewayAddress, Map: func(s string) (interface{}, error) {
			return common.HexToAddress(s), nil
		}},
		{Key: evmTypes.AttributeKeyTokenAddress, Map: func(s string) (interface{}, error) {
			return common.HexToAddress(s), nil
		}},
		{Key: evmTypes.AttributeKeySymbol, Map: parse.IdentityMap},
		{Key: evmTypes.AttributeKeyConfHeight, Map: func(s string) (interface{}, error) { return strconv.ParseUint(s, 10, 64) }},
		{Key: evmTypes.AttributeKeyPoll, Map: func(s string) (interface{}, error) {
			id, err := strconv.ParseUint(s, 10, 64)
			if err != nil {
				return vote.PollID(0), err
			}

			return vote.PollID(id), nil
		}},
	}

	results, err := parse.Parse(attributes, parsers)
	if err != nil {
		return "", [32]byte{}, [20]byte{}, [20]byte{}, "", 0, 0, err
	}

	return results[0].(nexus.ChainName),
		results[1].(common.Hash),
		results[2].(common.Address),
		results[3].(common.Address),
		results[4].(string),
		results[5].(uint64),
		results[6].(vote.PollID),
		nil
}

func parseTransferKeyConfirmationParams(cdc *codec.LegacyAmino, attributes map[string]string) (
	chain nexus.ChainName,
	txID common.Hash,
	keyType tss.KeyType,
	gatewayAddr common.Address,
	confHeight uint64,
	pollID vote.PollID,
	err error,
) {
	parsers := []*parse.AttributeParser{
		{Key: evmTypes.AttributeKeyChain, Map: func(s string) (interface{}, error) {
			return nexus.ChainName(s), nil
		}},
		{Key: evmTypes.AttributeKeyTxID, Map: func(s string) (interface{}, error) {
			return common.HexToHash(s), nil
		}},
		{Key: evmTypes.AttributeKeyKeyType, Map: func(s string) (interface{}, error) {
			return tss.KeyTypeFromSimpleStr(s)
		}},
		{Key: evmTypes.AttributeKeyGatewayAddress, Map: func(s string) (interface{}, error) {
			return common.HexToAddress(s), nil
		}},
		{Key: evmTypes.AttributeKeyConfHeight, Map: func(s string) (interface{}, error) { return strconv.ParseUint(s, 10, 64) }},
		{Key: evmTypes.AttributeKeyPoll, Map: func(s string) (interface{}, error) {
			id, err := strconv.ParseUint(s, 10, 64)
			if err != nil {
				return vote.PollID(0), err
			}

			return vote.PollID(id), nil
		}},
	}

	results, err := parse.Parse(attributes, parsers)
	if err != nil {
<<<<<<< HEAD
		return "", common.Hash{}, tss.KEY_TYPE_UNSPECIFIED, common.Address{}, 0, vote.PollKey{}, err
=======
		return "", common.Hash{}, evmTypes.UnspecifiedTransferKeyType, tss.KEY_TYPE_UNSPECIFIED, common.Address{}, 0, 0, err
>>>>>>> de160217
	}

	return results[0].(nexus.ChainName),
		results[1].(common.Hash),
<<<<<<< HEAD
		results[2].(tss.KeyType),
		results[3].(common.Address),
		results[4].(uint64),
		results[5].(vote.PollKey),
=======
		results[2].(evmTypes.TransferKeyType),
		results[3].(tss.KeyType),
		results[4].(common.Address),
		results[5].(uint64),
		results[6].(vote.PollID),
>>>>>>> de160217
		nil
}

func getLatestFinalizedBlockNumber(client rpc.Client, confHeight uint64) (*big.Int, error) {
	switch client := client.(type) {
	case rpc.MoonbeamClient:
		finalizedBlockHash, err := client.ChainGetFinalizedHead(context.Background())
		if err != nil {
			return nil, err
		}

		header, err := client.ChainGetHeader(context.Background(), finalizedBlockHash)
		if err != nil {
			return nil, err
		}

		return header.Number.ToInt(), nil
	case rpc.Eth2Client:
		// TODO: check error after the merge is settled on ethereum mainnet
		finalizedHeader, _ := client.FinalizedHeader(context.Background())
		if finalizedHeader != nil {
			return finalizedHeader.Number, nil
		}
	}

	blockNumber, err := client.BlockNumber(context.Background())
	if err != nil {
		return nil, err
	}

	return big.NewInt(int64(blockNumber - confHeight + 1)), nil
}

func (mgr Mgr) validate(client rpc.Client, txID common.Hash, confHeight uint64, validateTx func(tx *geth.Transaction, txReceipt *geth.Receipt) bool) bool {
	tx, _, err := client.TransactionByHash(context.Background(), txID)
	if err != nil {
		mgr.logger.Debug(sdkerrors.Wrap(err, "get transaction by hash call failed").Error())
		return false
	}

	txReceipt, err := client.TransactionReceipt(context.Background(), txID)
	if err != nil {
		mgr.logger.Debug(sdkerrors.Wrap(err, "get transaction receipt call failed").Error())
		return false
	}

	if !isTxSuccessful(txReceipt) {
		mgr.logger.Debug(fmt.Sprintf("transaction %s failed", txReceipt.TxHash.String()))
		return false
	}

	latestFinalizedBlockNumber, err := getLatestFinalizedBlockNumber(client, confHeight)
	if err != nil {
		mgr.logger.Debug(sdkerrors.Wrap(err, "get latest finalized block number failed").Error())
		return false
	}

	if latestFinalizedBlockNumber.Cmp(txReceipt.BlockNumber) < 0 {
		mgr.logger.Debug(fmt.Sprintf("transaction %s is not finalized yet", txReceipt.TxHash.String()))
		return false
	}

	txBlock, err := client.BlockByNumber(context.Background(), txReceipt.BlockNumber)
	if err != nil {
		mgr.logger.Debug(sdkerrors.Wrap(err, "get block by number call failed").Error())
		return false
	}

	txFound := false
	for _, tx := range txBlock.Body().Transactions {
		if bytes.Equal(tx.Hash().Bytes(), txReceipt.TxHash.Bytes()) {
			txFound = true
			break
		}
	}

	if !txFound {
		mgr.logger.Debug(fmt.Sprintf("transaction %s is not found in block number %d and hash %s", txReceipt.TxHash.String(), txBlock.NumberU64(), txBlock.Hash().String()))
		return false
	}

	return validateTx(tx, txReceipt)
}

func isTxSuccessful(txReceipt *geth.Receipt) bool {
	return txReceipt.Status == 1
}

func decodeERC20TransferEvent(log *geth.Log) (evmTypes.EventTransfer, error) {
	if len(log.Topics) != 3 || log.Topics[0] != ERC20TransferSig {
		return evmTypes.EventTransfer{}, fmt.Errorf("log is not an ERC20 transfer")
	}

	uint256Type, err := abi.NewType("uint256", "uint256", nil)
	if err != nil {
		return evmTypes.EventTransfer{}, err
	}

	to := common.BytesToAddress(log.Topics[2][:])

	arguments := abi.Arguments{
		{Type: uint256Type},
	}

	params, err := arguments.Unpack(log.Data)
	if err != nil {
		return evmTypes.EventTransfer{}, err
	}

	return evmTypes.EventTransfer{
		To:     evmTypes.Address(to),
		Amount: sdk.NewUintFromBigInt(params[0].(*big.Int)),
	}, nil
}

func decodeERC20TokenDeploymentEvent(log *geth.Log) (evmTypes.EventTokenDeployed, error) {
	if len(log.Topics) != 1 || log.Topics[0] != ERC20TokenDeploymentSig {
		return evmTypes.EventTokenDeployed{}, fmt.Errorf("event is not for an ERC20 token deployment")
	}

	// Decode the data field
	stringType, err := abi.NewType("string", "string", nil)
	if err != nil {
		return evmTypes.EventTokenDeployed{}, err
	}
	addressType, err := abi.NewType("address", "address", nil)
	if err != nil {
		return evmTypes.EventTokenDeployed{}, err
	}

	arguments := abi.Arguments{{Type: stringType}, {Type: addressType}}
	params, err := evmTypes.StrictDecode(arguments, log.Data)
	if err != nil {
		return evmTypes.EventTokenDeployed{}, err
	}

	return evmTypes.EventTokenDeployed{
		Symbol:       params[0].(string),
		TokenAddress: evmTypes.Address(params[1].(common.Address)),
	}, nil
}

func decodeSinglesigOperatorshipTransferredEvent(log *geth.Log) (evmTypes.EventSinglesigOperatorshipTransferred, error) {
	if len(log.Topics) != 3 || log.Topics[0] != SinglesigTransferOperatorshipSig {
		return evmTypes.EventSinglesigOperatorshipTransferred{}, fmt.Errorf("event is not for a transfer singlesig key")
	}

	return evmTypes.EventSinglesigOperatorshipTransferred{
		PreOperator: evmTypes.Address(common.BytesToAddress(log.Topics[1][:])),
		NewOperator: evmTypes.Address(common.BytesToAddress(log.Topics[2][:])),
	}, nil
}

func decodeMultisigOperatorshipTransferredEvent(log *geth.Log) (evmTypes.EventMultisigOperatorshipTransferred, error) {
	if len(log.Topics) != 1 || log.Topics[0] != MultisigTransferOperatorshipSig {
		return evmTypes.EventMultisigOperatorshipTransferred{}, fmt.Errorf("event is not a MultisigTransferOwnershipSig")
	}

	newAddresses, newThreshold, err := unpackMultisigTransferKeyEvent(log)
	if err != nil {
		return evmTypes.EventMultisigOperatorshipTransferred{}, err
	}

	return evmTypes.EventMultisigOperatorshipTransferred{
		NewOperators: slices.Map(newAddresses, func(addr common.Address) evmTypes.Address { return evmTypes.Address(addr) }),
		NewThreshold: sdk.NewUintFromBigInt(newThreshold),
	}, nil
}

func unpackMultisigTransferKeyEvent(log *geth.Log) ([]common.Address, *big.Int, error) {
	bytesType, err := abi.NewType("bytes", "bytes", nil)
	if err != nil {
		return []common.Address{}, &big.Int{}, err
	}

	operatorData, err := evmTypes.StrictDecode(abi.Arguments{{Type: bytesType}}, log.Data)
	if err != nil {
		return []common.Address{}, &big.Int{}, err
	}

	addressesType, err := abi.NewType("address[]", "address[]", nil)
	if err != nil {
		return []common.Address{}, &big.Int{}, err
	}

	uint256Type, err := abi.NewType("uint256", "uint256", nil)
	if err != nil {
		return []common.Address{}, &big.Int{}, err
	}

	params, err := evmTypes.StrictDecode(abi.Arguments{{Type: addressesType}, {Type: uint256Type}}, operatorData[0].([]byte))
	if err != nil {
		return []common.Address{}, &big.Int{}, err
	}

	return params[0].([]common.Address), params[1].(*big.Int), nil
}

func packEvents(chain nexus.ChainName, events []evmTypes.Event) (vote.Vote, error) {
	var v vote.Vote

	voteEvents, err := evmTypes.PackEvents(chain, events)
	if err != nil {
		return vote.Vote{}, sdkerrors.Wrap(err, "Pack events failed")
	}
	v.Result = voteEvents

	return v, nil
}<|MERGE_RESOLUTION|>--- conflicted
+++ resolved
@@ -185,11 +185,7 @@
 
 // ProcessTransferKeyConfirmation votes on the correctness of an EVM chain key transfer
 func (mgr Mgr) ProcessTransferKeyConfirmation(e tmEvents.Event) (err error) {
-<<<<<<< HEAD
-	chain, txID, keyType, gatewayAddr, confHeight, pollKey, err := parseTransferKeyConfirmationParams(mgr.cdc, e.Attributes)
-=======
-	chain, txID, transferKeyType, keyType, gatewayAddr, confHeight, pollID, err := parseTransferKeyConfirmationParams(mgr.cdc, e.Attributes)
->>>>>>> de160217
+	chain, txID, keyType, gatewayAddr, confHeight, pollID, err := parseTransferKeyConfirmationParams(mgr.cdc, e.Attributes)
 	if err != nil {
 		return sdkerrors.Wrap(err, "EVM key transfer confirmation failed")
 	}
@@ -645,27 +641,15 @@
 
 	results, err := parse.Parse(attributes, parsers)
 	if err != nil {
-<<<<<<< HEAD
-		return "", common.Hash{}, tss.KEY_TYPE_UNSPECIFIED, common.Address{}, 0, vote.PollKey{}, err
-=======
-		return "", common.Hash{}, evmTypes.UnspecifiedTransferKeyType, tss.KEY_TYPE_UNSPECIFIED, common.Address{}, 0, 0, err
->>>>>>> de160217
+		return "", common.Hash{}, tss.KEY_TYPE_UNSPECIFIED, common.Address{}, 0, 0, err
 	}
 
 	return results[0].(nexus.ChainName),
 		results[1].(common.Hash),
-<<<<<<< HEAD
 		results[2].(tss.KeyType),
 		results[3].(common.Address),
 		results[4].(uint64),
-		results[5].(vote.PollKey),
-=======
-		results[2].(evmTypes.TransferKeyType),
-		results[3].(tss.KeyType),
-		results[4].(common.Address),
-		results[5].(uint64),
-		results[6].(vote.PollID),
->>>>>>> de160217
+		results[5].(vote.PollID),
 		nil
 }
 
