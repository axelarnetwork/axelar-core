--- conflicted
+++ resolved
@@ -76,15 +76,6 @@
 
 	addAdditionalFlags(rootCmd)
 
-<<<<<<< HEAD
-	rootCmd.PersistentFlags().String("tssd-host", "", "host name for tss daemon")
-	_ = viper.BindPFlag("tssd_host", rootCmd.PersistentFlags().Lookup("tssd-host"))
-
-	rootCmd.PersistentFlags().String("tssd-port", "50051", "port for tss daemon")
-	_ = viper.BindPFlag("tssd_port", rootCmd.PersistentFlags().Lookup("tssd-port"))
-
-=======
->>>>>>> 4f7ebb8d
 	err := executor.Execute()
 	if err != nil {
 		panic(err)
@@ -102,6 +93,12 @@
 	// The daemon acts as a broadcaster as well, so we need access to the cli configuration (in particular the keybase)
 	rootCmd.PersistentFlags().String(CliHomeFlag, app.DefaultCLIHome, "directory for cli config and data")
 	_ = viper.BindPFlag(CliHomeFlag, rootCmd.Flags().Lookup(CliHomeFlag))
+
+	rootCmd.PersistentFlags().String("tssd-host", "", "host name for tss daemon")
+	_ = viper.BindPFlag("tssd_host", rootCmd.PersistentFlags().Lookup("tssd-host"))
+
+	rootCmd.PersistentFlags().String("tssd-port", "50051", "port for tss daemon")
+	_ = viper.BindPFlag("tssd_port", rootCmd.PersistentFlags().Lookup("tssd-port"))
 }
 
 func newApp(logger log.Logger, db dbm.DB, traceStore io.Writer) abci.Application {
