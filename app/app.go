--- conflicted
+++ resolved
@@ -253,17 +253,10 @@
 
 	// set up governance keeper last when it has access to all other keepers to set up governance routes
 	setKeeper(keepers, initGovernanceKeeper(appCodec, keys, keepers))
-<<<<<<< HEAD
 
 	// seal capability keeper after all keepers are set to be certain that all capabilities have been registered
 	getKeeper[capabilitykeeper.Keeper](keepers).Seal()
 
-=======
-
-	// seal capability keeper after all keepers are set to be certain that all capabilities have been registered
-	getKeeper[capabilitykeeper.Keeper](keepers).Seal()
-
->>>>>>> 1a522059
 	// set routers
 	getKeeper[nexusKeeper.Keeper](keepers).SetMessageRouter(initMessageRouter(keepers))
 	getKeeper[ibckeeper.Keeper](keepers).SetRouter(initIBCRouter(keepers, initIBCMiddleware(keepers, ics4Wrapper)))
@@ -372,10 +365,6 @@
 	// IBCModule deals with received IBC packets. These need to get rate limited when appropriate,
 	// so we wrap the transfer module's IBCModule with a rate limiter.
 	ibcModule := axelarnet.NewAxelarnetIBCModule(
-<<<<<<< HEAD
-		*getKeeper[axelarnetKeeper.Keeper](keepers),
-=======
->>>>>>> 1a522059
 		transfer.NewIBCModule(*getKeeper[ibctransferkeeper.Keeper](keepers)),
 		*getKeeper[axelarnetKeeper.IBCKeeper](keepers),
 		axelarnet.NewRateLimiter(getKeeper[axelarnetKeeper.Keeper](keepers), getKeeper[nexusKeeper.Keeper](keepers)),
