package app

import (
	"encoding/json"
	"fmt"
	"io"
	stdlog "log"
	"net/http"
	"os"
	"path/filepath"
	"strings"

	bam "github.com/cosmos/cosmos-sdk/baseapp"
	"github.com/cosmos/cosmos-sdk/client"
	"github.com/cosmos/cosmos-sdk/client/grpc/tmservice"
	"github.com/cosmos/cosmos-sdk/client/rpc"
	"github.com/cosmos/cosmos-sdk/codec"
	"github.com/cosmos/cosmos-sdk/codec/types"
	"github.com/cosmos/cosmos-sdk/server/api"
	"github.com/cosmos/cosmos-sdk/server/config"
	servertypes "github.com/cosmos/cosmos-sdk/server/types"
	store "github.com/cosmos/cosmos-sdk/store/types"
	sdk "github.com/cosmos/cosmos-sdk/types"
	"github.com/cosmos/cosmos-sdk/types/module"
	"github.com/cosmos/cosmos-sdk/version"
	"github.com/cosmos/cosmos-sdk/x/auth"
	authAnte "github.com/cosmos/cosmos-sdk/x/auth/ante"
	authrest "github.com/cosmos/cosmos-sdk/x/auth/client/rest"
	authkeeper "github.com/cosmos/cosmos-sdk/x/auth/keeper"
	authtx "github.com/cosmos/cosmos-sdk/x/auth/tx"
	authtypes "github.com/cosmos/cosmos-sdk/x/auth/types"
	"github.com/cosmos/cosmos-sdk/x/auth/vesting"
	vestingtypes "github.com/cosmos/cosmos-sdk/x/auth/vesting/types"
	"github.com/cosmos/cosmos-sdk/x/bank"
	bankkeeper "github.com/cosmos/cosmos-sdk/x/bank/keeper"
	banktypes "github.com/cosmos/cosmos-sdk/x/bank/types"
	"github.com/cosmos/cosmos-sdk/x/capability"
	capabilitykeeper "github.com/cosmos/cosmos-sdk/x/capability/keeper"
	capabilitytypes "github.com/cosmos/cosmos-sdk/x/capability/types"
	"github.com/cosmos/cosmos-sdk/x/crisis"
	crisiskeeper "github.com/cosmos/cosmos-sdk/x/crisis/keeper"
	crisistypes "github.com/cosmos/cosmos-sdk/x/crisis/types"
	distr "github.com/cosmos/cosmos-sdk/x/distribution"
	distrclient "github.com/cosmos/cosmos-sdk/x/distribution/client"
	distrkeeper "github.com/cosmos/cosmos-sdk/x/distribution/keeper"
	distrtypes "github.com/cosmos/cosmos-sdk/x/distribution/types"
	"github.com/cosmos/cosmos-sdk/x/evidence"
	evidencekeeper "github.com/cosmos/cosmos-sdk/x/evidence/keeper"
	evidencetypes "github.com/cosmos/cosmos-sdk/x/evidence/types"
	"github.com/cosmos/cosmos-sdk/x/feegrant"
	feegrantkeeper "github.com/cosmos/cosmos-sdk/x/feegrant/keeper"
	feegrantmodule "github.com/cosmos/cosmos-sdk/x/feegrant/module"
	"github.com/cosmos/cosmos-sdk/x/genutil"
	genutiltypes "github.com/cosmos/cosmos-sdk/x/genutil/types"
	"github.com/cosmos/cosmos-sdk/x/gov"
	govkeeper "github.com/cosmos/cosmos-sdk/x/gov/keeper"
	govtypes "github.com/cosmos/cosmos-sdk/x/gov/types"
	"github.com/cosmos/cosmos-sdk/x/mint"
	mintkeeper "github.com/cosmos/cosmos-sdk/x/mint/keeper"
	minttypes "github.com/cosmos/cosmos-sdk/x/mint/types"
	"github.com/cosmos/cosmos-sdk/x/params"
	paramsclient "github.com/cosmos/cosmos-sdk/x/params/client"
	paramskeeper "github.com/cosmos/cosmos-sdk/x/params/keeper"
	paramstypes "github.com/cosmos/cosmos-sdk/x/params/types"
	paramproposal "github.com/cosmos/cosmos-sdk/x/params/types/proposal"
	"github.com/cosmos/cosmos-sdk/x/slashing"
	slashingkeeper "github.com/cosmos/cosmos-sdk/x/slashing/keeper"
	slashingtypes "github.com/cosmos/cosmos-sdk/x/slashing/types"
	"github.com/cosmos/cosmos-sdk/x/staking"
	stakingkeeper "github.com/cosmos/cosmos-sdk/x/staking/keeper"
	stakingtypes "github.com/cosmos/cosmos-sdk/x/staking/types"
	"github.com/cosmos/cosmos-sdk/x/upgrade"
	upgradeclient "github.com/cosmos/cosmos-sdk/x/upgrade/client"
	upgradekeeper "github.com/cosmos/cosmos-sdk/x/upgrade/keeper"
	upgradetypes "github.com/cosmos/cosmos-sdk/x/upgrade/types"
	"github.com/cosmos/ibc-go/v2/modules/apps/transfer"
	ibctransferkeeper "github.com/cosmos/ibc-go/v2/modules/apps/transfer/keeper"
	ibctransfertypes "github.com/cosmos/ibc-go/v2/modules/apps/transfer/types"
	ibc "github.com/cosmos/ibc-go/v2/modules/core"
	ibcclient "github.com/cosmos/ibc-go/v2/modules/core/02-client"
	ibcclientclient "github.com/cosmos/ibc-go/v2/modules/core/02-client/client"
	ibcclienttypes "github.com/cosmos/ibc-go/v2/modules/core/02-client/types"
	porttypes "github.com/cosmos/ibc-go/v2/modules/core/05-port/types"
	ibchost "github.com/cosmos/ibc-go/v2/modules/core/24-host"
	ibcante "github.com/cosmos/ibc-go/v2/modules/core/ante"
	ibckeeper "github.com/cosmos/ibc-go/v2/modules/core/keeper"
	"github.com/gorilla/mux"
	"github.com/rakyll/statik/fs"
	"github.com/spf13/cast"
	abci "github.com/tendermint/tendermint/abci/types"
	tmjson "github.com/tendermint/tendermint/libs/json"
	"github.com/tendermint/tendermint/libs/log"
	tmos "github.com/tendermint/tendermint/libs/os"
	dbm "github.com/tendermint/tm-db"
	"golang.org/x/mod/semver"

	axelarParams "github.com/axelarnetwork/axelar-core/app/params"
	"github.com/axelarnetwork/axelar-core/x/ante"
	"github.com/axelarnetwork/axelar-core/x/axelarnet"
	axelarnetKeeper "github.com/axelarnetwork/axelar-core/x/axelarnet/keeper"
	axelarnetTypes "github.com/axelarnetwork/axelar-core/x/axelarnet/types"
	"github.com/axelarnetwork/axelar-core/x/evm"
	evmKeeper "github.com/axelarnetwork/axelar-core/x/evm/keeper"
	evmTypes "github.com/axelarnetwork/axelar-core/x/evm/types"
	"github.com/axelarnetwork/axelar-core/x/multisig"
	multisigKeeper "github.com/axelarnetwork/axelar-core/x/multisig/keeper"
	multisigTypes "github.com/axelarnetwork/axelar-core/x/multisig/types"
	"github.com/axelarnetwork/axelar-core/x/nexus"
	nexusKeeper "github.com/axelarnetwork/axelar-core/x/nexus/keeper"
	nexusTypes "github.com/axelarnetwork/axelar-core/x/nexus/types"
	"github.com/axelarnetwork/axelar-core/x/permission"
	permissionKeeper "github.com/axelarnetwork/axelar-core/x/permission/keeper"
	permissionTypes "github.com/axelarnetwork/axelar-core/x/permission/types"
	"github.com/axelarnetwork/axelar-core/x/reward"
	rewardKeeper "github.com/axelarnetwork/axelar-core/x/reward/keeper"
	rewardTypes "github.com/axelarnetwork/axelar-core/x/reward/types"
	"github.com/axelarnetwork/axelar-core/x/snapshot"
	snapKeeper "github.com/axelarnetwork/axelar-core/x/snapshot/keeper"
	snapTypes "github.com/axelarnetwork/axelar-core/x/snapshot/types"
	"github.com/axelarnetwork/axelar-core/x/tss"
	tssKeeper "github.com/axelarnetwork/axelar-core/x/tss/keeper"
	tssTypes "github.com/axelarnetwork/axelar-core/x/tss/types"
	"github.com/axelarnetwork/axelar-core/x/vote"
	voteKeeper "github.com/axelarnetwork/axelar-core/x/vote/keeper"
	voteTypes "github.com/axelarnetwork/axelar-core/x/vote/types"

	// Override with generated statik docs
	_ "github.com/axelarnetwork/axelar-core/client/docs/statik"
)

// Name is the name of the application
const Name = "axelar"

var (
	// DefaultNodeHome default home directories for the application daemon
	DefaultNodeHome string

	// ModuleBasics defines the module BasicManager is in charge of setting up basic,
	// non-dependant module elements, such as codec registration
	// and genesis verification.
	ModuleBasics = module.NewBasicManager(
		auth.AppModuleBasic{},
		genutil.AppModuleBasic{},
		bank.AppModuleBasic{},
		capability.AppModuleBasic{},
		staking.AppModuleBasic{},
		mint.AppModuleBasic{},
		distr.AppModuleBasic{},
		gov.NewAppModuleBasic(
			paramsclient.ProposalHandler,
			distrclient.ProposalHandler,
			upgradeclient.ProposalHandler,
			upgradeclient.CancelProposalHandler,
			ibcclientclient.UpdateClientProposalHandler,
			ibcclientclient.UpgradeProposalHandler,
		),
		params.AppModuleBasic{},
		crisis.AppModuleBasic{},
		slashing.AppModuleBasic{},
		feegrantmodule.AppModuleBasic{},
		upgrade.AppModuleBasic{},
		evidence.AppModuleBasic{},
		vesting.AppModuleBasic{},
		ibc.AppModuleBasic{},
		transfer.AppModuleBasic{},

		multisig.AppModuleBasic{},
		tss.AppModuleBasic{},
		vote.AppModuleBasic{},
		evm.AppModuleBasic{},
		snapshot.AppModuleBasic{},
		nexus.AppModuleBasic{},
		axelarnet.AppModuleBasic{},
		reward.AppModuleBasic{},
		permission.AppModuleBasic{},
	)

	// module account permissions
	maccPerms = map[string][]string{
		authtypes.FeeCollectorName:     nil,
		distrtypes.ModuleName:          nil,
		minttypes.ModuleName:           {authtypes.Minter},
		stakingtypes.BondedPoolName:    {authtypes.Burner, authtypes.Staking},
		stakingtypes.NotBondedPoolName: {authtypes.Burner, authtypes.Staking},
		govtypes.ModuleName:            {authtypes.Burner},
		ibctransfertypes.ModuleName:    {authtypes.Minter, authtypes.Burner},
		axelarnetTypes.ModuleName:      {authtypes.Minter, authtypes.Burner},
		rewardTypes.ModuleName:         {authtypes.Minter},
	}
)

var (
	_ servertypes.Application = (*AxelarApp)(nil)
)

func init() {
	userHomeDir, err := os.UserHomeDir()
	if err != nil {
		stdlog.Println("Failed to get home dir %2", err)
	}

	DefaultNodeHome = filepath.Join(userHomeDir, "."+Name)
}

// AxelarApp defines the axelar Cosmos app that runs all modules
type AxelarApp struct {
	*bam.BaseApp

	legacyAmino       *codec.LegacyAmino
	appCodec          codec.Codec
	interfaceRegistry types.InterfaceRegistry

	invCheckPeriod uint

	// necessery keepers for export
	stakingKeeper    stakingkeeper.Keeper
	crisisKeeper     crisiskeeper.Keeper
	distrKeeper      distrkeeper.Keeper
	slashingKeeper   slashingkeeper.Keeper
	ibcKeeper        *ibckeeper.Keeper
	evidenceKeeper   evidencekeeper.Keeper
	transferKeeper   ibctransferkeeper.Keeper
	capabilityKeeper *capabilitykeeper.Keeper

	// keys to access the substores
	keys    map[string]*sdk.KVStoreKey
	tkeys   map[string]*sdk.TransientStoreKey
	memKeys map[string]*sdk.MemoryStoreKey

	mm            *module.Manager
	paramsKeeper  paramskeeper.Keeper
	upgradeKeeper upgradekeeper.Keeper

	configurator module.Configurator
}

// NewAxelarApp is a constructor function for axelar
func NewAxelarApp(logger log.Logger, db dbm.DB, traceStore io.Writer, loadLatest bool, skipUpgradeHeights map[int64]bool,
	homePath string, invCheckPeriod uint, encodingConfig axelarParams.EncodingConfig,
	appOpts servertypes.AppOptions, baseAppOptions ...func(*bam.BaseApp)) *AxelarApp {

	appCodec := encodingConfig.Codec
	legacyAmino := encodingConfig.Amino
	interfaceRegistry := encodingConfig.InterfaceRegistry

	// BaseApp handles interactions with Tendermint through the ABCI protocol
	bApp := bam.NewBaseApp(Name, logger, db, encodingConfig.TxConfig.TxDecoder(), baseAppOptions...)
	bApp.SetCommitMultiStoreTracer(traceStore)
	bApp.SetVersion(version.Version)
	bApp.SetInterfaceRegistry(interfaceRegistry)

	keys := sdk.NewKVStoreKeys(
		authtypes.StoreKey,
		banktypes.StoreKey,
		stakingtypes.StoreKey,
		minttypes.StoreKey,
		distrtypes.StoreKey,
		slashingtypes.StoreKey,
		govtypes.StoreKey,
		paramstypes.StoreKey,
		upgradetypes.StoreKey,
		evidencetypes.StoreKey,
		ibchost.StoreKey,
		ibctransfertypes.StoreKey,
		capabilitytypes.StoreKey,
		feegrant.StoreKey,

		voteTypes.StoreKey,
		evmTypes.StoreKey,
		snapTypes.StoreKey,
		multisigTypes.StoreKey,
		tssTypes.StoreKey,
		nexusTypes.StoreKey,
		axelarnetTypes.StoreKey,
		rewardTypes.StoreKey,
		permissionTypes.StoreKey,
	)

	tkeys := sdk.NewTransientStoreKeys(paramstypes.TStoreKey)
	memKeys := sdk.NewMemoryStoreKeys(capabilitytypes.MemStoreKey)

	var app = &AxelarApp{
		BaseApp:           bApp,
		legacyAmino:       legacyAmino,
		appCodec:          appCodec,
		interfaceRegistry: interfaceRegistry,
		invCheckPeriod:    invCheckPeriod,
		keys:              keys,
		tkeys:             tkeys,
		memKeys:           memKeys,
	}

	paramsK := initParamsKeeper(appCodec, legacyAmino, keys[paramstypes.StoreKey], tkeys[paramstypes.TStoreKey])
	app.paramsKeeper = paramsK
	// set the BaseApp's parameter store
	bApp.SetParamStore(app.getSubspace(bam.Paramspace))

	// add keepers
	accountK := authkeeper.NewAccountKeeper(
		appCodec, keys[authtypes.StoreKey], app.getSubspace(authtypes.ModuleName), authtypes.ProtoBaseAccount, maccPerms,
	)
	bankK := bankkeeper.NewBaseKeeper(
		appCodec, keys[banktypes.StoreKey], accountK, app.getSubspace(banktypes.ModuleName), app.ModuleAccountAddrs(),
	)
	stakingK := stakingkeeper.NewKeeper(
		appCodec, keys[stakingtypes.StoreKey], accountK, bankK, app.getSubspace(stakingtypes.ModuleName),
	)

	mintK := mintkeeper.NewKeeper(
		appCodec, keys[minttypes.StoreKey], app.getSubspace(minttypes.ModuleName), &stakingK,
		accountK, bankK, authtypes.FeeCollectorName,
	)
	distrK := distrkeeper.NewKeeper(
		appCodec, keys[distrtypes.StoreKey], app.getSubspace(distrtypes.ModuleName), accountK, bankK,
		&stakingK, authtypes.FeeCollectorName, app.ModuleAccountAddrs(),
	)
	app.distrKeeper = distrK
	slashingK := slashingkeeper.NewKeeper(
		appCodec, keys[slashingtypes.StoreKey], &stakingK, app.getSubspace(slashingtypes.ModuleName),
	)
	app.slashingKeeper = slashingK
	crisisK := crisiskeeper.NewKeeper(
		app.getSubspace(crisistypes.ModuleName), invCheckPeriod, bankK, authtypes.FeeCollectorName,
	)
	app.crisisKeeper = crisisK
	upgradeK := upgradekeeper.NewKeeper(skipUpgradeHeights, keys[upgradetypes.StoreKey], appCodec, homePath, app.BaseApp)

	evidenceK := evidencekeeper.NewKeeper(
		appCodec, keys[evidencetypes.StoreKey], &stakingK, slashingK,
	)
	app.evidenceKeeper = *evidenceK

	feegrantK := feegrantkeeper.NewKeeper(appCodec, keys[feegrant.StoreKey], accountK)

	// register the staking hooks
	// NOTE: stakingKeeper above is passed by reference, so that it will contain these hooks
	stakingK = *stakingK.SetHooks(
		stakingtypes.NewMultiStakingHooks(distrK.Hooks(), slashingK.Hooks()),
	)
	app.stakingKeeper = stakingK

	// add capability keeper and ScopeToModule for ibc module
	app.capabilityKeeper = capabilitykeeper.NewKeeper(appCodec, keys[capabilitytypes.StoreKey], memKeys[capabilitytypes.MemStoreKey])

	// grant capabilities for the ibc and ibc-transfer modules
	scopedIBCK := app.capabilityKeeper.ScopeToModule(ibchost.ModuleName)
	scopedTransferK := app.capabilityKeeper.ScopeToModule(ibctransfertypes.ModuleName)

	// Create IBC Keeper
	app.ibcKeeper = ibckeeper.NewKeeper(
		appCodec, keys[ibchost.StoreKey], app.getSubspace(ibchost.ModuleName), app.stakingKeeper, upgradeK, scopedIBCK,
	)

	// Create Transfer Keepers
	app.transferKeeper = ibctransferkeeper.NewKeeper(
		appCodec, keys[ibctransfertypes.StoreKey], app.getSubspace(ibctransfertypes.ModuleName),
		app.ibcKeeper.ChannelKeeper, &app.ibcKeeper.PortKeeper,
		accountK, bankK, scopedTransferK,
	)
	transferModule := transfer.NewAppModule(app.transferKeeper)

	// register the proposal types
	govRouter := govtypes.NewRouter()
	govRouter.AddRoute(govtypes.RouterKey, govtypes.ProposalHandler).
		AddRoute(paramproposal.RouterKey, params.NewParamChangeProposalHandler(paramsK)).
		AddRoute(distrtypes.RouterKey, distr.NewCommunityPoolSpendProposalHandler(distrK)).
		AddRoute(upgradetypes.RouterKey, upgrade.NewSoftwareUpgradeProposalHandler(upgradeK)).
		AddRoute(ibcclienttypes.RouterKey, ibcclient.NewClientProposalHandler(app.ibcKeeper.ClientKeeper))

	govK := govkeeper.NewKeeper(
		appCodec, keys[govtypes.StoreKey], app.getSubspace(govtypes.ModuleName), accountK, bankK,
		&stakingK, govRouter,
	)

	// axelar custom keepers
	evmK := evmKeeper.NewKeeper(
		appCodec, keys[evmTypes.StoreKey], app.paramsKeeper,
	)
	rewardK := rewardKeeper.NewKeeper(
		appCodec, keys[rewardTypes.StoreKey], app.getSubspace(rewardTypes.ModuleName), bankK, distrK, stakingK,
	)
	multisigK := multisigKeeper.NewKeeper(
		appCodec, keys[multisigTypes.StoreKey], app.getSubspace(multisigTypes.ModuleName),
	)
	tssK := tssKeeper.NewKeeper(
		appCodec, keys[tssTypes.StoreKey], app.getSubspace(tssTypes.ModuleName), slashingK, rewardK,
	)
	snapK := snapKeeper.NewKeeper(
		appCodec, keys[snapTypes.StoreKey], app.getSubspace(snapTypes.ModuleName), stakingK, bankK,
		slashingK, tssK,
	)
	votingK := voteKeeper.NewKeeper(
		appCodec, keys[voteTypes.StoreKey], app.getSubspace(voteTypes.ModuleName), snapK, stakingK, rewardK,
	)
	axelarnetK := axelarnetKeeper.NewKeeper(
		appCodec, keys[axelarnetTypes.StoreKey], app.getSubspace(axelarnetTypes.ModuleName),
	)
	nexusK := nexusKeeper.NewKeeper(
		appCodec, keys[nexusTypes.StoreKey], app.getSubspace(nexusTypes.ModuleName),
	)
	permissionK := permissionKeeper.NewKeeper(
		appCodec, keys[permissionTypes.StoreKey], app.getSubspace(permissionTypes.ModuleName),
	)

	semverVersion := app.Version()
	if !strings.HasPrefix(semverVersion, "v") {
		semverVersion = fmt.Sprintf("v%s", semverVersion)
	}

	upgradeName := semver.MajorMinor(semverVersion)
	if upgradeName == "" {
		panic(fmt.Errorf("invalid app version %s", app.Version()))
	}

	upgradeK.SetUpgradeHandler(
		upgradeName,
		func(ctx sdk.Context, _ upgradetypes.Plan, fromVM module.VersionMap) (module.VersionMap, error) {
			return app.mm.RunMigrations(ctx, app.configurator, fromVM)
		},
	)
	app.upgradeKeeper = upgradeK

	upgradeInfo, err := upgradeK.ReadUpgradeInfoFromDisk()
	if err != nil {
		panic(err)
	}

	if upgradeInfo.Name == upgradeName && !upgradeK.IsSkipHeight(upgradeInfo.Height) {
		storeUpgrades := store.StoreUpgrades{
			Added: []string{multisigTypes.ModuleName},
		}

		// configure store loader that checks if version == upgradeHeight and applies store upgrades
		app.SetStoreLoader(upgradetypes.UpgradeStoreLoader(upgradeInfo.Height, &storeUpgrades))
	}

	// Setting Router will finalize all routes by sealing router
	// No more routes can be added
	nexusRouter := nexusTypes.NewRouter()
	nexusRouter.AddAddressValidator(evmTypes.ModuleName, evmKeeper.NewAddressValidator()).
		AddAddressValidator(axelarnetTypes.ModuleName, axelarnetKeeper.NewAddressValidator(axelarnetK.GetCosmosChainByName))
	nexusK.SetRouter(nexusRouter)

	axelarnetModule := axelarnet.NewAppModule(axelarnetK, nexusK, bankK, app.transferKeeper, app.ibcKeeper.ChannelKeeper, accountK, transferModule, logger)

	// Create static IBC router, add transfer route, then set and seal it
	ibcRouter := porttypes.NewRouter()
	ibcRouter.AddRoute(ibctransfertypes.ModuleName, axelarnetModule)

	// Setting Router will finalize all routes by sealing router
	// No more routes can be added
	app.ibcKeeper.SetRouter(ibcRouter)

	tssRouter := tssTypes.NewRouter()
	tssRouter.AddRoute(evmTypes.ModuleName, evmKeeper.NewTssHandler(appCodec, evmK, tssK))
	tssK.SetRouter(tssRouter)

	voteRouter := voteTypes.NewRouter()
	voteRouter.AddHandler(evmTypes.ModuleName, evmKeeper.NewVoteHandler(appCodec, evmK, nexusK, rewardK))
	votingK.SetVoteRouter(voteRouter)

	/****  Module Options ****/

	// NOTE: we may consider parsing `appOpts` inside module constructors. For the moment
	// we prefer to be more strict in what arguments the modules expect.
	var skipGenesisInvariants = cast.ToBool(appOpts.Get(crisis.FlagSkipGenesisInvariants))

	// NOTE: Any module instantiated in the module manager that is later modified
	// must be passed by reference here.
	app.mm = module.NewManager(
		genutil.NewAppModule(accountK, stakingK, app.BaseApp.DeliverTx, encodingConfig.TxConfig),
		auth.NewAppModule(appCodec, accountK, nil),
		vesting.NewAppModule(accountK, bankK),
		bank.NewAppModule(appCodec, bankK, accountK),
		crisis.NewAppModule(&crisisK, skipGenesisInvariants),
		gov.NewAppModule(appCodec, govK, accountK, bankK),
		mint.NewAppModule(appCodec, mintK, accountK),
		slashing.NewAppModule(appCodec, slashingK, accountK, bankK, stakingK),
		distr.NewAppModule(appCodec, distrK, accountK, bankK, stakingK),
		staking.NewAppModule(appCodec, stakingK, accountK, bankK),
		upgrade.NewAppModule(upgradeK),
		evidence.NewAppModule(*evidenceK),
		params.NewAppModule(paramsK),
		capability.NewAppModule(appCodec, *app.capabilityKeeper),
		evidence.NewAppModule(app.evidenceKeeper),
		ibc.NewAppModule(app.ibcKeeper),
		transferModule,
		feegrantmodule.NewAppModule(appCodec, accountK, bankK, feegrantK, app.interfaceRegistry),

		snapshot.NewAppModule(snapK),
		multisig.NewAppModule(multisigK, stakingK, slashingK, snapK, rewardK, nexusK),
		tss.NewAppModule(tssK, snapK, votingK, nexusK, stakingK, rewardK, multisigK),
		vote.NewAppModule(votingK),
<<<<<<< HEAD
		nexus.NewAppModule(nexusK, snapK, slashingK, stakingK, axelarnetK, evmK, rewardK),
		evm.NewAppModule(evmK, tssK, votingK, tssK, nexusK, snapK, stakingK, slashingK, multisigK, logger),
=======
		nexus.NewAppModule(nexusK, snapK, stakingK, axelarnetK, evmK, rewardK),
		evm.NewAppModule(evmK, votingK, tssK, nexusK, snapK, stakingK, slashingK, multisigK, logger),
>>>>>>> cad3150e
		axelarnetModule,
		reward.NewAppModule(rewardK, nexusK, mintK, stakingK, tssK, snapK, bankK, bApp.MsgServiceRouter(), bApp.Router(), keys[paramstypes.StoreKey], tkeys[paramstypes.TStoreKey]),
		permission.NewAppModule(permissionK),
	)

	// During begin block slashing happens after distr.BeginBlocker so that
	// there is nothing left over in the validator fee pool, so as to keep the
	// CanWithdrawInvariant invariant.
	// NOTE: staking module is required if HistoricalEntries param > 0
	app.mm.SetOrderBeginBlockers(
		// upgrades should be run first
		upgradetypes.ModuleName,
		capabilitytypes.ModuleName,
		crisistypes.ModuleName,
		govtypes.ModuleName,
		stakingtypes.ModuleName,
		ibctransfertypes.ModuleName,
		ibchost.ModuleName,
		authtypes.ModuleName,
		banktypes.ModuleName,
		distrtypes.ModuleName,
		slashingtypes.ModuleName,
		minttypes.ModuleName,
		genutiltypes.ModuleName,
		evidencetypes.ModuleName,
		feegrant.ModuleName,
		paramstypes.ModuleName,
		vestingtypes.ModuleName,

		// axelar custom modules
		rewardTypes.ModuleName,
		nexusTypes.ModuleName,
		permissionTypes.ModuleName,
		multisigTypes.ModuleName,
		evmTypes.ModuleName,
		snapTypes.ModuleName,
		axelarnetTypes.ModuleName,
		voteTypes.ModuleName,
	)
	app.mm.SetOrderEndBlockers(
		crisistypes.ModuleName,
		govtypes.ModuleName,
		stakingtypes.ModuleName,
		ibctransfertypes.ModuleName,
		ibchost.ModuleName,
		feegrant.ModuleName,
		capabilitytypes.ModuleName,
		authtypes.ModuleName,
		banktypes.ModuleName,
		distrtypes.ModuleName,
		slashingtypes.ModuleName,
		minttypes.ModuleName,
		genutiltypes.ModuleName,
		evidencetypes.ModuleName,
		paramstypes.ModuleName,
		upgradetypes.ModuleName,
		vestingtypes.ModuleName,

		// axelar custom modules
		multisigTypes.ModuleName,
		evmTypes.ModuleName,
		nexusTypes.ModuleName,
		rewardTypes.ModuleName,
		snapTypes.ModuleName,
		axelarnetTypes.ModuleName,
		permissionTypes.ModuleName,
		voteTypes.ModuleName,
	)

	// Sets the order of Genesis - Order matters, genutil is to always come last
	// NOTE: The genutils module must occur after staking so that pools are
	// properly initialized with tokens from genesis accounts.
	app.mm.SetOrderInitGenesis(
		capabilitytypes.ModuleName,
		authtypes.ModuleName,
		banktypes.ModuleName,
		distrtypes.ModuleName,
		stakingtypes.ModuleName,
		slashingtypes.ModuleName,
		govtypes.ModuleName,
		minttypes.ModuleName,
		crisistypes.ModuleName,
		genutiltypes.ModuleName,
		evidencetypes.ModuleName,
		ibchost.ModuleName,
		evidencetypes.ModuleName,
		ibctransfertypes.ModuleName,
		feegrant.ModuleName,
		paramstypes.ModuleName,
		upgradetypes.ModuleName,
		vestingtypes.ModuleName,

		snapTypes.ModuleName,
		multisigTypes.ModuleName,
		tssTypes.ModuleName,
		evmTypes.ModuleName,
		nexusTypes.ModuleName,
		voteTypes.ModuleName,
		axelarnetTypes.ModuleName,
		rewardTypes.ModuleName,
		permissionTypes.ModuleName,
	)

	app.mm.RegisterInvariants(&crisisK)

	// register all module routes and module queriers
	app.mm.RegisterRoutes(app.Router(), app.QueryRouter(), legacyAmino)
	app.configurator = module.NewConfigurator(app.appCodec, app.MsgServiceRouter(), app.GRPCQueryRouter())
	app.mm.RegisterServices(app.configurator)

	// initialize stores
	app.MountKVStores(keys)
	app.MountTransientStores(tkeys)
	app.MountMemoryStores(memKeys)

	// The initChainer handles translating the genesis.json file into initial state for the network
	app.SetInitChainer(app.InitChainer)
	app.SetBeginBlocker(app.BeginBlocker)
	app.SetEndBlocker(app.EndBlocker)

	// The baseAnteHandler handles signature verification and transaction pre-processing
	baseAnteHandler, err := authAnte.NewAnteHandler(
		authAnte.HandlerOptions{
			AccountKeeper:   accountK,
			BankKeeper:      bankK,
			SignModeHandler: encodingConfig.TxConfig.SignModeHandler(),
			FeegrantKeeper:  feegrantK,
			SigGasConsumer:  authAnte.DefaultSigVerificationGasConsumer,
		},
	)

	if err != nil {
		panic(err)
	}

	anteHandler := sdk.ChainAnteDecorators(
		ante.NewAnteHandlerDecorator(baseAnteHandler),
		ante.NewLogMsgDecorator(appCodec),
		ante.NewCheckCommissionRate(),
		ante.NewUndelegateDecorator(multisigK, nexusK, snapK),
		ante.NewCheckRefundFeeDecorator(app.interfaceRegistry, accountK, stakingK, snapK, rewardK),
		ante.NewCheckProxy(snapK),
		ante.NewRestrictedTx(permissionK),
		ibcante.NewAnteDecorator(app.ibcKeeper.ChannelKeeper),
	)
	app.SetAnteHandler(anteHandler)

	if loadLatest {
		if err := app.LoadLatestVersion(); err != nil {
			tmos.Exit(err.Error())
		}
	}

	return app
}

func initParamsKeeper(appCodec codec.Codec, legacyAmino *codec.LegacyAmino, key, tkey sdk.StoreKey) paramskeeper.Keeper {
	paramsKeeper := paramskeeper.NewKeeper(appCodec, legacyAmino, key, tkey)

	paramsKeeper.Subspace(bam.Paramspace).WithKeyTable(paramskeeper.ConsensusParamsKeyTable())

	paramsKeeper.Subspace(authtypes.ModuleName)
	paramsKeeper.Subspace(banktypes.ModuleName)
	paramsKeeper.Subspace(stakingtypes.ModuleName)
	paramsKeeper.Subspace(minttypes.ModuleName)
	paramsKeeper.Subspace(distrtypes.ModuleName)
	paramsKeeper.Subspace(slashingtypes.ModuleName)
	paramsKeeper.Subspace(govtypes.ModuleName).WithKeyTable(govtypes.ParamKeyTable())
	paramsKeeper.Subspace(crisistypes.ModuleName)
	paramsKeeper.Subspace(ibctransfertypes.ModuleName)
	paramsKeeper.Subspace(ibchost.ModuleName)

	paramsKeeper.Subspace(snapTypes.ModuleName)
	paramsKeeper.Subspace(multisigTypes.ModuleName)
	paramsKeeper.Subspace(tssTypes.ModuleName)
	paramsKeeper.Subspace(nexusTypes.ModuleName)
	paramsKeeper.Subspace(axelarnetTypes.ModuleName)
	paramsKeeper.Subspace(rewardTypes.ModuleName)
	paramsKeeper.Subspace(voteTypes.ModuleName)
	paramsKeeper.Subspace(permissionTypes.ModuleName)

	return paramsKeeper
}

// GenesisState represents chain state at the start of the chain. Any initial state (account balances) are stored here.
type GenesisState map[string]json.RawMessage

// InitChainer handles the chain initialization from a genesis file
func (app *AxelarApp) InitChainer(ctx sdk.Context, req abci.RequestInitChain) abci.ResponseInitChain {
	var genesisState GenesisState
	if err := tmjson.Unmarshal(req.AppStateBytes, &genesisState); err != nil {
		panic(err)
	}

	app.upgradeKeeper.SetModuleVersionMap(ctx, app.mm.GetVersionMap())

	return app.mm.InitGenesis(ctx, app.appCodec, genesisState)
}

// BeginBlocker calls the BeginBlock() function of every module at the beginning of a new block
func (app *AxelarApp) BeginBlocker(ctx sdk.Context, req abci.RequestBeginBlock) abci.ResponseBeginBlock {
	return app.mm.BeginBlock(ctx, req)
}

// EndBlocker calls the EndBlock() function of every module at the end of a block
func (app *AxelarApp) EndBlocker(ctx sdk.Context, req abci.RequestEndBlock) abci.ResponseEndBlock {
	return app.mm.EndBlock(ctx, req)
}

// LoadHeight loads the application version at a given height. It will panic if called
// more than once on a running baseapp.
func (app *AxelarApp) LoadHeight(height int64) error {
	return app.LoadVersion(height)
}

// LegacyAmino returns AxelarApp's amino codec.
//
// NOTE: This is solely to be used for testing purposes as it may be desirable
// for modules to register their own custom testing types.
func (app *AxelarApp) LegacyAmino() *codec.LegacyAmino {
	return app.legacyAmino
}

// AppCodec returns AxelarApp's app codec.
//
// NOTE: This is solely to be used for testing purposes as it may be desirable
// for modules to register their own custom testing types.
func (app *AxelarApp) AppCodec() codec.Codec {
	return app.appCodec
}

// ModuleAccountAddrs returns all the app's module account addresses.
func (app *AxelarApp) ModuleAccountAddrs() map[string]bool {
	modAccAddrs := make(map[string]bool)
	for acc := range maccPerms {
		modAccAddrs[authtypes.NewModuleAddress(acc).String()] = true
	}

	return modAccAddrs
}

// RegisterAPIRoutes registers all application module routes with the provided
// API server.
func (app *AxelarApp) RegisterAPIRoutes(apiSvr *api.Server, apiConfig config.APIConfig) {
	clientCtx := apiSvr.ClientCtx
	rpc.RegisterRoutes(clientCtx, apiSvr.Router)
	// Register legacy tx routes.
	authrest.RegisterTxRoutes(clientCtx, apiSvr.Router)
	// Register new tx routes from grpc-gateway.
	authtx.RegisterGRPCGatewayRoutes(clientCtx, apiSvr.GRPCGatewayRouter)
	// Register new tendermint queries routes from grpc-gateway.
	tmservice.RegisterGRPCGatewayRoutes(clientCtx, apiSvr.GRPCGatewayRouter)

	// Register legacy and grpc-gateway routes for all modules.
	ModuleBasics.RegisterRESTRoutes(clientCtx, apiSvr.Router)
	ModuleBasics.RegisterGRPCGatewayRoutes(clientCtx, apiSvr.GRPCGatewayRouter)

	// register swagger API from root so that other applications can override easily
	if apiConfig.Swagger {
		RegisterSwaggerAPI(apiSvr.Router)
	}
}

// RegisterSwaggerAPI registers swagger route with API Server
func RegisterSwaggerAPI(rtr *mux.Router) {
	statikFS, err := fs.New()
	if err != nil {
		panic(err)
	}

	staticServer := http.FileServer(statikFS)
	rtr.PathPrefix("/static/").Handler(http.StripPrefix("/static/", staticServer))
}

// RegisterTxService implements the Application.RegisterTxService method.
func (app *AxelarApp) RegisterTxService(clientCtx client.Context) {
	authtx.RegisterTxService(app.BaseApp.GRPCQueryRouter(), clientCtx, app.BaseApp.Simulate, app.interfaceRegistry)
}

// RegisterTendermintService implements the Application.RegisterTendermintService method.
func (app *AxelarApp) RegisterTendermintService(clientCtx client.Context) {
	tmservice.RegisterTendermintService(app.BaseApp.GRPCQueryRouter(), clientCtx, app.interfaceRegistry)
}

func (app *AxelarApp) getSubspace(moduleName string) paramstypes.Subspace {
	subspace, _ := app.paramsKeeper.GetSubspace(moduleName)
	return subspace
}<|MERGE_RESOLUTION|>--- conflicted
+++ resolved
@@ -491,13 +491,8 @@
 		multisig.NewAppModule(multisigK, stakingK, slashingK, snapK, rewardK, nexusK),
 		tss.NewAppModule(tssK, snapK, votingK, nexusK, stakingK, rewardK, multisigK),
 		vote.NewAppModule(votingK),
-<<<<<<< HEAD
 		nexus.NewAppModule(nexusK, snapK, slashingK, stakingK, axelarnetK, evmK, rewardK),
-		evm.NewAppModule(evmK, tssK, votingK, tssK, nexusK, snapK, stakingK, slashingK, multisigK, logger),
-=======
-		nexus.NewAppModule(nexusK, snapK, stakingK, axelarnetK, evmK, rewardK),
 		evm.NewAppModule(evmK, votingK, tssK, nexusK, snapK, stakingK, slashingK, multisigK, logger),
->>>>>>> cad3150e
 		axelarnetModule,
 		reward.NewAppModule(rewardK, nexusK, mintK, stakingK, tssK, snapK, bankK, bApp.MsgServiceRouter(), bApp.Router(), keys[paramstypes.StoreKey], tkeys[paramstypes.TStoreKey]),
 		permission.NewAppModule(permissionK),
