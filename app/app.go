package app

import (
	"encoding/json"
	"fmt"
	"io"
	stdlog "log"
	"net/http"
	"os"
	"path/filepath"
	"strings"

	bam "github.com/cosmos/cosmos-sdk/baseapp"
	"github.com/cosmos/cosmos-sdk/client"
	"github.com/cosmos/cosmos-sdk/client/grpc/tmservice"
	"github.com/cosmos/cosmos-sdk/client/rpc"
	"github.com/cosmos/cosmos-sdk/codec"
	"github.com/cosmos/cosmos-sdk/codec/types"
	"github.com/cosmos/cosmos-sdk/server/api"
	"github.com/cosmos/cosmos-sdk/server/config"
	servertypes "github.com/cosmos/cosmos-sdk/server/types"
	store "github.com/cosmos/cosmos-sdk/store/types"
	sdk "github.com/cosmos/cosmos-sdk/types"
	"github.com/cosmos/cosmos-sdk/types/module"
	"github.com/cosmos/cosmos-sdk/version"
	"github.com/cosmos/cosmos-sdk/x/auth"
	authAnte "github.com/cosmos/cosmos-sdk/x/auth/ante"
	authrest "github.com/cosmos/cosmos-sdk/x/auth/client/rest"
	authkeeper "github.com/cosmos/cosmos-sdk/x/auth/keeper"
	authtx "github.com/cosmos/cosmos-sdk/x/auth/tx"
	authtypes "github.com/cosmos/cosmos-sdk/x/auth/types"
	"github.com/cosmos/cosmos-sdk/x/auth/vesting"
	vestingtypes "github.com/cosmos/cosmos-sdk/x/auth/vesting/types"
	"github.com/cosmos/cosmos-sdk/x/bank"
	bankkeeper "github.com/cosmos/cosmos-sdk/x/bank/keeper"
	banktypes "github.com/cosmos/cosmos-sdk/x/bank/types"
	"github.com/cosmos/cosmos-sdk/x/capability"
	capabilitykeeper "github.com/cosmos/cosmos-sdk/x/capability/keeper"
	capabilitytypes "github.com/cosmos/cosmos-sdk/x/capability/types"
	"github.com/cosmos/cosmos-sdk/x/crisis"
	crisiskeeper "github.com/cosmos/cosmos-sdk/x/crisis/keeper"
	crisistypes "github.com/cosmos/cosmos-sdk/x/crisis/types"
	distr "github.com/cosmos/cosmos-sdk/x/distribution"
	distrclient "github.com/cosmos/cosmos-sdk/x/distribution/client"
	distrkeeper "github.com/cosmos/cosmos-sdk/x/distribution/keeper"
	distrtypes "github.com/cosmos/cosmos-sdk/x/distribution/types"
	"github.com/cosmos/cosmos-sdk/x/evidence"
	evidencekeeper "github.com/cosmos/cosmos-sdk/x/evidence/keeper"
	evidencetypes "github.com/cosmos/cosmos-sdk/x/evidence/types"
	"github.com/cosmos/cosmos-sdk/x/feegrant"
	feegrantkeeper "github.com/cosmos/cosmos-sdk/x/feegrant/keeper"
	feegrantmodule "github.com/cosmos/cosmos-sdk/x/feegrant/module"
	"github.com/cosmos/cosmos-sdk/x/genutil"
	genutiltypes "github.com/cosmos/cosmos-sdk/x/genutil/types"
	"github.com/cosmos/cosmos-sdk/x/gov"
	govkeeper "github.com/cosmos/cosmos-sdk/x/gov/keeper"
	govtypes "github.com/cosmos/cosmos-sdk/x/gov/types"
	"github.com/cosmos/cosmos-sdk/x/mint"
	mintkeeper "github.com/cosmos/cosmos-sdk/x/mint/keeper"
	minttypes "github.com/cosmos/cosmos-sdk/x/mint/types"
	"github.com/cosmos/cosmos-sdk/x/params"
	paramsclient "github.com/cosmos/cosmos-sdk/x/params/client"
	paramskeeper "github.com/cosmos/cosmos-sdk/x/params/keeper"
	paramstypes "github.com/cosmos/cosmos-sdk/x/params/types"
	paramproposal "github.com/cosmos/cosmos-sdk/x/params/types/proposal"
	"github.com/cosmos/cosmos-sdk/x/slashing"
	slashingkeeper "github.com/cosmos/cosmos-sdk/x/slashing/keeper"
	slashingtypes "github.com/cosmos/cosmos-sdk/x/slashing/types"
	"github.com/cosmos/cosmos-sdk/x/staking"
	stakingkeeper "github.com/cosmos/cosmos-sdk/x/staking/keeper"
	stakingtypes "github.com/cosmos/cosmos-sdk/x/staking/types"
	"github.com/cosmos/cosmos-sdk/x/upgrade"
	upgradeclient "github.com/cosmos/cosmos-sdk/x/upgrade/client"
	upgradekeeper "github.com/cosmos/cosmos-sdk/x/upgrade/keeper"
	upgradetypes "github.com/cosmos/cosmos-sdk/x/upgrade/types"
	"github.com/cosmos/ibc-go/v2/modules/apps/transfer"
	ibctransferkeeper "github.com/cosmos/ibc-go/v2/modules/apps/transfer/keeper"
	ibctransfertypes "github.com/cosmos/ibc-go/v2/modules/apps/transfer/types"
	ibc "github.com/cosmos/ibc-go/v2/modules/core"
	ibcclient "github.com/cosmos/ibc-go/v2/modules/core/02-client"
	ibcclientclient "github.com/cosmos/ibc-go/v2/modules/core/02-client/client"
	ibcclienttypes "github.com/cosmos/ibc-go/v2/modules/core/02-client/types"
	porttypes "github.com/cosmos/ibc-go/v2/modules/core/05-port/types"
	ibchost "github.com/cosmos/ibc-go/v2/modules/core/24-host"
	ibcante "github.com/cosmos/ibc-go/v2/modules/core/ante"
	ibckeeper "github.com/cosmos/ibc-go/v2/modules/core/keeper"
	"github.com/gorilla/mux"
	"github.com/rakyll/statik/fs"
	"github.com/spf13/cast"
	abci "github.com/tendermint/tendermint/abci/types"
	tmjson "github.com/tendermint/tendermint/libs/json"
	"github.com/tendermint/tendermint/libs/log"
	tmos "github.com/tendermint/tendermint/libs/os"
	dbm "github.com/tendermint/tm-db"
	"golang.org/x/mod/semver"

	axelarParams "github.com/axelarnetwork/axelar-core/app/params"
	"github.com/axelarnetwork/axelar-core/x/ante"
	"github.com/axelarnetwork/axelar-core/x/axelarnet"
	axelarnetKeeper "github.com/axelarnetwork/axelar-core/x/axelarnet/keeper"
	axelarnetTypes "github.com/axelarnetwork/axelar-core/x/axelarnet/types"
	"github.com/axelarnetwork/axelar-core/x/evm"
	evmKeeper "github.com/axelarnetwork/axelar-core/x/evm/keeper"
	evmTypes "github.com/axelarnetwork/axelar-core/x/evm/types"
	"github.com/axelarnetwork/axelar-core/x/multisig"
	multisigKeeper "github.com/axelarnetwork/axelar-core/x/multisig/keeper"
	multisigTypes "github.com/axelarnetwork/axelar-core/x/multisig/types"
	"github.com/axelarnetwork/axelar-core/x/nexus"
	nexusKeeper "github.com/axelarnetwork/axelar-core/x/nexus/keeper"
	nexusTypes "github.com/axelarnetwork/axelar-core/x/nexus/types"
	"github.com/axelarnetwork/axelar-core/x/permission"
	permissionKeeper "github.com/axelarnetwork/axelar-core/x/permission/keeper"
	permissionTypes "github.com/axelarnetwork/axelar-core/x/permission/types"
	"github.com/axelarnetwork/axelar-core/x/reward"
	rewardKeeper "github.com/axelarnetwork/axelar-core/x/reward/keeper"
	rewardTypes "github.com/axelarnetwork/axelar-core/x/reward/types"
	"github.com/axelarnetwork/axelar-core/x/snapshot"
	snapKeeper "github.com/axelarnetwork/axelar-core/x/snapshot/keeper"
	snapTypes "github.com/axelarnetwork/axelar-core/x/snapshot/types"
	"github.com/axelarnetwork/axelar-core/x/tss"
	tssKeeper "github.com/axelarnetwork/axelar-core/x/tss/keeper"
	tssTypes "github.com/axelarnetwork/axelar-core/x/tss/types"
	"github.com/axelarnetwork/axelar-core/x/vote"
	voteKeeper "github.com/axelarnetwork/axelar-core/x/vote/keeper"
	voteTypes "github.com/axelarnetwork/axelar-core/x/vote/types"

	// Override with generated statik docs
	_ "github.com/axelarnetwork/axelar-core/client/docs/statik"
)

// Name is the name of the application
const Name = "axelar"

var (
	// DefaultNodeHome default home directories for the application daemon
	DefaultNodeHome string

	// ModuleBasics defines the module BasicManager is in charge of setting up basic,
	// non-dependant module elements, such as codec registration
	// and genesis verification.
	ModuleBasics = module.NewBasicManager(
		auth.AppModuleBasic{},
		genutil.AppModuleBasic{},
		bank.AppModuleBasic{},
		capability.AppModuleBasic{},
		staking.AppModuleBasic{},
		mint.AppModuleBasic{},
		distr.AppModuleBasic{},
		gov.NewAppModuleBasic(
			paramsclient.ProposalHandler,
			distrclient.ProposalHandler,
			upgradeclient.ProposalHandler,
			upgradeclient.CancelProposalHandler,
			ibcclientclient.UpdateClientProposalHandler,
			ibcclientclient.UpgradeProposalHandler,
		),
		params.AppModuleBasic{},
		crisis.AppModuleBasic{},
		slashing.AppModuleBasic{},
		feegrantmodule.AppModuleBasic{},
		upgrade.AppModuleBasic{},
		evidence.AppModuleBasic{},
		vesting.AppModuleBasic{},
		ibc.AppModuleBasic{},
		transfer.AppModuleBasic{},

		multisig.AppModuleBasic{},
		tss.AppModuleBasic{},
		vote.AppModuleBasic{},
		evm.AppModuleBasic{},
		snapshot.AppModuleBasic{},
		nexus.AppModuleBasic{},
		axelarnet.AppModuleBasic{},
		reward.AppModuleBasic{},
		permission.AppModuleBasic{},
	)

	// module account permissions
	maccPerms = map[string][]string{
		authtypes.FeeCollectorName:     nil,
		distrtypes.ModuleName:          nil,
		minttypes.ModuleName:           {authtypes.Minter},
		stakingtypes.BondedPoolName:    {authtypes.Burner, authtypes.Staking},
		stakingtypes.NotBondedPoolName: {authtypes.Burner, authtypes.Staking},
		govtypes.ModuleName:            {authtypes.Burner},
		ibctransfertypes.ModuleName:    {authtypes.Minter, authtypes.Burner},
		axelarnetTypes.ModuleName:      {authtypes.Minter, authtypes.Burner},
		rewardTypes.ModuleName:         {authtypes.Minter},
	}
)

var (
	_ servertypes.Application = (*AxelarApp)(nil)
)

func init() {
	userHomeDir, err := os.UserHomeDir()
	if err != nil {
		stdlog.Println("Failed to get home dir %2", err)
	}

	DefaultNodeHome = filepath.Join(userHomeDir, "."+Name)
}

// AxelarApp defines the axelar Cosmos app that runs all modules
type AxelarApp struct {
	*bam.BaseApp

	legacyAmino       *codec.LegacyAmino
	appCodec          codec.Codec
	interfaceRegistry types.InterfaceRegistry

	invCheckPeriod uint

	// necessery keepers for export
	stakingKeeper    stakingkeeper.Keeper
	crisisKeeper     crisiskeeper.Keeper
	distrKeeper      distrkeeper.Keeper
	slashingKeeper   slashingkeeper.Keeper
	ibcKeeper        *ibckeeper.Keeper
	evidenceKeeper   evidencekeeper.Keeper
	transferKeeper   ibctransferkeeper.Keeper
	capabilityKeeper *capabilitykeeper.Keeper

	// keys to access the substores
	keys    map[string]*sdk.KVStoreKey
	tkeys   map[string]*sdk.TransientStoreKey
	memKeys map[string]*sdk.MemoryStoreKey

	mm            *module.Manager
	paramsKeeper  paramskeeper.Keeper
	upgradeKeeper upgradekeeper.Keeper

	configurator module.Configurator
}

// NewAxelarApp is a constructor function for axelar
func NewAxelarApp(logger log.Logger, db dbm.DB, traceStore io.Writer, loadLatest bool, skipUpgradeHeights map[int64]bool,
	homePath string, invCheckPeriod uint, encodingConfig axelarParams.EncodingConfig,
	appOpts servertypes.AppOptions, baseAppOptions ...func(*bam.BaseApp)) *AxelarApp {

	appCodec := encodingConfig.Codec
	legacyAmino := encodingConfig.Amino
	interfaceRegistry := encodingConfig.InterfaceRegistry

	// BaseApp handles interactions with Tendermint through the ABCI protocol
	bApp := bam.NewBaseApp(Name, logger, db, encodingConfig.TxConfig.TxDecoder(), baseAppOptions...)
	bApp.SetCommitMultiStoreTracer(traceStore)
	bApp.SetVersion(version.Version)
	bApp.SetInterfaceRegistry(interfaceRegistry)

	keys := sdk.NewKVStoreKeys(
		authtypes.StoreKey,
		banktypes.StoreKey,
		stakingtypes.StoreKey,
		minttypes.StoreKey,
		distrtypes.StoreKey,
		slashingtypes.StoreKey,
		govtypes.StoreKey,
		paramstypes.StoreKey,
		upgradetypes.StoreKey,
		evidencetypes.StoreKey,
		ibchost.StoreKey,
		ibctransfertypes.StoreKey,
		capabilitytypes.StoreKey,
		feegrant.StoreKey,

		voteTypes.StoreKey,
		evmTypes.StoreKey,
		snapTypes.StoreKey,
		multisigTypes.StoreKey,
		tssTypes.StoreKey,
		nexusTypes.StoreKey,
		axelarnetTypes.StoreKey,
		rewardTypes.StoreKey,
		permissionTypes.StoreKey,
	)

	tkeys := sdk.NewTransientStoreKeys(paramstypes.TStoreKey)
	memKeys := sdk.NewMemoryStoreKeys(capabilitytypes.MemStoreKey)

	var app = &AxelarApp{
		BaseApp:           bApp,
		legacyAmino:       legacyAmino,
		appCodec:          appCodec,
		interfaceRegistry: interfaceRegistry,
		invCheckPeriod:    invCheckPeriod,
		keys:              keys,
		tkeys:             tkeys,
		memKeys:           memKeys,
	}

	paramsK := initParamsKeeper(appCodec, legacyAmino, keys[paramstypes.StoreKey], tkeys[paramstypes.TStoreKey])
	app.paramsKeeper = paramsK
	// set the BaseApp's parameter store
	bApp.SetParamStore(app.getSubspace(bam.Paramspace))

	// add keepers
	accountK := authkeeper.NewAccountKeeper(
		appCodec, keys[authtypes.StoreKey], app.getSubspace(authtypes.ModuleName), authtypes.ProtoBaseAccount, maccPerms,
	)
	bankK := bankkeeper.NewBaseKeeper(
		appCodec, keys[banktypes.StoreKey], accountK, app.getSubspace(banktypes.ModuleName), app.ModuleAccountAddrs(),
	)
	stakingK := stakingkeeper.NewKeeper(
		appCodec, keys[stakingtypes.StoreKey], accountK, bankK, app.getSubspace(stakingtypes.ModuleName),
	)

	mintK := mintkeeper.NewKeeper(
		appCodec, keys[minttypes.StoreKey], app.getSubspace(minttypes.ModuleName), &stakingK,
		accountK, bankK, authtypes.FeeCollectorName,
	)
	distrK := distrkeeper.NewKeeper(
		appCodec, keys[distrtypes.StoreKey], app.getSubspace(distrtypes.ModuleName), accountK, bankK,
		&stakingK, authtypes.FeeCollectorName, app.ModuleAccountAddrs(),
	)
	app.distrKeeper = distrK
	slashingK := slashingkeeper.NewKeeper(
		appCodec, keys[slashingtypes.StoreKey], &stakingK, app.getSubspace(slashingtypes.ModuleName),
	)
	app.slashingKeeper = slashingK
	crisisK := crisiskeeper.NewKeeper(
		app.getSubspace(crisistypes.ModuleName), invCheckPeriod, bankK, authtypes.FeeCollectorName,
	)
	app.crisisKeeper = crisisK
	upgradeK := upgradekeeper.NewKeeper(skipUpgradeHeights, keys[upgradetypes.StoreKey], appCodec, homePath, app.BaseApp)

	evidenceK := evidencekeeper.NewKeeper(
		appCodec, keys[evidencetypes.StoreKey], &stakingK, slashingK,
	)
	app.evidenceKeeper = *evidenceK

	feegrantK := feegrantkeeper.NewKeeper(appCodec, keys[feegrant.StoreKey], accountK)

	// register the staking hooks
	// NOTE: stakingKeeper above is passed by reference, so that it will contain these hooks
	stakingK = *stakingK.SetHooks(
		stakingtypes.NewMultiStakingHooks(distrK.Hooks(), slashingK.Hooks()),
	)
	app.stakingKeeper = stakingK

	// add capability keeper and ScopeToModule for ibc module
	app.capabilityKeeper = capabilitykeeper.NewKeeper(appCodec, keys[capabilitytypes.StoreKey], memKeys[capabilitytypes.MemStoreKey])

	// grant capabilities for the ibc and ibc-transfer modules
	scopedIBCK := app.capabilityKeeper.ScopeToModule(ibchost.ModuleName)
	scopedTransferK := app.capabilityKeeper.ScopeToModule(ibctransfertypes.ModuleName)

	// Create IBC Keeper
	app.ibcKeeper = ibckeeper.NewKeeper(
		appCodec, keys[ibchost.StoreKey], app.getSubspace(ibchost.ModuleName), app.stakingKeeper, upgradeK, scopedIBCK,
	)

	// Create Transfer Keepers
	app.transferKeeper = ibctransferkeeper.NewKeeper(
		appCodec, keys[ibctransfertypes.StoreKey], app.getSubspace(ibctransfertypes.ModuleName),
		app.ibcKeeper.ChannelKeeper, &app.ibcKeeper.PortKeeper,
		accountK, bankK, scopedTransferK,
	)
	transferModule := transfer.NewAppModule(app.transferKeeper)

	// register the proposal types
	govRouter := govtypes.NewRouter()
	govRouter.AddRoute(govtypes.RouterKey, govtypes.ProposalHandler).
		AddRoute(paramproposal.RouterKey, params.NewParamChangeProposalHandler(paramsK)).
		AddRoute(distrtypes.RouterKey, distr.NewCommunityPoolSpendProposalHandler(distrK)).
		AddRoute(upgradetypes.RouterKey, upgrade.NewSoftwareUpgradeProposalHandler(upgradeK)).
		AddRoute(ibcclienttypes.RouterKey, ibcclient.NewClientProposalHandler(app.ibcKeeper.ClientKeeper))

	govK := govkeeper.NewKeeper(
		appCodec, keys[govtypes.StoreKey], app.getSubspace(govtypes.ModuleName), accountK, bankK,
		&stakingK, govRouter,
	)

	// axelar custom keepers
	evmK := evmKeeper.NewKeeper(
		appCodec, keys[evmTypes.StoreKey], app.paramsKeeper,
	)
	rewardK := rewardKeeper.NewKeeper(
		appCodec, keys[rewardTypes.StoreKey], app.getSubspace(rewardTypes.ModuleName), bankK, distrK, stakingK,
	)
	multisigK := multisigKeeper.NewKeeper(
		appCodec, keys[multisigTypes.StoreKey], app.getSubspace(multisigTypes.ModuleName),
	)
	tssK := tssKeeper.NewKeeper(
		appCodec, keys[tssTypes.StoreKey], app.getSubspace(tssTypes.ModuleName), slashingK, rewardK,
	)
	snapK := snapKeeper.NewKeeper(
		appCodec, keys[snapTypes.StoreKey], app.getSubspace(snapTypes.ModuleName), stakingK, bankK,
		slashingK, tssK,
	)
	votingK := voteKeeper.NewKeeper(
		appCodec, keys[voteTypes.StoreKey], app.getSubspace(voteTypes.ModuleName), snapK, stakingK, rewardK,
	)
	axelarnetK := axelarnetKeeper.NewKeeper(
		appCodec, keys[axelarnetTypes.StoreKey], app.getSubspace(axelarnetTypes.ModuleName),
	)
	nexusK := nexusKeeper.NewKeeper(
		appCodec, keys[nexusTypes.StoreKey], app.getSubspace(nexusTypes.ModuleName),
	)
	permissionK := permissionKeeper.NewKeeper(
		appCodec, keys[permissionTypes.StoreKey], app.getSubspace(permissionTypes.ModuleName),
	)

	semverVersion := app.Version()
	if !strings.HasPrefix(semverVersion, "v") {
		semverVersion = fmt.Sprintf("v%s", semverVersion)
	}

	upgradeName := semver.MajorMinor(semverVersion)
	if upgradeName == "" {
		panic(fmt.Errorf("invalid app version %s", app.Version()))
	}

	upgradeK.SetUpgradeHandler(
		upgradeName,
		func(ctx sdk.Context, _ upgradetypes.Plan, fromVM module.VersionMap) (module.VersionMap, error) {
			return app.mm.RunMigrations(ctx, app.configurator, fromVM)
		},
	)
	app.upgradeKeeper = upgradeK

	upgradeInfo, err := upgradeK.ReadUpgradeInfoFromDisk()
	if err != nil {
		panic(err)
	}

	if upgradeInfo.Name == upgradeName && !upgradeK.IsSkipHeight(upgradeInfo.Height) {
		storeUpgrades := store.StoreUpgrades{
			Added: []string{multisigTypes.ModuleName},
		}

		// configure store loader that checks if version == upgradeHeight and applies store upgrades
		app.SetStoreLoader(upgradetypes.UpgradeStoreLoader(upgradeInfo.Height, &storeUpgrades))
	}

	// Setting Router will finalize all routes by sealing router
	// No more routes can be added
	nexusRouter := nexusTypes.NewRouter()
	nexusRouter.AddAddressValidator(evmTypes.ModuleName, evmKeeper.NewAddressValidator()).
		AddAddressValidator(axelarnetTypes.ModuleName, axelarnetKeeper.NewAddressValidator(axelarnetK.GetCosmosChainByName))
	nexusK.SetRouter(nexusRouter)

	axelarnetModule := axelarnet.NewAppModule(axelarnetK, nexusK, bankK, app.transferKeeper, app.ibcKeeper.ChannelKeeper, accountK, transferModule, logger)

	// Create static IBC router, add transfer route, then set and seal it
	ibcRouter := porttypes.NewRouter()
	ibcRouter.AddRoute(ibctransfertypes.ModuleName, axelarnetModule)

	// Setting Router will finalize all routes by sealing router
	// No more routes can be added
	app.ibcKeeper.SetRouter(ibcRouter)

	tssRouter := tssTypes.NewRouter()
	tssRouter.AddRoute(evmTypes.ModuleName, evmKeeper.NewTssHandler(appCodec, evmK, tssK))
	tssK.SetRouter(tssRouter)

	voteRouter := voteTypes.NewRouter()
	voteRouter.AddHandler(evmTypes.ModuleName, evmKeeper.NewVoteHandler(appCodec, evmK, nexusK, rewardK))
	votingK.SetVoteRouter(voteRouter)

	/****  Module Options ****/

	// NOTE: we may consider parsing `appOpts` inside module constructors. For the moment
	// we prefer to be more strict in what arguments the modules expect.
	var skipGenesisInvariants = cast.ToBool(appOpts.Get(crisis.FlagSkipGenesisInvariants))

	// NOTE: Any module instantiated in the module manager that is later modified
	// must be passed by reference here.
	app.mm = module.NewManager(
		genutil.NewAppModule(accountK, stakingK, app.BaseApp.DeliverTx, encodingConfig.TxConfig),
		auth.NewAppModule(appCodec, accountK, nil),
		vesting.NewAppModule(accountK, bankK),
		bank.NewAppModule(appCodec, bankK, accountK),
		crisis.NewAppModule(&crisisK, skipGenesisInvariants),
		gov.NewAppModule(appCodec, govK, accountK, bankK),
		mint.NewAppModule(appCodec, mintK, accountK),
		slashing.NewAppModule(appCodec, slashingK, accountK, bankK, stakingK),
		distr.NewAppModule(appCodec, distrK, accountK, bankK, stakingK),
		staking.NewAppModule(appCodec, stakingK, accountK, bankK),
		upgrade.NewAppModule(upgradeK),
		evidence.NewAppModule(*evidenceK),
		params.NewAppModule(paramsK),
		capability.NewAppModule(appCodec, *app.capabilityKeeper),
		evidence.NewAppModule(app.evidenceKeeper),
		ibc.NewAppModule(app.ibcKeeper),
		transferModule,
		feegrantmodule.NewAppModule(appCodec, accountK, bankK, feegrantK, app.interfaceRegistry),

		snapshot.NewAppModule(snapK),
<<<<<<< HEAD
		multisig.NewAppModule(multisigK, stakingK, slashingK, snapK, rewardK, nexusK),
		tss.NewAppModule(tssK, snapK, votingK, nexusK, stakingK, rewardK),
=======
		multisig.NewAppModule(multisigK, stakingK, slashingK, snapK, rewardK),
		tss.NewAppModule(tssK, snapK, votingK, nexusK, stakingK, rewardK, multisigK),
>>>>>>> 9da27e49
		vote.NewAppModule(votingK),
		nexus.NewAppModule(nexusK, snapK, stakingK, axelarnetK, evmK, rewardK),
		evm.NewAppModule(evmK, votingK, tssK, nexusK, snapK, stakingK, slashingK, multisigK, logger),
		axelarnetModule,
		reward.NewAppModule(rewardK, nexusK, mintK, stakingK, tssK, snapK, bankK, bApp.MsgServiceRouter(), bApp.Router(), keys[paramstypes.StoreKey], tkeys[paramstypes.TStoreKey]),
		permission.NewAppModule(permissionK),
	)

	// During begin block slashing happens after distr.BeginBlocker so that
	// there is nothing left over in the validator fee pool, so as to keep the
	// CanWithdrawInvariant invariant.
	// NOTE: staking module is required if HistoricalEntries param > 0
	app.mm.SetOrderBeginBlockers(
		// upgrades should be run first
		upgradetypes.ModuleName,
		capabilitytypes.ModuleName,
		crisistypes.ModuleName,
		govtypes.ModuleName,
		stakingtypes.ModuleName,
		ibctransfertypes.ModuleName,
		ibchost.ModuleName,
		authtypes.ModuleName,
		banktypes.ModuleName,
		distrtypes.ModuleName,
		slashingtypes.ModuleName,
		minttypes.ModuleName,
		genutiltypes.ModuleName,
		evidencetypes.ModuleName,
		feegrant.ModuleName,
		paramstypes.ModuleName,
		vestingtypes.ModuleName,

		// axelar custom modules
		rewardTypes.ModuleName,
		nexusTypes.ModuleName,
		permissionTypes.ModuleName,
		multisigTypes.ModuleName,
		evmTypes.ModuleName,
		snapTypes.ModuleName,
		axelarnetTypes.ModuleName,
		voteTypes.ModuleName,
	)
	app.mm.SetOrderEndBlockers(
		crisistypes.ModuleName,
		govtypes.ModuleName,
		stakingtypes.ModuleName,
		ibctransfertypes.ModuleName,
		ibchost.ModuleName,
		feegrant.ModuleName,
		capabilitytypes.ModuleName,
		authtypes.ModuleName,
		banktypes.ModuleName,
		distrtypes.ModuleName,
		slashingtypes.ModuleName,
		minttypes.ModuleName,
		genutiltypes.ModuleName,
		evidencetypes.ModuleName,
		paramstypes.ModuleName,
		upgradetypes.ModuleName,
		vestingtypes.ModuleName,

		// axelar custom modules
		multisigTypes.ModuleName,
		evmTypes.ModuleName,
		nexusTypes.ModuleName,
		rewardTypes.ModuleName,
		snapTypes.ModuleName,
		axelarnetTypes.ModuleName,
		permissionTypes.ModuleName,
		voteTypes.ModuleName,
	)

	// Sets the order of Genesis - Order matters, genutil is to always come last
	// NOTE: The genutils module must occur after staking so that pools are
	// properly initialized with tokens from genesis accounts.
	app.mm.SetOrderInitGenesis(
		capabilitytypes.ModuleName,
		authtypes.ModuleName,
		banktypes.ModuleName,
		distrtypes.ModuleName,
		stakingtypes.ModuleName,
		slashingtypes.ModuleName,
		govtypes.ModuleName,
		minttypes.ModuleName,
		crisistypes.ModuleName,
		genutiltypes.ModuleName,
		evidencetypes.ModuleName,
		ibchost.ModuleName,
		evidencetypes.ModuleName,
		ibctransfertypes.ModuleName,
		feegrant.ModuleName,
		paramstypes.ModuleName,
		upgradetypes.ModuleName,
		vestingtypes.ModuleName,

		snapTypes.ModuleName,
		multisigTypes.ModuleName,
		tssTypes.ModuleName,
		evmTypes.ModuleName,
		nexusTypes.ModuleName,
		voteTypes.ModuleName,
		axelarnetTypes.ModuleName,
		rewardTypes.ModuleName,
		permissionTypes.ModuleName,
	)

	app.mm.RegisterInvariants(&crisisK)

	// register all module routes and module queriers
	app.mm.RegisterRoutes(app.Router(), app.QueryRouter(), legacyAmino)
	app.configurator = module.NewConfigurator(app.appCodec, app.MsgServiceRouter(), app.GRPCQueryRouter())
	app.mm.RegisterServices(app.configurator)

	// initialize stores
	app.MountKVStores(keys)
	app.MountTransientStores(tkeys)
	app.MountMemoryStores(memKeys)

	// The initChainer handles translating the genesis.json file into initial state for the network
	app.SetInitChainer(app.InitChainer)
	app.SetBeginBlocker(app.BeginBlocker)
	app.SetEndBlocker(app.EndBlocker)

	// The baseAnteHandler handles signature verification and transaction pre-processing
	baseAnteHandler, err := authAnte.NewAnteHandler(
		authAnte.HandlerOptions{
			AccountKeeper:   accountK,
			BankKeeper:      bankK,
			SignModeHandler: encodingConfig.TxConfig.SignModeHandler(),
			FeegrantKeeper:  feegrantK,
			SigGasConsumer:  authAnte.DefaultSigVerificationGasConsumer,
		},
	)

	if err != nil {
		panic(err)
	}

	anteHandler := sdk.ChainAnteDecorators(
		ante.NewAnteHandlerDecorator(baseAnteHandler),
		ante.NewLogMsgDecorator(appCodec),
		ante.NewCheckCommissionRate(),
		ante.NewUndelegateDecorator(multisigK, nexusK, snapK),
		ante.NewCheckRefundFeeDecorator(app.interfaceRegistry, accountK, stakingK, snapK, rewardK),
		ante.NewCheckProxy(snapK),
		ante.NewRestrictedTx(permissionK),
		ibcante.NewAnteDecorator(app.ibcKeeper.ChannelKeeper),
	)
	app.SetAnteHandler(anteHandler)

	if loadLatest {
		if err := app.LoadLatestVersion(); err != nil {
			tmos.Exit(err.Error())
		}
	}

	return app
}

func initParamsKeeper(appCodec codec.Codec, legacyAmino *codec.LegacyAmino, key, tkey sdk.StoreKey) paramskeeper.Keeper {
	paramsKeeper := paramskeeper.NewKeeper(appCodec, legacyAmino, key, tkey)

	paramsKeeper.Subspace(bam.Paramspace).WithKeyTable(paramskeeper.ConsensusParamsKeyTable())

	paramsKeeper.Subspace(authtypes.ModuleName)
	paramsKeeper.Subspace(banktypes.ModuleName)
	paramsKeeper.Subspace(stakingtypes.ModuleName)
	paramsKeeper.Subspace(minttypes.ModuleName)
	paramsKeeper.Subspace(distrtypes.ModuleName)
	paramsKeeper.Subspace(slashingtypes.ModuleName)
	paramsKeeper.Subspace(govtypes.ModuleName).WithKeyTable(govtypes.ParamKeyTable())
	paramsKeeper.Subspace(crisistypes.ModuleName)
	paramsKeeper.Subspace(ibctransfertypes.ModuleName)
	paramsKeeper.Subspace(ibchost.ModuleName)

	paramsKeeper.Subspace(snapTypes.ModuleName)
	paramsKeeper.Subspace(multisigTypes.ModuleName)
	paramsKeeper.Subspace(tssTypes.ModuleName)
	paramsKeeper.Subspace(nexusTypes.ModuleName)
	paramsKeeper.Subspace(axelarnetTypes.ModuleName)
	paramsKeeper.Subspace(rewardTypes.ModuleName)
	paramsKeeper.Subspace(voteTypes.ModuleName)
	paramsKeeper.Subspace(permissionTypes.ModuleName)

	return paramsKeeper
}

// GenesisState represents chain state at the start of the chain. Any initial state (account balances) are stored here.
type GenesisState map[string]json.RawMessage

// InitChainer handles the chain initialization from a genesis file
func (app *AxelarApp) InitChainer(ctx sdk.Context, req abci.RequestInitChain) abci.ResponseInitChain {
	var genesisState GenesisState
	if err := tmjson.Unmarshal(req.AppStateBytes, &genesisState); err != nil {
		panic(err)
	}

	app.upgradeKeeper.SetModuleVersionMap(ctx, app.mm.GetVersionMap())

	return app.mm.InitGenesis(ctx, app.appCodec, genesisState)
}

// BeginBlocker calls the BeginBlock() function of every module at the beginning of a new block
func (app *AxelarApp) BeginBlocker(ctx sdk.Context, req abci.RequestBeginBlock) abci.ResponseBeginBlock {
	return app.mm.BeginBlock(ctx, req)
}

// EndBlocker calls the EndBlock() function of every module at the end of a block
func (app *AxelarApp) EndBlocker(ctx sdk.Context, req abci.RequestEndBlock) abci.ResponseEndBlock {
	return app.mm.EndBlock(ctx, req)
}

// LoadHeight loads the application version at a given height. It will panic if called
// more than once on a running baseapp.
func (app *AxelarApp) LoadHeight(height int64) error {
	return app.LoadVersion(height)
}

// LegacyAmino returns AxelarApp's amino codec.
//
// NOTE: This is solely to be used for testing purposes as it may be desirable
// for modules to register their own custom testing types.
func (app *AxelarApp) LegacyAmino() *codec.LegacyAmino {
	return app.legacyAmino
}

// AppCodec returns AxelarApp's app codec.
//
// NOTE: This is solely to be used for testing purposes as it may be desirable
// for modules to register their own custom testing types.
func (app *AxelarApp) AppCodec() codec.Codec {
	return app.appCodec
}

// ModuleAccountAddrs returns all the app's module account addresses.
func (app *AxelarApp) ModuleAccountAddrs() map[string]bool {
	modAccAddrs := make(map[string]bool)
	for acc := range maccPerms {
		modAccAddrs[authtypes.NewModuleAddress(acc).String()] = true
	}

	return modAccAddrs
}

// RegisterAPIRoutes registers all application module routes with the provided
// API server.
func (app *AxelarApp) RegisterAPIRoutes(apiSvr *api.Server, apiConfig config.APIConfig) {
	clientCtx := apiSvr.ClientCtx
	rpc.RegisterRoutes(clientCtx, apiSvr.Router)
	// Register legacy tx routes.
	authrest.RegisterTxRoutes(clientCtx, apiSvr.Router)
	// Register new tx routes from grpc-gateway.
	authtx.RegisterGRPCGatewayRoutes(clientCtx, apiSvr.GRPCGatewayRouter)
	// Register new tendermint queries routes from grpc-gateway.
	tmservice.RegisterGRPCGatewayRoutes(clientCtx, apiSvr.GRPCGatewayRouter)

	// Register legacy and grpc-gateway routes for all modules.
	ModuleBasics.RegisterRESTRoutes(clientCtx, apiSvr.Router)
	ModuleBasics.RegisterGRPCGatewayRoutes(clientCtx, apiSvr.GRPCGatewayRouter)

	// register swagger API from root so that other applications can override easily
	if apiConfig.Swagger {
		RegisterSwaggerAPI(apiSvr.Router)
	}
}

// RegisterSwaggerAPI registers swagger route with API Server
func RegisterSwaggerAPI(rtr *mux.Router) {
	statikFS, err := fs.New()
	if err != nil {
		panic(err)
	}

	staticServer := http.FileServer(statikFS)
	rtr.PathPrefix("/static/").Handler(http.StripPrefix("/static/", staticServer))
}

// RegisterTxService implements the Application.RegisterTxService method.
func (app *AxelarApp) RegisterTxService(clientCtx client.Context) {
	authtx.RegisterTxService(app.BaseApp.GRPCQueryRouter(), clientCtx, app.BaseApp.Simulate, app.interfaceRegistry)
}

// RegisterTendermintService implements the Application.RegisterTendermintService method.
func (app *AxelarApp) RegisterTendermintService(clientCtx client.Context) {
	tmservice.RegisterTendermintService(app.BaseApp.GRPCQueryRouter(), clientCtx, app.interfaceRegistry)
}

func (app *AxelarApp) getSubspace(moduleName string) paramstypes.Subspace {
	subspace, _ := app.paramsKeeper.GetSubspace(moduleName)
	return subspace
}<|MERGE_RESOLUTION|>--- conflicted
+++ resolved
@@ -488,13 +488,8 @@
 		feegrantmodule.NewAppModule(appCodec, accountK, bankK, feegrantK, app.interfaceRegistry),
 
 		snapshot.NewAppModule(snapK),
-<<<<<<< HEAD
 		multisig.NewAppModule(multisigK, stakingK, slashingK, snapK, rewardK, nexusK),
-		tss.NewAppModule(tssK, snapK, votingK, nexusK, stakingK, rewardK),
-=======
-		multisig.NewAppModule(multisigK, stakingK, slashingK, snapK, rewardK),
 		tss.NewAppModule(tssK, snapK, votingK, nexusK, stakingK, rewardK, multisigK),
->>>>>>> 9da27e49
 		vote.NewAppModule(votingK),
 		nexus.NewAppModule(nexusK, snapK, stakingK, axelarnetK, evmK, rewardK),
 		evm.NewAppModule(evmK, votingK, tssK, nexusK, snapK, stakingK, slashingK, multisigK, logger),
