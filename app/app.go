--- conflicted
+++ resolved
@@ -100,18 +100,6 @@
 	tkeys map[string]*sdk.TransientStoreKey
 
 	// Keepers
-<<<<<<< HEAD
-	accountKeeper  auth.AccountKeeper
-	bankKeeper     bank.Keeper
-	stakingKeeper  staking.Keeper
-	slashingKeeper slashing.Keeper
-	distrKeeper    distr.Keeper
-	supplyKeeper   supply.Keeper
-	paramsKeeper   params.Keeper
-	btcKeeper      btcKeeper.Keeper
-	tssKeeper      tssKeeper.Keeper
-	axelarKeeper   axKeeper.Keeper
-=======
 	accountKeeper   auth.AccountKeeper
 	bankKeeper      bank.Keeper
 	stakingKeeper   staking.Keeper
@@ -121,8 +109,8 @@
 	paramsKeeper    params.Keeper
 	btcKeeper       btcKeeper.Keeper
 	broadcastKeeper bcKeeper.Keeper
+	tssKeeper       tssKeeper.Keeper
 	axelarKeeper    axKeeper.Keeper
->>>>>>> 2cdba562
 
 	// Module Manager
 	mm *module.Manager
@@ -146,22 +134,8 @@
 	bApp.SetCommitMultiStoreTracer(traceStore)
 	bApp.SetAppVersion(version.Version)
 
-<<<<<<< HEAD
-	keys := sdk.NewKVStoreKeys(
-		bam.MainStoreKey,
-		auth.StoreKey,
-		staking.StoreKey,
-		supply.StoreKey,
-		distr.StoreKey,
-		slashing.StoreKey,
-		params.StoreKey,
-		tssTypes.StoreKey,
-		axTypes.StoreKey,
-	)
-=======
 	keys := sdk.NewKVStoreKeys(bam.MainStoreKey, auth.StoreKey, staking.StoreKey,
 		supply.StoreKey, distr.StoreKey, slashing.StoreKey, params.StoreKey, axTypes.StoreKey, bcTypes.StoreKey)
->>>>>>> 2cdba562
 
 	tkeys := sdk.NewTransientStoreKeys(staking.TStoreKey, params.TStoreKey)
 
@@ -256,7 +230,15 @@
 		app.btcKeeper.Close()
 	}()
 
-<<<<<<< HEAD
+	keybase, err := keyring.NewKeyring(sdk.KeyringServiceName(), axelarCfg.ClientConfig.KeyringBackend, DefaultCLIHome, os.Stdin)
+	if err != nil {
+		tmos.Exit(err.Error())
+	}
+	app.broadcastKeeper, err = bcKeeper.NewKeeper(axelarCfg.ClientConfig, keys[bcTypes.StoreKey], keybase, app.accountKeeper, app.stakingKeeper, utils.GetTxEncoder(cdc))
+	if err != nil {
+		tmos.Exit(err.Error())
+	}
+
 	app.tssKeeper, err = tssKeeper.NewKeeper(stakingKeeper)
 	if err != nil {
 		tmos.Exit(err.Error())
@@ -272,16 +254,6 @@
 			logger.Error(err.Error()) // TODO Logger forces me to throw away error metadata
 		}
 	}()
-=======
-	keybase, err := keyring.NewKeyring(sdk.KeyringServiceName(), axelarCfg.ClientConfig.KeyringBackend, DefaultCLIHome, os.Stdin)
-	if err != nil {
-		tmos.Exit(err.Error())
-	}
-	app.broadcastKeeper, err = bcKeeper.NewKeeper(axelarCfg.ClientConfig, keys[bcTypes.StoreKey], keybase, app.accountKeeper, app.stakingKeeper, utils.GetTxEncoder(cdc))
-	if err != nil {
-		tmos.Exit(err.Error())
-	}
->>>>>>> 2cdba562
 
 	app.axelarKeeper = axKeeper.NewKeeper(
 		app.cdc,
@@ -322,11 +294,8 @@
 		auth.ModuleName,
 		bank.ModuleName,
 		slashing.ModuleName,
-<<<<<<< HEAD
+		bcTypes.ModuleName,
 		tssTypes.ModuleName,
-=======
-		bcTypes.ModuleName,
->>>>>>> 2cdba562
 		axTypes.ModuleName,
 		supply.ModuleName,
 		genutil.ModuleName,
