package app

import (
	"encoding/json"
	"io"
	"os"
	"os/signal"
	"syscall"

	bam "github.com/cosmos/cosmos-sdk/baseapp"
	"github.com/cosmos/cosmos-sdk/codec"
	"github.com/cosmos/cosmos-sdk/simapp"
	sdk "github.com/cosmos/cosmos-sdk/types"
	"github.com/cosmos/cosmos-sdk/types/module"
	"github.com/cosmos/cosmos-sdk/version"
	"github.com/cosmos/cosmos-sdk/x/auth"
	"github.com/cosmos/cosmos-sdk/x/auth/client/utils"
	"github.com/cosmos/cosmos-sdk/x/auth/vesting"
	"github.com/cosmos/cosmos-sdk/x/bank"
	distr "github.com/cosmos/cosmos-sdk/x/distribution"
	"github.com/cosmos/cosmos-sdk/x/genutil"
	"github.com/cosmos/cosmos-sdk/x/params"
	"github.com/cosmos/cosmos-sdk/x/slashing"
	"github.com/cosmos/cosmos-sdk/x/staking"
	"github.com/cosmos/cosmos-sdk/x/supply"
	abci "github.com/tendermint/tendermint/abci/types"
	"github.com/tendermint/tendermint/libs/log"
	tmos "github.com/tendermint/tendermint/libs/os"
	dbm "github.com/tendermint/tm-db"

	keyring "github.com/cosmos/cosmos-sdk/crypto/keys"

	"github.com/axelarnetwork/axelar-core/x/axelar"
	axKeeper "github.com/axelarnetwork/axelar-core/x/axelar/keeper"
	axTypes "github.com/axelarnetwork/axelar-core/x/axelar/types"
	"github.com/axelarnetwork/axelar-core/x/broadcast"
	bcKeeper "github.com/axelarnetwork/axelar-core/x/broadcast/keeper"
	broadcastTypes "github.com/axelarnetwork/axelar-core/x/broadcast/types"
	"github.com/axelarnetwork/axelar-core/x/btc_bridge"
	btcKeeper "github.com/axelarnetwork/axelar-core/x/btc_bridge/keeper"
	btcTypes "github.com/axelarnetwork/axelar-core/x/btc_bridge/types"
	"github.com/axelarnetwork/axelar-core/x/tss"
	tssKeeper "github.com/axelarnetwork/axelar-core/x/tss/keeper"
	tssTypes "github.com/axelarnetwork/axelar-core/x/tss/types"
)

const (
	appName = "axelar"
)

var (
	// default home directories for the application CLI
	DefaultCLIHome = os.ExpandEnv("$HOME/.axelarcli")

	// DefaultNodeHome sets the folder where the applcation data and configuration will be stored
	DefaultNodeHome = os.ExpandEnv("$HOME/.axelard")

	// NewBasicManager is in charge of setting up basic module elements
	ModuleBasics = module.NewBasicManager(
		genutil.AppModuleBasic{},
		auth.AppModuleBasic{},
		bank.AppModuleBasic{},
		staking.AppModuleBasic{},
		distr.AppModuleBasic{},
		params.AppModuleBasic{},
		slashing.AppModuleBasic{},
		supply.AppModuleBasic{},

		tss.AppModuleBasic{},
		axelar.AppModuleBasic{},
		btc_bridge.AppModuleBasic{},
		broadcast.AppModuleBasic{},
	)
	// account permissions
	maccPerms = map[string][]string{
		auth.FeeCollectorName:     nil,
		distr.ModuleName:          nil,
		staking.BondedPoolName:    {supply.Burner, supply.Staking},
		staking.NotBondedPoolName: {supply.Burner, supply.Staking},
	}
)

// MakeCodec generates the necessary codecs for Amino
func MakeCodec() *codec.Codec {
	var cdc = codec.New()

	ModuleBasics.RegisterCodec(cdc)
	vesting.RegisterCodec(cdc)
	sdk.RegisterCodec(cdc)
	codec.RegisterCrypto(cdc)

	return cdc.Seal()
}

type AxelarApp struct {
	*bam.BaseApp
	cdc *codec.Codec

	invCheckPeriod uint

	// keys to access the substores
	keys  map[string]*sdk.KVStoreKey
	tkeys map[string]*sdk.TransientStoreKey

	// Keepers
	accountKeeper   auth.AccountKeeper
	bankKeeper      bank.Keeper
	stakingKeeper   staking.Keeper
	slashingKeeper  slashing.Keeper
	distrKeeper     distr.Keeper
	supplyKeeper    supply.Keeper
	paramsKeeper    params.Keeper
	btcKeeper       btcKeeper.Keeper
	broadcastKeeper bcKeeper.Keeper
	tssKeeper       tssKeeper.Keeper
	axelarKeeper    axKeeper.Keeper

	// Module Manager
	mm *module.Manager

	// simulation manager
	sm *module.SimulationManager
}

// verify app interface at compile time
var _ simapp.App = &AxelarApp{}

// NewInitApp is a constructor function for axelarApp
func NewInitApp(logger log.Logger, db dbm.DB, traceStore io.Writer, loadLatest bool,
	invCheckPeriod uint, axelarCfg *Config, baseAppOptions ...func(*bam.BaseApp)) *AxelarApp {

	// First define the top level codec that will be shared by the different modules
	cdc := MakeCodec()

	// BaseApp handles interactions with Tendermint through the ABCI protocol
	bApp := bam.NewBaseApp(appName, logger, db, auth.DefaultTxDecoder(cdc), baseAppOptions...)
	bApp.SetCommitMultiStoreTracer(traceStore)
	bApp.SetAppVersion(version.Version)

	keys := sdk.NewKVStoreKeys(bam.MainStoreKey, auth.StoreKey, staking.StoreKey,
		supply.StoreKey, distr.StoreKey, slashing.StoreKey, params.StoreKey,
		axTypes.StoreKey, broadcastTypes.StoreKey, btcTypes.StoreKey)

	tkeys := sdk.NewTransientStoreKeys(staking.TStoreKey, params.TStoreKey)

	// Here you initialize your application with the store keys it requires
	var app = &AxelarApp{
		BaseApp:        bApp,
		cdc:            cdc,
		keys:           keys,
		tkeys:          tkeys,
		invCheckPeriod: invCheckPeriod,
	}

	// The ParamsKeeper handles parameter storage for the application
	app.paramsKeeper = params.NewKeeper(app.cdc, keys[params.StoreKey], tkeys[params.TStoreKey])

	// Set specific subspaces
	authSubspace := app.paramsKeeper.Subspace(auth.DefaultParamspace)
	bankSubspace := app.paramsKeeper.Subspace(bank.DefaultParamspace)
	stakingSubspace := app.paramsKeeper.Subspace(staking.DefaultParamspace)
	distrSubspace := app.paramsKeeper.Subspace(distr.DefaultParamspace)
	slashingSubspace := app.paramsKeeper.Subspace(slashing.DefaultParamspace)

	// The AccountKeeper handles address -> account lookups
	app.accountKeeper = auth.NewAccountKeeper(
		app.cdc,
		keys[auth.StoreKey],
		authSubspace,
		auth.ProtoBaseAccount,
	)

	// The BankKeeper allows you perform sdk.Coins interactions
	app.bankKeeper = bank.NewBaseKeeper(
		app.accountKeeper,
		bankSubspace,
		app.ModuleAccountAddrs(),
	)

	// The SupplyKeeper collects transaction fees and renders them to the fee distribution module
	app.supplyKeeper = supply.NewKeeper(
		app.cdc,
		keys[supply.StoreKey],
		app.accountKeeper,
		app.bankKeeper,
		maccPerms,
	)

	// The staking keeper
	stakingKeeper := staking.NewKeeper(
		app.cdc,
		keys[staking.StoreKey],
		app.supplyKeeper,
		stakingSubspace,
	)

	app.distrKeeper = distr.NewKeeper(
		app.cdc,
		keys[distr.StoreKey],
		distrSubspace,
		&stakingKeeper,
		app.supplyKeeper,
		auth.FeeCollectorName,
		app.ModuleAccountAddrs(),
	)

	app.slashingKeeper = slashing.NewKeeper(
		app.cdc,
		keys[slashing.StoreKey],
		&stakingKeeper,
		slashingSubspace,
	)

	// register the staking hooks
	// NOTE: stakingKeeper above is passed by reference, so that it will contain these hooks
	app.stakingKeeper = *stakingKeeper.SetHooks(
		staking.NewMultiStakingHooks(
			app.distrKeeper.Hooks(),
			app.slashingKeeper.Hooks()),
	)

	var err error
	app.btcKeeper, err = btcKeeper.NewBtcKeeper(app.cdc, keys[btcTypes.StoreKey], axelarCfg.BtcConfig, logger)
	if err != nil {
		tmos.Exit(err.Error())
	}

	// BTC bridge opens a grpc connection. Clean it up on process shutdown
	sigs := make(chan os.Signal, 1)
	signal.Notify(sigs, syscall.SIGINT, syscall.SIGTERM)
	go func() {
		_ = <-sigs
		logger.Debug("closing bitcoin bridge connection")
		app.btcKeeper.Close()
	}()

	keybase, err := keyring.NewKeyring(sdk.KeyringServiceName(), axelarCfg.ClientConfig.KeyringBackend, DefaultCLIHome, os.Stdin)
	if err != nil {
		tmos.Exit(err.Error())
	}
	app.broadcastKeeper, err = bcKeeper.NewKeeper(
		axelarCfg.ClientConfig,
		keys[broadcastTypes.StoreKey],
		keybase,
		app.accountKeeper,
		app.stakingKeeper,
		utils.GetTxEncoder(cdc),
		logger,
	)
	if err != nil {
		tmos.Exit(err.Error())
	}

	app.tssKeeper, err = tssKeeper.NewKeeper(axelarCfg.TssdConfig, logger, app.broadcastKeeper, app.stakingKeeper)
	if err != nil {
		tmos.Exit(err.Error())
	}

	// tss opens a grpc connection. Clean it up on process shutdown
	go func() {
		tssSigs := make(chan os.Signal, 1)
		signal.Notify(tssSigs, syscall.SIGINT, syscall.SIGTERM)
		<-tssSigs
		logger.Debug("closing tss gRPC connection")
		if err := app.tssKeeper.Close(logger); err != nil {
			logger.Error(err.Error()) // TODO Logger forces me to throw away error metadata
		}
	}()

	app.axelarKeeper = axKeeper.NewKeeper(
		app.cdc,
		keys[axTypes.StoreKey],
		map[string]axTypes.BridgeKeeper{"bitcoin": app.btcKeeper},
		app.stakingKeeper,
		app.broadcastKeeper,
	)

	// NOTE: Any module instantiated in the module manager that is later modified
	// must be passed by reference here.
	app.mm = module.NewManager(
		genutil.NewAppModule(app.accountKeeper, app.stakingKeeper, app.BaseApp.DeliverTx),
		auth.NewAppModule(app.accountKeeper),
		bank.NewAppModule(app.bankKeeper, app.accountKeeper),
		supply.NewAppModule(app.supplyKeeper, app.accountKeeper),
		distr.NewAppModule(app.distrKeeper, app.accountKeeper, app.supplyKeeper, app.stakingKeeper),
		slashing.NewAppModule(app.slashingKeeper, app.accountKeeper, app.stakingKeeper),
		staking.NewAppModule(app.stakingKeeper, app.accountKeeper, app.supplyKeeper),

		tss.NewAppModule(app.tssKeeper),
		axelar.NewAppModule(app.axelarKeeper),
		broadcast.NewAppModule(app.broadcastKeeper),
		btc_bridge.NewAppModule(app.btcKeeper),
	)

	// During begin block slashing happens after distr.BeginBlocker so that
	// there is nothing left over in the validator fee pool, so as to keep the
	// CanWithdrawInvariant invariant.
	app.mm.SetOrderBeginBlockers(distr.ModuleName, slashing.ModuleName)
	app.mm.SetOrderEndBlockers(staking.ModuleName, axTypes.ModuleName)

	// Sets the order of Genesis - Order matters, genutil is to always come last
	// NOTE: The genutils moodule must occur after staking so that pools are
	// properly initialized with tokens from genesis accounts.
	app.mm.SetOrderInitGenesis(
		distr.ModuleName,
		staking.ModuleName,
		auth.ModuleName,
		bank.ModuleName,
		slashing.ModuleName,
<<<<<<< HEAD
		btcTypes.ModuleName,
		broadcastTypes.ModuleName,
		tssTypes.ModuleName,
=======
		tssTypes.ModuleName,
		btcTypes.ModuleName,
		broadcastTypes.ModuleName,
>>>>>>> 168b03cd
		axTypes.ModuleName,
		supply.ModuleName,
		genutil.ModuleName,
	)

	// register all module routes and module queriers
	app.mm.RegisterRoutes(app.Router(), app.QueryRouter())

	// The initChainer handles translating the genesis.json file into initial state for the network
	app.SetInitChainer(app.InitChainer)
	app.SetBeginBlocker(app.BeginBlocker)
	app.SetEndBlocker(app.EndBlocker)

	// The AnteHandler handles signature verification and transaction pre-processing
	app.SetAnteHandler(
		auth.NewAnteHandler(
			app.accountKeeper,
			app.supplyKeeper,
			auth.DefaultSigVerificationGasConsumer,
		),
	)

	// initialize stores
	app.MountKVStores(keys)
	app.MountTransientStores(tkeys)

	if loadLatest {
		err := app.LoadLatestVersion(app.keys[bam.MainStoreKey])
		if err != nil {
			tmos.Exit(err.Error())
		}
	}

	return app
}

// GenesisState represents chain state at the start of the chain. Any initial state (account balances) are stored here.
type GenesisState map[string]json.RawMessage

func (app *AxelarApp) InitChainer(ctx sdk.Context, req abci.RequestInitChain) abci.ResponseInitChain {
	var genesisState GenesisState

	err := app.cdc.UnmarshalJSON(req.AppStateBytes, &genesisState)
	if err != nil {
		panic(err)
	}

	return app.mm.InitGenesis(ctx, genesisState)
}

func (app *AxelarApp) BeginBlocker(ctx sdk.Context, req abci.RequestBeginBlock) abci.ResponseBeginBlock {
	return app.mm.BeginBlock(ctx, req)
}

func (app *AxelarApp) EndBlocker(ctx sdk.Context, req abci.RequestEndBlock) abci.ResponseEndBlock {
	return app.mm.EndBlock(ctx, req)
}

func (app *AxelarApp) LoadHeight(height int64) error {
	return app.LoadVersion(height, app.keys[bam.MainStoreKey])
}

// Codec returns simapp's codec
func (app *AxelarApp) Codec() *codec.Codec {
	return app.cdc
}

// SimulationManager implements the SimulationApp interface
func (app *AxelarApp) SimulationManager() *module.SimulationManager {
	return app.sm
}

// ModuleAccountAddrs returns all the app's module account addresses.
func (app *AxelarApp) ModuleAccountAddrs() map[string]bool {
	modAccAddrs := make(map[string]bool)
	for acc := range maccPerms {
		modAccAddrs[supply.NewModuleAddress(acc).String()] = true
	}

	return modAccAddrs
}<|MERGE_RESOLUTION|>--- conflicted
+++ resolved
@@ -307,15 +307,9 @@
 		auth.ModuleName,
 		bank.ModuleName,
 		slashing.ModuleName,
-<<<<<<< HEAD
-		btcTypes.ModuleName,
-		broadcastTypes.ModuleName,
-		tssTypes.ModuleName,
-=======
 		tssTypes.ModuleName,
 		btcTypes.ModuleName,
 		broadcastTypes.ModuleName,
->>>>>>> 168b03cd
 		axTypes.ModuleName,
 		supply.ModuleName,
 		genutil.ModuleName,
