package vald

import (
	"context"
	"fmt"
	"os"
	"os/signal"
	"path/filepath"
	"strings"
	"sync"
	"syscall"
	"time"

	"github.com/cosmos/cosmos-sdk/client"
	sdkClient "github.com/cosmos/cosmos-sdk/client"
	"github.com/cosmos/cosmos-sdk/client/flags"
	"github.com/cosmos/cosmos-sdk/client/tx"
	"github.com/cosmos/cosmos-sdk/codec"
	"github.com/cosmos/cosmos-sdk/server"
	sdk "github.com/cosmos/cosmos-sdk/types"
	sdkerrors "github.com/cosmos/cosmos-sdk/types/errors"
	"github.com/gogo/protobuf/proto"
	"github.com/pkg/errors"
	"github.com/spf13/cobra"
	"github.com/spf13/viper"
	rpcclient "github.com/tendermint/tendermint/rpc/client"
	"golang.org/x/sync/errgroup"

	"github.com/axelarnetwork/axelar-core/app"
	"github.com/axelarnetwork/axelar-core/cmd/axelard/cmd/utils"
	"github.com/axelarnetwork/axelar-core/sdk-utils/broadcast"
	errors2 "github.com/axelarnetwork/axelar-core/utils/errors"
	"github.com/axelarnetwork/axelar-core/vald/config"
	"github.com/axelarnetwork/axelar-core/vald/evm"
	evmRPC "github.com/axelarnetwork/axelar-core/vald/evm/rpc"
	"github.com/axelarnetwork/axelar-core/vald/multisig"
	grpc "github.com/axelarnetwork/axelar-core/vald/tofnd_grpc"
	"github.com/axelarnetwork/axelar-core/vald/tss"
	axelarnet "github.com/axelarnetwork/axelar-core/x/axelarnet/exported"
	evmTypes "github.com/axelarnetwork/axelar-core/x/evm/types"
	multisigTypes "github.com/axelarnetwork/axelar-core/x/multisig/types"
	"github.com/axelarnetwork/axelar-core/x/tss/tofnd"
	tssTypes "github.com/axelarnetwork/axelar-core/x/tss/types"
	tmEvents "github.com/axelarnetwork/tm-events/events"
	"github.com/axelarnetwork/tm-events/pubsub"
	"github.com/axelarnetwork/tm-events/tendermint"
	"github.com/axelarnetwork/utils/funcs"
	"github.com/axelarnetwork/utils/jobs"
	"github.com/axelarnetwork/utils/log"
	"github.com/axelarnetwork/utils/slices"
)

// RW grants -rw------- file permissions
const RW = 0600

// RWX grants -rwx------ file permissions
const RWX = 0700

var once sync.Once
var cleanupCommands []func()

// GetValdCommand returns the command to start vald
func GetValdCommand() *cobra.Command {
	cmd := &cobra.Command{
		Use: "vald-start",
		PreRunE: func(cmd *cobra.Command, args []string) error {
			serverCtx := server.GetServerContextFromCmd(cmd)
			if !cmd.Flags().Changed(flags.FlagFrom) {
				if err := cmd.Flags().Set(flags.FlagFrom, serverCtx.Viper.GetString("broadcast.broadcaster-account")); err != nil {
					return err
				}
			}
			return nil
		},
		RunE: func(cmd *cobra.Command, args []string) error {
			serverCtx := server.GetServerContextFromCmd(cmd)
			logger := serverCtx.Logger.With("module", "vald")
			log.Setup(logger)
			v := serverCtx.Viper

			if err := v.BindPFlag("tss.tofnd-host", cmd.PersistentFlags().Lookup("tofnd-host")); err != nil {
				return err
			}
			if err := v.BindPFlag("tss.tofnd-port", cmd.PersistentFlags().Lookup("tofnd-port")); err != nil {
				return err
			}
			if err := v.BindPFlag("tss.tofnd-dial-timeout", cmd.PersistentFlags().Lookup("tofnd-dial-timeout")); err != nil {
				return err
			}

			cliCtx, err := sdkClient.GetClientTxContext(cmd)
			if err != nil {
				return err
			}

			// dynamically adjust gas limit by simulating the tx first
			txf := tx.NewFactoryCLI(cliCtx, cmd.Flags()).WithSimulateAndExecute(true)

			return runVald(cliCtx, txf, v)
		},
	}
	setPersistentFlags(cmd)
	flags.AddTxFlagsToCmd(cmd)
	values := map[string]string{
		flags.FlagGasAdjustment: "4",
	}
	utils.OverwriteFlagDefaults(cmd, values, true)

	// Only set default, not actual value, so it can be overwritten by env variable
	utils.OverwriteFlagDefaults(cmd, map[string]string{
		flags.FlagBroadcastMode:  flags.BroadcastSync,
<<<<<<< HEAD
		flags.FlagChainID:        "devnet-wasm", // TODO: switch back
		flags.FlagGasPrices:      "0.007uaxl",
		flags.FlagKeyringBackend: "test", // TODO: switch back
=======
		flags.FlagChainID:        app.Name,
		flags.FlagGasPrices:      "0.007" + axelarnet.NativeAsset,
		flags.FlagKeyringBackend: "file",
>>>>>>> ce7e2675
	}, false)

	return cmd
}

func runVald(cliCtx sdkClient.Context, txf tx.Factory, viper *viper.Viper) error {
	// in case of panic we still want to try and cleanup resources,
	// but we have to make sure it's not called more than once if the program is stopped by an interrupt signal
	defer once.Do(cleanUp)

	sigs := make(chan os.Signal, 1)
	signal.Notify(sigs, syscall.SIGINT, syscall.SIGTERM)

	go func() {
		sig := <-sigs
		log.Infof("captured signal \"%s\"", sig)
		once.Do(cleanUp)
	}()

	valdConf := config.DefaultValdConfig()
	viper.RegisterAlias("broadcast.max_timeout", "rpc.timeout_broadcast_tx_commit")
	if err := viper.Unmarshal(&valdConf, config.AddDecodeHooks); err != nil {
		panic(err)
	}

	valAddr, err := sdk.ValAddressFromBech32(viper.GetString("validator-addr"))
	if err != nil {
		return sdkerrors.Wrap(err, "invalid validator operator address")
	}

	valdHome := filepath.Join(cliCtx.HomeDir, "vald")
	if _, err := os.Stat(valdHome); os.IsNotExist(err) {
		log.Infof("folder %s does not exist, creating...", valdHome)
		err := os.Mkdir(valdHome, RWX)
		if err != nil {
			return err
		}
	}

	fPath := filepath.Join(valdHome, "state.json")
	stateSource := NewRWFile(fPath)

	log.Info("start listening to events")
	listen(cliCtx, txf, valdConf, valAddr, stateSource)
	log.Info("shutting down")
	return nil
}

func cleanUp() {
	for _, cmd := range cleanupCommands {
		cmd()
	}
}

func setPersistentFlags(cmd *cobra.Command) {
	defaultConf := tssTypes.DefaultConfig()
	cmd.PersistentFlags().String("tofnd-host", defaultConf.Host, "host name for tss daemon")
	cmd.PersistentFlags().String("tofnd-port", defaultConf.Port, "port for tss daemon")
	cmd.PersistentFlags().String("tofnd-dial-timeout", defaultConf.DialTimeout.String(), "dialup timeout to the tss daemon")
	cmd.PersistentFlags().String("validator-addr", "", "the address of the validator operator, i.e axelarvaloper1..")
	cmd.PersistentFlags().String(flags.FlagChainID, app.Name, "The network chain ID")
}

func listen(clientCtx sdkClient.Context, txf tx.Factory, axelarCfg config.ValdConfig, valAddr sdk.ValAddress, stateSource ReadWriter) {
	encCfg := app.MakeEncodingConfig()
	cdc := encCfg.Amino
	sender, err := clientCtx.Keyring.Key(clientCtx.From)
	if err != nil {
		panic(sdkerrors.Wrap(err, "failed to read broadcaster account info from keyring"))
	}
	clientCtx = clientCtx.
		WithFromAddress(sender.GetAddress()).
		WithFromName(sender.GetName())

	bc := createRefundableBroadcaster(txf, clientCtx, axelarCfg)

	robustClient := tendermint.NewRobustClient(func() (rpcclient.Client, error) {
		cl, err := sdkClient.NewClientFromNode(clientCtx.NodeURI)
		if err != nil {
			return nil, errors.Wrap(err, "unable to create a new client")
		}

		err = cl.Start()
		if err != nil {
			return nil, errors.Wrap(err, "unable to start client")
		}
		return cl, nil
	})
	tssMgr := createTSSMgr(bc, clientCtx, axelarCfg, valAddr.String(), cdc)

	evmMgr := createEVMMgr(axelarCfg, clientCtx, bc, valAddr)
	multisigMgr := createMultisigMgr(bc, clientCtx, axelarCfg, valAddr)

	nodeHeight, err := waitUntilNetworkSync(axelarCfg, robustClient)
	if err != nil {
		panic(err)
	}

	stateStore := NewStateStore(stateSource)
	startBlock, err := getStartBlock(axelarCfg, stateStore, nodeHeight)
	if err != nil {
		panic(err)
	}

	eventBus := createEventBus(robustClient, startBlock, axelarCfg.EventNotificationsMaxRetries, axelarCfg.EventNotificationsBackOff)
	var blockHeight int64
	blockHeaderSub := eventBus.Subscribe(func(event tmEvents.ABCIEventWithHeight) bool {
		if event.Height != blockHeight {
			blockHeight = event.Height
			return true
		}
		return false
	})

	heartbeat := eventBus.Subscribe(func(e tmEvents.ABCIEventWithHeight) bool {
		event := tmEvents.Map(e)
		return event.Type == tssTypes.EventTypeHeartBeat &&
			event.Attributes[sdk.AttributeKeyModule] == tssTypes.ModuleName &&
			event.Attributes[sdk.AttributeKeyAction] == tssTypes.AttributeValueSend
	})

	evmNewChain := eventBus.Subscribe(tmEvents.Filter[*evmTypes.ChainAdded]())
	evmDepConf := eventBus.Subscribe(tmEvents.Filter[*evmTypes.ConfirmDepositStarted]())
	evmTokConf := eventBus.Subscribe(tmEvents.Filter[*evmTypes.ConfirmTokenStarted]())
	evmTraConf := eventBus.Subscribe(tmEvents.Filter[*evmTypes.ConfirmKeyTransferStarted]())
	evmGatewayTxConf := eventBus.Subscribe(tmEvents.Filter[*evmTypes.ConfirmGatewayTxStarted]())
	evmGatewayTxsConf := eventBus.Subscribe(tmEvents.Filter[*evmTypes.ConfirmGatewayTxsStarted]())

	multisigKeygen := eventBus.Subscribe(tmEvents.Filter[*multisigTypes.KeygenStarted]())
	multisigSigning := eventBus.Subscribe(tmEvents.Filter[*multisigTypes.SigningStarted]())

	eventCtx, cancelEventCtx := context.WithCancel(context.Background())
	eGroup, eventCtx := errgroup.WithContext(eventCtx)

	// stop the jobs if process gets interrupted/terminated
	cleanupCommands = append(cleanupCommands, func() {
		log.Info("stop listening for events...")
		cancelEventCtx()
		<-eventBus.Done()
		log.Info("event listener stopped")
		log.Info("stopping subscribers...")
		if err := eGroup.Wait(); err != nil {
			log.Error(err.Error())
		}
		log.Info("subscriptions stopped")
	})

	fetchEvents := func(ctx context.Context) error {
		select {
		case <-ctx.Done():
			return nil
		case err := <-eventBus.FetchEvents(ctx):
			cancelEventCtx()
			return err
		}
	}

	timer := time.AfterFunc(0, func() {})
	defer timer.Stop()
	blockTimeout, timeoutCancel := context.WithCancel(context.Background())
	processBlockHeader := func(event tmEvents.Event) error {
		timer.Stop()
		timer = time.AfterFunc(axelarCfg.NoNewBlockPanicTimeout, timeoutCancel)

		return stateStore.SetState(event.Height)
	}

	failOnTimeout := func(ctx context.Context) error {
		select {
		case <-ctx.Done():
			return nil
		case <-blockTimeout.Done():
			return errors.New("no new blocks received from the node")
		}
	}

	js := []jobs.Job{
		createJob(blockHeaderSub, processBlockHeader, cancelEventCtx),
		fetchEvents,
		failOnTimeout,
		createJob(heartbeat, tssMgr.ProcessHeartBeatEvent, cancelEventCtx),
		createJobTyped(evmNewChain, evmMgr.ProcessNewChain, cancelEventCtx),
		createJobTyped(evmDepConf, evmMgr.ProcessDepositConfirmation, cancelEventCtx),
		createJobTyped(evmTokConf, evmMgr.ProcessTokenConfirmation, cancelEventCtx),
		createJobTyped(evmTraConf, evmMgr.ProcessTransferKeyConfirmation, cancelEventCtx),
		createJobTyped(evmGatewayTxConf, evmMgr.ProcessGatewayTxConfirmation, cancelEventCtx),
		createJobTyped(evmGatewayTxsConf, evmMgr.ProcessGatewayTxsConfirmation, cancelEventCtx),
		createJobTyped(multisigKeygen, multisigMgr.ProcessKeygenStarted, cancelEventCtx),
		createJobTyped(multisigSigning, multisigMgr.ProcessSigningStarted, cancelEventCtx),
	}

	slices.ForEach(js, func(job jobs.Job) {
		eGroup.Go(func() error { return job(eventCtx) })
	})

	if err := eGroup.Wait(); err != nil {
		log.Error(err.Error())
	}
}

func createJob(sub <-chan tmEvents.ABCIEventWithHeight, processor func(event tmEvents.Event) error, cancel context.CancelFunc) jobs.Job {
	return func(ctx context.Context) error {
		processWithLog := func(e tmEvents.ABCIEventWithHeight) {
			err := processor(tmEvents.Map(e))
			if err != nil {
				ctx = log.AppendKeyVals(ctx, errors2.KeyVals(err)...)
				log.FromCtx(ctx).Error(err.Error())
			}
		}
		consume := tmEvents.Consume(sub, processWithLog)
		err := consume(ctx)
		if err != nil {
			cancel()
			return err
		}
		return nil
	}
}

func createJobTyped[T proto.Message](sub <-chan tmEvents.ABCIEventWithHeight, processor func(event T) error, cancel context.CancelFunc) jobs.Job {
	return func(ctx context.Context) error {
		processWithLog := func(e tmEvents.ABCIEventWithHeight) {
			event := funcs.Must(sdk.ParseTypedEvent(e.Event)).(T)
			err := processor(event)
			if err != nil {
				ctx = log.AppendKeyVals(ctx, errors2.KeyVals(err)...)
				log.FromCtx(ctx).Error(err.Error())
			}
		}

		consume := tmEvents.Consume(sub, processWithLog)
		err := consume(ctx)
		if err != nil {
			cancel()
			return err
		}

		return nil
	}
}

// Wait until the node has synced with the network and return the node height
func waitUntilNetworkSync(cfg config.ValdConfig, tmClient tmEvents.SyncInfoClient) (int64, error) {
	for {
		rpcCtx, cancel := context.WithTimeout(context.Background(), 5*time.Second)
		syncInfo, err := tmClient.LatestSyncInfo(rpcCtx)
		cancel()
		if err != nil {
			return 0, err
		}

		// If the block height is older than the allowed time, then wait for the node to sync
		if syncInfo.LatestBlockTime.Add(cfg.MaxLatestBlockAge).After(time.Now()) {
			return syncInfo.LatestBlockHeight, nil
		}

		log.Infof("node height %d is old, waiting for a recent block", syncInfo.LatestBlockHeight)
		time.Sleep(cfg.MaxLatestBlockAge)
	}
}

// Return the block height to start listening to TM events from
func getStartBlock(cfg config.ValdConfig, stateStore StateStore, nodeHeight int64) (int64, error) {
	storedHeight, err := stateStore.GetState()
	if err != nil {
		log.Infof("failed to retrieve the stored block height, using the latest: %s", err.Error())
		storedHeight = 0
	} else {
		log.Infof("retrieved stored block height %d", storedHeight)
	}

	// stored height must not be larger than node height
	if storedHeight > nodeHeight {
		return 0, fmt.Errorf("stored block height %d is ahead of the node height %d", storedHeight, nodeHeight)
	}

	log.Infof("node is synced, node height: %d", nodeHeight)

	startBlock := storedHeight
	if startBlock != 0 {
		// The block at the stored height might have already been processed by vald, so skip it
		startBlock++
	}

	if startBlock != 0 && nodeHeight-startBlock > cfg.MaxBlocksBehindLatest {
		log.Infof("stored block height %d is too old, starting from the latest block", startBlock)
		startBlock = 0
	}

	return startBlock, nil
}

func createEventBus(client *tendermint.RobustClient, startBlock int64, retries int, backOff time.Duration) *tmEvents.Bus {
	notifier := tmEvents.NewBlockNotifier(client, tmEvents.Retries(retries), tmEvents.BackOff(backOff)).StartingAt(startBlock)
	return tmEvents.NewEventBus(tmEvents.NewBlockSource(client, notifier, tmEvents.Retries(retries), tmEvents.BackOff(backOff)), pubsub.NewBus[tmEvents.ABCIEventWithHeight]())
}

func createRefundableBroadcaster(txf tx.Factory, ctx sdkClient.Context, axelarCfg config.ValdConfig) broadcast.Broadcaster {
	broadcaster := broadcast.WithStateManager(ctx, txf, broadcast.WithResponseTimeout(axelarCfg.BroadcastConfig.MaxTimeout))
	broadcaster = broadcast.WithRetry(broadcaster, axelarCfg.MaxRetries, axelarCfg.MinSleepBeforeRetry)
	broadcaster = broadcast.Batched(broadcaster, axelarCfg.BatchThreshold, axelarCfg.BatchSizeLimit)
	broadcaster = broadcast.WithRefund(broadcaster)
	broadcaster = broadcast.SuppressExecutionErrs(broadcaster)

	return broadcaster
}

func createMultisigMgr(broadcaster broadcast.Broadcaster, cliCtx client.Context, axelarCfg config.ValdConfig, valAddr sdk.ValAddress) *multisig.Mgr {
	conn, err := grpc.Connect(axelarCfg.TssConfig.Host, axelarCfg.TssConfig.Port, axelarCfg.TssConfig.DialTimeout)
	if err != nil {
		panic(sdkerrors.Wrap(err, "failed to create multisig manager"))
	}
	log.Debug("successful connection to tofnd gRPC server")

	return multisig.NewMgr(tofnd.NewMultisigClient(conn), cliCtx, valAddr, broadcaster, timeout)
}

func createTSSMgr(broadcaster broadcast.Broadcaster, cliCtx client.Context, axelarCfg config.ValdConfig, valAddr string, cdc *codec.LegacyAmino) *tss.Mgr {
	create := func() (*tss.Mgr, error) {
		conn, err := tss.Connect(axelarCfg.TssConfig.Host, axelarCfg.TssConfig.Port, axelarCfg.TssConfig.DialTimeout)
		if err != nil {
			return nil, err
		}
		log.Debug("successful connection to tofnd gRPC server")

		// creates client to communicate with the external tofnd process service
		multiSigClient := tofnd.NewMultisigClient(conn)

		tssMgr := tss.NewMgr(multiSigClient, cliCtx, 2*time.Hour, valAddr, broadcaster, cdc)

		return tssMgr, nil
	}

	mgr, err := create()
	if err != nil {
		panic(sdkerrors.Wrap(err, "failed to create tss manager"))
	}

	return mgr
}

func createEVMClient(config evmTypes.EVMConfig) (evmRPC.Client, error) {
	return evmRPC.NewClient(config.RPCAddr, config.FinalityOverride)
}

func createEVMMgr(axelarCfg config.ValdConfig, cliCtx sdkClient.Context, b broadcast.Broadcaster, valAddr sdk.ValAddress) *evm.Mgr {
	rpcs := make(map[string]evmRPC.Client)

	chainConfigs := slices.Filter(axelarCfg.EVMConfig, func(config evmTypes.EVMConfig) bool {
		return config.WithBridge
	})

	slices.ForEach(chainConfigs, func(config evmTypes.EVMConfig) {
		chainName := strings.ToLower(config.Name)
		if _, ok := rpcs[chainName]; ok {
			err := fmt.Errorf("duplicate bridge configuration found for EVM chain %s", config.Name)
			log.Error(err.Error())
			panic(err)
		}

		if config.L1ChainName != nil {
			log.Infof("`l1_chain_name` config is deprecated for EVM chain '%s'. Please remove it from your RPC config", config.Name)
		}

		client, err := createEVMClient(config)
		if err != nil {
			err = sdkerrors.Wrap(err, fmt.Sprintf("failed to create an RPC connection for EVM chain %s. Verify your RPC config.", config.Name))
			log.Error(err.Error())
			panic(err)
		}

		log.WithKeyVals("chain", config.Name, "url", config.RPCAddr).
			Debugf("created JSON-RPC client of type %T", client)

		// clean up evmRPC connection on process shutdown
		cleanupCommands = append(cleanupCommands, client.Close)

		rpcs[chainName] = client
		log.Infof("successfully connected to EVM bridge for chain %s", chainName)
	})

	return evm.NewMgr(rpcs, b, valAddr, cliCtx.FromAddress, evm.NewLatestFinalizedBlockCache())
}

// RWFile implements the ReadWriter interface for an underlying file
type RWFile struct {
	path string
}

// NewRWFile returns a new RWFile instance for the given file path
func NewRWFile(path string) RWFile {
	return RWFile{path: path}
}

// ReadAll returns the full content of the file
func (f RWFile) ReadAll() ([]byte, error) { return os.ReadFile(f.path) }

// WriteAll writes the given bytes to a file. Creates a new fille if it does not exist, overwrites the previous content otherwise.
func (f RWFile) WriteAll(bz []byte) error { return os.WriteFile(f.path, bz, RW) }<|MERGE_RESOLUTION|>--- conflicted
+++ resolved
@@ -109,15 +109,9 @@
 	// Only set default, not actual value, so it can be overwritten by env variable
 	utils.OverwriteFlagDefaults(cmd, map[string]string{
 		flags.FlagBroadcastMode:  flags.BroadcastSync,
-<<<<<<< HEAD
 		flags.FlagChainID:        "devnet-wasm", // TODO: switch back
-		flags.FlagGasPrices:      "0.007uaxl",
+		flags.FlagGasPrices:      "0.007" + axelarnet.NativeAsset,
 		flags.FlagKeyringBackend: "test", // TODO: switch back
-=======
-		flags.FlagChainID:        app.Name,
-		flags.FlagGasPrices:      "0.007" + axelarnet.NativeAsset,
-		flags.FlagKeyringBackend: "file",
->>>>>>> ce7e2675
 	}, false)
 
 	return cmd
