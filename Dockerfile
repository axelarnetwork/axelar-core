--- conflicted
+++ resolved
@@ -51,13 +51,8 @@
 
 ARG USER_ID=1000
 ARG GROUP_ID=1001
-<<<<<<< HEAD
-RUN apk add jq
-COPY --from=build /axelar/bin/* /usr/local/bin/
-=======
 RUN apk add --no-cache jq bash
 COPY --from=build /go/axelar/bin/* /usr/local/bin/
->>>>>>> 2c52c942
 RUN addgroup -S -g ${GROUP_ID} axelard && adduser -S -u ${USER_ID} axelard -G axelard
 USER axelard
 COPY ./entrypoint.sh /entrypoint.sh
