--- conflicted
+++ resolved
@@ -2,18 +2,16 @@
 
 import (
 	"context"
-	"crypto/ecdsa"
 	"fmt"
 	"time"
 
+	broadcast "github.com/axelarnetwork/axelar-core/x/broadcast/exported"
+	"github.com/axelarnetwork/axelar-core/x/tss/types"
 	tssd "github.com/axelarnetwork/tssd/pb"
 	sdk "github.com/cosmos/cosmos-sdk/types"
 	sdkerrors "github.com/cosmos/cosmos-sdk/types/errors"
 	"github.com/tendermint/tendermint/libs/log"
 	"google.golang.org/grpc"
-
-	broadcast "github.com/axelarnetwork/axelar-core/x/broadcast/exported"
-	"github.com/axelarnetwork/axelar-core/x/tss/types"
 )
 
 type Keeper struct {
@@ -63,191 +61,6 @@
 	return prepareLogger(ctx.Logger())
 }
 
-<<<<<<< HEAD
-func (k *Keeper) StartKeygen(ctx sdk.Context, info types.MsgKeygenStart) error {
-	k.Logger(ctx).Info(fmt.Sprintf("initiate StartKeygen: threshold [%d] key [%s] ", info.Threshold, info.NewKeyID))
-
-	// BEGIN: validity check
-
-	validators := k.stakingKeeper.GetAllValidators(ctx)
-	if info.Threshold < 1 || info.Threshold > len(validators) {
-		err := fmt.Errorf("invalid threshold: %d, validators: %d", info.Threshold, len(validators))
-		k.Logger(ctx).Error(err.Error())
-		return err
-	}
-	if k.broadcaster.GetProxyCount(ctx) != uint32(len(validators)) {
-		// keygen cannot proceed unless all validators have registered broadcast proxies
-		err := fmt.Errorf("not enough proxies registered: proxies: %d; validators: %d", k.broadcaster.GetProxyCount(ctx), len(validators))
-		k.Logger(ctx).Error(err.Error())
-		return err
-	}
-
-	// END: validity check -- always return nil after this line!
-
-	// TODO call GetLocalPrincipal only once at launch? need to wait until someone pushes a RegisterProxy message on chain...
-	myAddress := k.broadcaster.GetLocalPrincipal(ctx)
-	if myAddress.Empty() {
-		k.Logger(ctx).Info("my validator address is empty; I must not be a validator; ignore StartKeygen")
-		return nil
-	}
-
-	// populate a []tss.Party with all validator addresses
-	parties := make([]*tssd.Party, 0, len(validators))
-	ok, myIndex := false, 0
-	for i, v := range validators {
-		party := &tssd.Party{
-			Uid: v.OperatorAddress,
-		}
-		parties = append(parties, party)
-		if v.OperatorAddress.Equals(myAddress) {
-			if ok {
-				err := fmt.Errorf("cosmos bug: my validator address appears multiple times in the validator list: [%s]", myAddress)
-				k.Logger(ctx).Error(err.Error())
-				return nil // don't propagate nondeterministic errors
-			}
-			ok, myIndex = true, i
-		}
-	}
-	if !ok {
-		err := fmt.Errorf("cosmos bug: my validator address is not in the validator list: [%s]", myAddress)
-		k.Logger(ctx).Error(err.Error())
-		return nil // don't propagate nondeterministic errors
-	}
-
-	keygenInfo := &tssd.KeygenInfo{
-		NewKeyId:     info.NewKeyID,
-		Threshold:    int32(info.Threshold),
-		Parties:      parties,
-		MyPartyIndex: int32(myIndex),
-	}
-
-	k.Logger(ctx).Debug("initiate gRPC call KeygenInit")
-	_, err := k.client.KeygenInit(k.context, keygenInfo)
-	if err != nil {
-		wrapErr := sdkerrors.Wrap(err, "KeygenInit failure")
-		k.Logger(ctx).Error(wrapErr.Error())
-		return nil // don't propagate nondeterministic errors
-	}
-	k.Logger(ctx).Debug("successful tssd gRPC call KeygenInit")
-	k.Logger(ctx).Debug("initiate gRPC call Keygen")
-	k.keygenStream, err = k.client.Keygen(k.context) // TODO support concurrent sessions
-	if err != nil {
-		wrapErr := sdkerrors.Wrap(err, "Keygen failure")
-		k.Logger(ctx).Error(wrapErr.Error())
-		return nil // don't propagate nondeterministic errors
-	}
-	k.Logger(ctx).Debug("successful tssd gRPC call Keygen")
-
-	// server handler https://grpc.io/docs/languages/go/basics/#bidirectional-streaming-rpc-1
-	k.Logger(ctx).Debug("initiate gRPC handler goroutine")
-	go func() {
-		k.Logger(ctx).Debug("handler goroutine: begin")
-		defer func() {
-			k.Logger(ctx).Debug("handler goroutine: end")
-		}()
-		for {
-			k.Logger(ctx).Debug("handler goroutine: blocking call to gRPC stream Recv...")
-			msg, err := k.keygenStream.Recv() // blocking
-			if err == io.EOF {                // output stream closed by server
-				k.Logger(ctx).Debug("handler goroutine: gRPC stream closed by server")
-				return
-			}
-			if err != nil {
-				newErr := sdkerrors.Wrap(err, "handler goroutine: failure to receive msg from gRPC server stream")
-				k.Logger(ctx).Error(newErr.Error())
-				return
-			}
-			k.Logger(ctx).Debug(fmt.Sprintf("handler goroutine: outgoing keygen msg: key [%s] from [me] broadcast? [%t] to [%s]", keygenInfo.NewKeyId, msg.IsBroadcast, sdk.ValAddress(msg.ToPartyUid)))
-			tssMsg := types.NewMsgTSS(keygenInfo.NewKeyId, msg)
-			if err := k.broadcaster.Broadcast(ctx, []broadcast.ValidatorMsg{tssMsg}); err != nil {
-				newErr := sdkerrors.Wrap(err, "handler goroutine: failure to broadcast outgoing keygen msg")
-				k.Logger(ctx).Error(newErr.Error())
-				return
-			}
-			k.Logger(ctx).Debug(fmt.Sprintf("handler goroutine: successful keygen msg broadcast"))
-		}
-	}()
-
-	k.Logger(ctx).Debug(fmt.Sprintf("successful StartKeygen: key [%s] ", info.NewKeyID))
-	return nil
-}
-
-func (k Keeper) KeygenMsg(ctx sdk.Context, msg *types.MsgTSS) error {
-	k.Logger(ctx).Debug(fmt.Sprintf("initiate KeygenMsg: key [%s] from [%s] broadcast? [%t] to [%s]", msg.SessionID, msg.Sender, msg.Payload.IsBroadcast, sdk.ValAddress(msg.Payload.ToPartyUid)))
-
-	// TODO many of these checks apply to both keygen and sign; refactor them into a Msg() method
-
-	// BEGIN: validity check
-
-	// TODO check that msg.SessionID exists; allow concurrent sessions
-
-	senderAddress := k.broadcaster.GetPrincipal(ctx, msg.Sender)
-	if senderAddress.Empty() {
-		err := fmt.Errorf("invalid message: sender [%s] is not a validator; only validators can send messages of type %T", msg.Sender, msg)
-		k.Logger(ctx).Error(err.Error())
-		return err
-	}
-
-	// END: validity check -- always return nil after this line!
-
-	myAddress := k.broadcaster.GetLocalPrincipal(ctx)
-	if myAddress.Empty() {
-		k.Logger(ctx).Info("ignore message: i'm not a validator; only validators care about messages of type %T", msg)
-		return nil
-	}
-	if !msg.Payload.IsBroadcast && !myAddress.Equals(sdk.ValAddress(msg.Payload.ToPartyUid)) {
-		k.Logger(ctx).Info(fmt.Sprintf("ignore message: msg to [%s] not directed to me [%s]", sdk.ValAddress(msg.Payload.ToPartyUid), myAddress))
-		return nil
-	}
-	if msg.Payload.IsBroadcast && myAddress.Equals(senderAddress) {
-		k.Logger(ctx).Info(fmt.Sprintf("ignore message: broadcast message from [%s] came from me [%s]", senderAddress, myAddress))
-		return nil
-	}
-
-	// convert the received MsgTSS into a tss.MessageIn
-	msgIn := &tssd.MessageIn{
-		SessionId:    msg.SessionID,
-		Payload:      msg.Payload.Payload,
-		IsBroadcast:  msg.Payload.IsBroadcast,
-		FromPartyUid: senderAddress, // TODO convert cosmos address to tss party uid
-	}
-
-	k.Logger(ctx).Debug(fmt.Sprintf("initiate forward incoming msg to gRPC server"))
-	if k.keygenStream == nil {
-		k.Logger(ctx).Error("nil keygenStream")
-		return nil // don't propagate nondeterministic errors
-	}
-	if err := k.keygenStream.Send(msgIn); err != nil {
-		newErr := sdkerrors.Wrap(err, "failure to send incoming msg to gRPC server")
-		k.Logger(ctx).Error(newErr.Error())
-		return nil // don't propagate nondeterministic errors
-	}
-	k.Logger(ctx).Debug(fmt.Sprintf("successful KeygenMsg: key [%s] ", msg.SessionID))
-	return nil
-}
-
-func (k Keeper) StartSign(ctx sdk.Context, info types.MsgSignStart) error {
-	k.Logger(ctx).Info(fmt.Sprintf("TODO not implemented: StartSign: signature [%s] key [%s] ", info.NewSigID, info.KeyID))
-	return nil
-}
-
-// GetSig returns the signature associated with sigID
-// or nil, nil if no such signature exists
-// TODO we need a suiable signature struct
-// Tendermint uses btcd under the hood:
-// https://github.com/tendermint/tendermint/blob/1a8e42d41e9a2a21cb47806a083253ad54c22456/crypto/secp256k1/secp256k1_nocgo.go#L62
-// https://github.com/btcsuite/btcd/blob/535f25593d47297f2c7f27fac7725c3b9b05727d/btcec/signature.go#L25-L29
-// but we don't want to import btcd everywhere
-func (k Keeper) GetSig(ctx sdk.Context, sigID string) (r *big.Int, s *big.Int) {
-	return nil, nil
-}
-
-func (k Keeper) GetKey(ctx sdk.Context, keyID string) ecdsa.PublicKey {
-	return ecdsa.PublicKey{}
-}
-
-=======
->>>>>>> 881db872
 func (k Keeper) Close(logger log.Logger) error {
 	logger = prepareLogger(logger)
 	logger.Debug(fmt.Sprintf("initiate Close"))
