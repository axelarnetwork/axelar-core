--- conflicted
+++ resolved
@@ -3,6 +3,7 @@
 import (
 	"encoding/binary"
 	"fmt"
+	"math/big"
 	"strings"
 
 	"github.com/btcsuite/btcd/btcec"
@@ -141,14 +142,9 @@
 	return exported.SigStatus(binary.LittleEndian.Uint32(bz))
 }
 
-<<<<<<< HEAD
-// SelectSignParticipants appoints a subset of the specified validators to participate in sign ID
-func (k Keeper) SelectSignParticipants(ctx sdk.Context, snapshotter types.Snapshotter, sigID string, validators []snapshot.Validator) ([]snapshot.Validator, error) {
-=======
 // SelectSignParticipants appoints a subset of the specified validators to participate in sign ID and returns
 // the active share count if no error
-func (k Keeper) SelectSignParticipants(ctx sdk.Context, snapshotter types.Snapshotter, sigID string, validators []snapshot.Validator) (sdk.Int, error) {
->>>>>>> 673d495d
+func (k Keeper) SelectSignParticipants(ctx sdk.Context, snapshotter types.Snapshotter, sigID string, validators []snapshot.Validator) (sdk.Int, []snapshot.Validator, error) {
 	activeShareCount := sdk.ZeroInt()
 	var activeValidators []snapshot.Validator
 	available := k.GetAvailableOperators(ctx, sigID, exported.AckType_Sign, ctx.BlockHeight())
@@ -162,11 +158,7 @@
 	for _, validator := range validators {
 		illegibility, err := snapshotter.GetValidatorIllegibility(ctx, validator.GetSDKValidator())
 		if err != nil {
-<<<<<<< HEAD
-			return nil, err
-=======
-			return sdk.ZeroInt(), err
->>>>>>> 673d495d
+			return sdk.ZeroInt(), nil, err
 		}
 
 		if illegibility = illegibility.FilterIllegibilityForSigning(); !illegibility.Is(snapshot.None) {
@@ -196,11 +188,7 @@
 		activeShareCount = activeShareCount.AddRaw(v.ShareCount)
 	}
 
-<<<<<<< HEAD
-	return excludedValidators, nil
-=======
-	return activeShareCount, nil
->>>>>>> 673d495d
+	return activeShareCount, excludedValidators, nil
 }
 
 func (k Keeper) setParticipateInSign(ctx sdk.Context, sigID string, validator sdk.ValAddress, shareCount int64) {
