--- conflicted
+++ resolved
@@ -2,33 +2,28 @@
 
 import (
 	"fmt"
-	"github.com/axelarnetwork/axelar-core/x/snapshot/exported"
-
-	tssTypes "github.com/axelarnetwork/axelar-core/x/tss/types"
-	"github.com/axelarnetwork/axelar-core/x/tss/exported"
-	voting "github.com/axelarnetwork/axelar-core/x/vote/exported"
+
 	sdk "github.com/cosmos/cosmos-sdk/types"
 	sdkerrors "github.com/cosmos/cosmos-sdk/types/errors"
 	abci "github.com/tendermint/tendermint/abci/types"
 
+	snapshot "github.com/axelarnetwork/axelar-core/x/snapshot/exported"
+	"github.com/axelarnetwork/axelar-core/x/tss/exported"
+	tssTypes "github.com/axelarnetwork/axelar-core/x/tss/types"
+	voting "github.com/axelarnetwork/axelar-core/x/vote/exported"
+
 	"github.com/axelarnetwork/axelar-core/x/bitcoin/types"
 )
 
 // Query paths
 const (
-<<<<<<< HEAD
-	QuerySigStatus   = "sig-status"
-	QueryKeyStatus   = "key-status"
-	QueryRecovery    = "recovery"
-	QueryDeactivated = "deactivated"
-=======
-	QuerySigStatus 				= "sig-status"
-	QueryKeyStatus 				= "key-status"
-	QueryRecovery  				= "recovery"
-	QueryKeyID	  				= "key-id"
-	QueryKeySharesByKeyID		= "key-share-id"
-	QueryKeySharesByValidator	= "key-share-validator"
->>>>>>> 5a5089b8
+	QuerySigStatus            = "sig-status"
+	QueryKeyStatus            = "key-status"
+	QueryRecovery             = "recovery"
+	QueryKeyID                = "key-id"
+	QueryKeySharesByKeyID     = "key-share-id"
+	QueryKeySharesByValidator = "key-share-validator"
+	QueryDeactivated          = "deactivated"
 )
 
 // NewQuerier returns a new querier for the TSS module
@@ -43,17 +38,14 @@
 			res, err = queryKeygenStatus(ctx, k, v, path[1])
 		case QueryRecovery:
 			res, err = queryRecovery(ctx, k, s, path[1])
-<<<<<<< HEAD
-		case QueryDeactivated:
-			res, err = queryDeactivatedOperator(ctx, k, s, path[1])
-=======
 		case QueryKeyID:
 			res, err = queryKeyID(ctx, k, n, path[1], path[2])
 		case QueryKeySharesByKeyID:
 			res, err = queryKeySharesByKeyID(ctx, k, s, path[1])
 		case QueryKeySharesByValidator:
 			res, err = queryKeySharesByValidator(ctx, k, n, s, path[1])
->>>>>>> 5a5089b8
+		case QueryDeactivated:
+			res, err = queryDeactivatedOperator(ctx, k, s, path[1])
 		default:
 			return nil, sdkerrors.Wrap(sdkerrors.ErrUnknownRequest, fmt.Sprintf("unknown tss query endpoint: %s", path[0]))
 		}
@@ -153,10 +145,113 @@
 	return resp.Marshal()
 }
 
-<<<<<<< HEAD
+// queryKeyID returns the keyID of the most recent key for a provided keyChain and keyRole
+func queryKeyID(ctx sdk.Context, k tssTypes.TSSKeeper, n tssTypes.Nexus, keyChainStr string, keyRoleStr string) ([]byte, error) {
+	keyChain, ok := n.GetChain(ctx, keyChainStr)
+	if !ok {
+		return nil, fmt.Errorf("%s is not a registered chain", keyChainStr)
+	}
+
+	keyRole, err := exported.KeyRoleFromSimpleStr(keyRoleStr)
+	if err != nil {
+		return nil, err
+	}
+
+	keyID, found := k.GetCurrentKeyID(ctx, keyChain, keyRole)
+	if !found {
+		return nil, fmt.Errorf("no key from chain %s role %s exists", keyChainStr, keyRoleStr)
+	}
+
+	return []byte(keyID), nil
+}
+
+func queryKeySharesByKeyID(ctx sdk.Context, k tssTypes.TSSKeeper, s tssTypes.Snapshotter, keyID string) ([]byte, error) {
+
+	counter, ok := k.GetSnapshotCounterForKeyID(ctx, keyID)
+	if !ok {
+		return nil, fmt.Errorf("invalid keyID %s", keyID)
+	}
+
+	snapshot, ok := s.GetSnapshot(ctx, counter)
+	if !ok {
+		return nil, fmt.Errorf("no snapshot found for counter number %d", counter)
+	}
+
+	var allShareInfos []tssTypes.QueryKeyShareResponse_ShareInfo
+	for _, validator := range snapshot.Validators {
+
+		thisShareInfo := tssTypes.QueryKeyShareResponse_ShareInfo{
+			KeyID:               keyID,
+			SnapshotBlockNumber: snapshot.Height,
+			ValidatorAddress:    validator.GetSDKValidator().GetOperator().String(),
+			NumValidatorShares:  validator.ShareCount,
+			NumTotalShares:      snapshot.TotalShareCount.Int64(),
+		}
+
+		allShareInfos = append(allShareInfos, thisShareInfo)
+	}
+
+	keyShareInfos := tssTypes.QueryKeyShareResponse{
+		ShareInfos: allShareInfos,
+	}
+
+	return keyShareInfos.Marshal()
+}
+
+func queryKeySharesByValidator(ctx sdk.Context, k tssTypes.TSSKeeper, n tssTypes.Nexus, s tssTypes.Snapshotter, targetValidatorAddr string) ([]byte, error) {
+
+	var allShareInfos []tssTypes.QueryKeyShareResponse_ShareInfo
+
+	for _, chain := range n.GetChains(ctx) {
+		for _, keyRole := range exported.GetKeyRoles() {
+
+			keyID, found := k.GetCurrentKeyID(ctx, chain, keyRole)
+
+			if !found {
+				continue
+			}
+
+			counter, ok := k.GetSnapshotCounterForKeyID(ctx, keyID)
+			if !ok {
+				return nil, fmt.Errorf("could not get snapshot counter from keyID %s", keyID)
+			}
+
+			snapshot, ok := s.GetSnapshot(ctx, counter)
+			if !ok {
+				return nil, fmt.Errorf("no snapshot found for counter number %d", counter)
+			}
+
+			for _, validator := range snapshot.Validators {
+
+				validatorAddr := validator.GetSDKValidator().GetOperator().String()
+				if validatorAddr == targetValidatorAddr {
+
+					thisShareInfo := tssTypes.QueryKeyShareResponse_ShareInfo{
+						KeyID:               keyID,
+						KeyChain:            chain.Name,
+						KeyRole:             keyRole.String(),
+						SnapshotBlockNumber: snapshot.Height,
+						ValidatorAddress:    validator.GetSDKValidator().GetOperator().String(),
+						NumValidatorShares:  validator.ShareCount,
+						NumTotalShares:      snapshot.TotalShareCount.Int64(),
+					}
+					allShareInfos = append(allShareInfos, thisShareInfo)
+					break
+				}
+			}
+		}
+	}
+
+	keyShareInfos := tssTypes.QueryKeyShareResponse{
+		ShareInfos: allShareInfos,
+	}
+
+	return keyShareInfos.Marshal()
+}
+
 func queryDeactivatedOperator(ctx sdk.Context, k tssTypes.TSSKeeper, s tssTypes.Snapshotter, keyID string) ([]byte, error) {
 	var found bool
-	var snapshot exported.Snapshot
+	var snapshot snapshot.Snapshot
 
 	counter, found := k.GetSnapshotCounterForKeyID(ctx, keyID)
 	if !found {
@@ -182,109 +277,4 @@
 
 	return types.ModuleCdc.MarshalBinaryLengthPrefixed(&resp)
 
-=======
-// queryKeyID returns the keyID of the most recent key for a provided keyChain and keyRole
-func queryKeyID(ctx sdk.Context, k tssTypes.TSSKeeper, n tssTypes.Nexus, keyChainStr string, keyRoleStr string) ([]byte, error) {
-	keyChain, ok := n.GetChain(ctx, keyChainStr)
-	if !ok {
-		return nil, fmt.Errorf("%s is not a registered chain", keyChainStr)
-	}
-
-	keyRole, err := exported.KeyRoleFromSimpleStr(keyRoleStr)
-	if err != nil {
-		return nil, err
-	}
-
-	keyID, found := k.GetCurrentKeyID(ctx, keyChain, keyRole)
-	if !found {
-		return nil, fmt.Errorf("no key from chain %s role %s exists", keyChainStr, keyRoleStr)
-	}
-
-	return []byte(keyID), nil
-}
-
-func queryKeySharesByKeyID(ctx sdk.Context, k tssTypes.TSSKeeper, s tssTypes.Snapshotter, keyID string) ([]byte, error) {
-
-	counter, ok := k.GetSnapshotCounterForKeyID(ctx, keyID)
-	if !ok {
-		return nil, fmt.Errorf("invalid keyID %s", keyID)
-	}
-
-	snapshot, ok := s.GetSnapshot(ctx, counter)
-	if !ok {
-		return nil, fmt.Errorf("no snapshot found for counter number %d", counter)
-	}
-
-	
-	var allShareInfos []tssTypes.QueryKeyShareResponse_ShareInfo
-	for _, validator := range snapshot.Validators {
-
-		thisShareInfo := tssTypes.QueryKeyShareResponse_ShareInfo {
-			KeyID:					keyID,
-			SnapshotBlockNumber:	snapshot.Height,
-			ValidatorAddress:		validator.GetSDKValidator().GetOperator().String(),
-			NumValidatorShares:		validator.ShareCount,
-			NumTotalShares:			snapshot.TotalShareCount.Int64(),
-		}
-
-		allShareInfos = append(allShareInfos, thisShareInfo)
-	}
-
-	keyShareInfos := tssTypes.QueryKeyShareResponse {
-		ShareInfos:		allShareInfos,
-	}
-
-	return keyShareInfos.Marshal()
-}
-
-func queryKeySharesByValidator(ctx sdk.Context, k tssTypes.TSSKeeper, n tssTypes.Nexus, s tssTypes.Snapshotter, targetValidatorAddr string) ([]byte, error) {
-
-	var allShareInfos []tssTypes.QueryKeyShareResponse_ShareInfo
-
-	for _, chain := range n.GetChains(ctx) {
-		for _, keyRole := range exported.GetKeyRoles() {
-
-			keyID, found := k.GetCurrentKeyID(ctx, chain, keyRole)
-
-			if !found {
-				continue
-			}
-
-			counter, ok := k.GetSnapshotCounterForKeyID(ctx, keyID)
-			if !ok {
-				return nil, fmt.Errorf("could not get snapshot counter from keyID %s", keyID)
-			}
-		
-			snapshot, ok := s.GetSnapshot(ctx, counter)
-			if !ok {
-				return nil, fmt.Errorf("no snapshot found for counter number %d", counter)
-			}
-
-			for _, validator := range snapshot.Validators {
-
-				validatorAddr := validator.GetSDKValidator().GetOperator().String()
-				if validatorAddr == targetValidatorAddr{
-
-					thisShareInfo := tssTypes.QueryKeyShareResponse_ShareInfo {
-						KeyID:					keyID,
-						KeyChain:				chain.Name,
-						KeyRole:				keyRole.String(),
-						SnapshotBlockNumber:	snapshot.Height,
-						ValidatorAddress:		validator.GetSDKValidator().GetOperator().String(),
-						NumValidatorShares:		validator.ShareCount,
-						NumTotalShares:			snapshot.TotalShareCount.Int64(),
-					}
-					allShareInfos = append(allShareInfos, thisShareInfo)
-					break
-				}
-			}
-		}
-	}
-	
-	keyShareInfos := tssTypes.QueryKeyShareResponse {
-		ShareInfos:		allShareInfos,
-	}
-
-	return keyShareInfos.Marshal()
->>>>>>> 5a5089b8
 }