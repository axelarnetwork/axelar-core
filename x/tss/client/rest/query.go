--- conflicted
+++ resolved
@@ -135,21 +135,93 @@
 	}
 }
 
-<<<<<<< HEAD
+// QueryHandlerKeyID returns a handler to query the keyID of the most recent key given the keyChain and keyRole
+func QueryHandlerKeyID(cliCtx client.Context) http.HandlerFunc {
+	return func(w http.ResponseWriter, r *http.Request) {
+		w.Header().Set("Content-Type", "application/json")
+		cliCtx, ok := rest.ParseQueryHeightOrReturnBadRequest(w, cliCtx, r)
+		if !ok {
+			return
+		}
+
+		chain := mux.Vars(r)[utils.PathVarChain]
+		role := mux.Vars(r)[utils.PathVarKeyRole]
+
+		res, _, err := cliCtx.QueryWithData(fmt.Sprintf("custom/%s/%s/%s/%s", types.QuerierRoute, keeper.QueryKeyID, chain, role), nil)
+		if err != nil {
+			rest.WriteErrorResponse(w, http.StatusBadRequest, err.Error())
+			return
+		}
+
+		rest.PostProcessResponse(w, cliCtx, string(res))
+	}
+}
+
+// QueryHandlerKeySharesByKeyID returns a handler to query for a list of key shares for a given keyID
+func QueryHandlerKeySharesByKeyID(cliCtx client.Context) http.HandlerFunc {
+	return func(w http.ResponseWriter, r *http.Request) {
+		w.Header().Set("Content-Type", "application/json")
+		cliCtx, ok := rest.ParseQueryHeightOrReturnBadRequest(w, cliCtx, r)
+		if !ok {
+			return
+		}
+
+		keyID := mux.Vars(r)[utils.PathVarKeyID]
+
+		res, _, err := cliCtx.QueryWithData(fmt.Sprintf("custom/%s/%s/%s", types.QuerierRoute, keeper.QueryKeySharesByKeyID, keyID), nil)
+		if err != nil {
+			rest.WriteErrorResponse(w, http.StatusBadRequest, err.Error())
+			return
+		}
+
+		var keyShareResponse types.QueryKeyShareResponse
+		err = keyShareResponse.Unmarshal(res)
+		if err != nil {
+			rest.WriteErrorResponse(w, http.StatusBadRequest, sdkerrors.Wrapf(err, "failed to get key share information").Error())
+			return
+		}
+
+		rest.PostProcessResponse(w, cliCtx, keyShareResponse)
+	}
+}
+
+// QueryHandlerKeySharesByValidator returns a handler to query for a list of key shares held by a validator address
+func QueryHandlerKeySharesByValidator(cliCtx client.Context) http.HandlerFunc {
+	return func(w http.ResponseWriter, r *http.Request) {
+		w.Header().Set("Content-Type", "application/json")
+		cliCtx, ok := rest.ParseQueryHeightOrReturnBadRequest(w, cliCtx, r)
+		if !ok {
+			return
+		}
+
+		validatorAddress := mux.Vars(r)[utils.PathVarCosmosAddress]
+
+		res, _, err := cliCtx.QueryWithData(fmt.Sprintf("custom/%s/%s/%s", types.QuerierRoute, keeper.QueryKeySharesByValidator, validatorAddress), nil)
+		if err != nil {
+			rest.WriteErrorResponse(w, http.StatusBadRequest, err.Error())
+			return
+		}
+
+		var keyShareResponse types.QueryKeyShareResponse
+		err = keyShareResponse.Unmarshal(res)
+		if err != nil {
+			rest.WriteErrorResponse(w, http.StatusBadRequest, sdkerrors.Wrapf(err, "failed to get key share information").Error())
+			return
+		}
+
+		rest.PostProcessResponse(w, cliCtx, keyShareResponse)
+	}
+}
+
 // QueryHandlerDeactivatedOperator returns a list of deactivated operator addresses by keyID
 func QueryHandlerDeactivatedOperator(cliCtx client.Context) http.HandlerFunc {
-=======
-// QueryHandlerKeyID returns a handler to query the keyID of the most recent key given the keyChain and keyRole
-func QueryHandlerKeyID(cliCtx client.Context) http.HandlerFunc {
->>>>>>> 5a5089b8
-	return func(w http.ResponseWriter, r *http.Request) {
-		w.Header().Set("Content-Type", "application/json")
-		cliCtx, ok := rest.ParseQueryHeightOrReturnBadRequest(w, cliCtx, r)
-		if !ok {
-			return
-		}
-
-<<<<<<< HEAD
+	return func(w http.ResponseWriter, r *http.Request) {
+		w.Header().Set("Content-Type", "application/json")
+		cliCtx, ok := rest.ParseQueryHeightOrReturnBadRequest(w, cliCtx, r)
+		if !ok {
+			return
+		}
+
 		vars := mux.Vars(r)
 		path := fmt.Sprintf("custom/%s/%s/%s", types.QuerierRoute, keeper.QueryDeactivated, vars[utils.PathVarKeyID])
 
@@ -163,73 +235,5 @@
 		types.ModuleCdc.MustUnmarshalBinaryLengthPrefixed(bz, &res)
 
 		rest.PostProcessResponse(w, cliCtx, res)
-=======
-		chain := mux.Vars(r)[utils.PathVarChain]
-		role := mux.Vars(r)[utils.PathVarKeyRole]
-
-		res, _, err := cliCtx.QueryWithData(fmt.Sprintf("custom/%s/%s/%s/%s", types.QuerierRoute, keeper.QueryKeyID, chain, role), nil)
-		if err != nil {
-			rest.WriteErrorResponse(w, http.StatusBadRequest, err.Error())
-			return
-		}
-
-		rest.PostProcessResponse(w, cliCtx, string(res))
-	}
-}
-
-// QueryHandlerKeySharesByKeyID returns a handler to query for a list of key shares for a given keyID
-func QueryHandlerKeySharesByKeyID(cliCtx client.Context) http.HandlerFunc {
-	return func(w http.ResponseWriter, r *http.Request) {
-		w.Header().Set("Content-Type", "application/json")
-		cliCtx, ok := rest.ParseQueryHeightOrReturnBadRequest(w, cliCtx, r)
-		if !ok {
-			return
-		}
-
-		keyID := mux.Vars(r)[utils.PathVarKeyID]
-
-		res, _, err := cliCtx.QueryWithData(fmt.Sprintf("custom/%s/%s/%s", types.QuerierRoute, keeper.QueryKeySharesByKeyID, keyID), nil)
-		if err != nil {
-			rest.WriteErrorResponse(w, http.StatusBadRequest, err.Error())
-			return
-		}
-
-		var keyShareResponse types.QueryKeyShareResponse
-		err = keyShareResponse.Unmarshal(res)
-		if err != nil {
-			rest.WriteErrorResponse(w, http.StatusBadRequest, sdkerrors.Wrapf(err, "failed to get key share information").Error())
-			return
-		}
-
-		rest.PostProcessResponse(w, cliCtx, keyShareResponse)
-	}
-}
-
-// QueryHandlerKeySharesByValidator returns a handler to query for a list of key shares held by a validator address
-func QueryHandlerKeySharesByValidator(cliCtx client.Context) http.HandlerFunc {
-	return func(w http.ResponseWriter, r *http.Request) {
-		w.Header().Set("Content-Type", "application/json")
-		cliCtx, ok := rest.ParseQueryHeightOrReturnBadRequest(w, cliCtx, r)
-		if !ok {
-			return
-		}
-
-		validatorAddress := mux.Vars(r)[utils.PathVarCosmosAddress]
-
-		res, _, err := cliCtx.QueryWithData(fmt.Sprintf("custom/%s/%s/%s", types.QuerierRoute, keeper.QueryKeySharesByValidator, validatorAddress), nil)
-		if err != nil {
-			rest.WriteErrorResponse(w, http.StatusBadRequest, err.Error())
-			return
-		}
-
-		var keyShareResponse types.QueryKeyShareResponse
-		err = keyShareResponse.Unmarshal(res)
-		if err != nil {
-			rest.WriteErrorResponse(w, http.StatusBadRequest, sdkerrors.Wrapf(err, "failed to get key share information").Error())
-			return
-		}
-
-		rest.PostProcessResponse(w, cliCtx, keyShareResponse)
->>>>>>> 5a5089b8
 	}
 }