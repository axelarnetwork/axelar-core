--- conflicted
+++ resolved
@@ -170,37 +170,7 @@
 							return nil
 						}
 
-<<<<<<< HEAD
 						return []types.SigningSession{newSigningSession(module)}
-=======
-						sig := typestestutils.MultiSig()
-						validators := maps.Keys(sig.GetSigs())
-
-						pubKeys := make(map[string]exported.PublicKey)
-						for _, v := range validators {
-							pubKeys[v] = funcs.Must(btcec.NewPrivateKey()).PubKey().SerializeCompressed()
-						}
-
-						participants := make(map[string]snapshot.Participant)
-						for _, v := range validators {
-							participants[v] = snapshot.NewParticipant(funcs.Must(sdk.ValAddressFromBech32(v)), sdk.OneUint())
-						}
-
-						return []types.SigningSession{{
-							MultiSig: sig,
-							Key: types.Key{
-								ID:      testutils.KeyID(),
-								PubKeys: pubKeys,
-								Snapshot: snapshot.Snapshot{
-									Participants: participants,
-									BondedWeight: sdk.OneUint().MulUint64(uint64(len(participants))),
-								},
-								SigningThreshold: utils.OneThreshold,
-							},
-							State:  exported.Completed,
-							Module: module,
-						}}
->>>>>>> 2ba541a9
 					}
 				}).
 					Then("should delete and set sig", func(t *testing.T) {
@@ -252,10 +222,10 @@
 	sig := typestestutils.MultiSig()
 	validators := maps.Keys(sig.GetSigs())
 
-	pubKeys := make(map[string]types.PublicKey)
-	for _, v := range validators {
-		pubKeys[v] = funcs.Must(btcec.NewPrivateKey()).PubKey().SerializeCompressed()
-	}
+						pubKeys := make(map[string]exported.PublicKey)
+						for _, v := range validators {
+							pubKeys[v] = funcs.Must(btcec.NewPrivateKey()).PubKey().SerializeCompressed()
+						}
 
 	participants := make(map[string]snapshot.Participant)
 	for _, v := range validators {
