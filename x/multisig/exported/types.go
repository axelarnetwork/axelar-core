--- conflicted
+++ resolved
@@ -19,11 +19,7 @@
 type Key interface {
 	GetParticipants() []sdk.ValAddress
 	GetPubKey(sdk.ValAddress) (PublicKey, bool)
-<<<<<<< HEAD
-	GetWeight(sdk.ValAddress) (sdk.Uint, bool)
-=======
 	GetWeight(sdk.ValAddress) sdk.Uint
->>>>>>> 817931cc
 	GetMinPassingWeight() sdk.Uint
 }
 
