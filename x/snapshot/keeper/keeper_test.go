package keeper

import (
	"bytes"
	"fmt"
	"testing"
	"time"

	codectypes "github.com/cosmos/cosmos-sdk/codec/types"
	cryptocodec "github.com/cosmos/cosmos-sdk/crypto/codec"
	params "github.com/cosmos/cosmos-sdk/x/params/types"
	"github.com/stretchr/testify/assert"
	"github.com/tendermint/tendermint/crypto/ed25519"
	tmproto "github.com/tendermint/tendermint/proto/tendermint/types"

	appParams "github.com/axelarnetwork/axelar-core/app/params"
	"github.com/axelarnetwork/axelar-core/testutils"
	"github.com/axelarnetwork/axelar-core/testutils/fake"
	"github.com/axelarnetwork/axelar-core/testutils/rand"
	"github.com/axelarnetwork/axelar-core/utils"
	"github.com/axelarnetwork/axelar-core/x/snapshot/exported"
	"github.com/axelarnetwork/axelar-core/x/snapshot/types"

	slashingtypes "github.com/cosmos/cosmos-sdk/x/slashing/types"
	stakingtypes "github.com/cosmos/cosmos-sdk/x/staking/types"

	snapshotMock "github.com/axelarnetwork/axelar-core/x/snapshot/exported/mock"

	tss "github.com/axelarnetwork/axelar-core/x/tss/exported"
	sdk "github.com/cosmos/cosmos-sdk/types"
	staking "github.com/cosmos/cosmos-sdk/x/staking/types"
	"github.com/tendermint/tendermint/libs/log"
)

var encCfg appParams.EncodingConfig

// Cases to test
var testCases = []struct {
	numValidators, totalPower int
}{
	{
		numValidators: 5,
		totalPower:    50,
	},
	{
		numValidators: 10,
		totalPower:    100,
	},
	{
		numValidators: 3,
		totalPower:    10,
	},
}

func init() {
	// Necessary if tests execute with the real sdk staking keeper
	encCfg = testutils.MakeEncodingConfig()
}

func TestTakeSnapshot_WithSubsetSize(t *testing.T) {
	subsetSize := int64(3)
	validators := genValidators(t, 5, 500)
	staker := newMockStaker(validators...)

	ctx := sdk.NewContext(fake.NewMultiStore(), tmproto.Header{}, false, log.TestingLogger())
	snapSubspace := params.NewSubspace(encCfg.Marshaler, encCfg.Amino, sdk.NewKVStoreKey("paramsKey"), sdk.NewKVStoreKey("tparamsKey"), "snap")
	slashingKeeper := &snapshotMock.SlasherMock{
		GetValidatorSigningInfoFunc: func(ctx sdk.Context, address sdk.ConsAddress) (exported.ValidatorInfo, bool) {
			newInfo := slashingtypes.NewValidatorSigningInfo(
				address,
				int64(0),        // height at which validator was first a candidate OR was unjailed
				int64(3),        // index offset into signed block bit array. TODO: check if needs to be set correctly.
				time.Unix(0, 0), // jailed until
				false,           // tomstoned
				int64(0),        // missed blocks
			)
			retinfo := exported.ValidatorInfo{ValidatorSigningInfo: newInfo}
			return retinfo, true
		},
	}

	tssMock := &snapshotMock.TssMock{
		GetMinBondFractionPerShareFunc: func(sdk.Context) utils.Threshold {
			return utils.Threshold{Numerator: 1, Denominator: 200}
		},
		GetTssSuspendedUntilFunc: func(sdk.Context, sdk.ValAddress) int64 { return 0 },
	}

<<<<<<< HEAD
	keeper := NewKeeper(encCfg.Marshaler, sdk.NewKVStoreKey("staking"), snapSubspace, broadcasterMock, staker, slashingKeeper, tssMock)
=======
	keeper := NewKeeper(encCfg.Amino, sdk.NewKVStoreKey("staking"), snapSubspace, staker, slashingKeeper, tssMock)
>>>>>>> 8ccbcc19
	keeper.SetParams(ctx, types.DefaultParams())
	for _, v := range validators {
		keeper.RegisterProxy(ctx, v.GetOperator(), rand.Bytes(sdk.AddrLen))
	}

	_, _, err := keeper.TakeSnapshot(ctx, subsetSize, tss.WeightedByStake)
	assert.NoError(t, err)

	actual, ok := keeper.GetSnapshot(ctx, 0)
	assert.True(t, ok)
	assert.Equal(t, int(subsetSize), len(actual.Validators))
}

// Tests the snapshot functionality
func TestSnapshots(t *testing.T) {
	for i, testCase := range testCases {
		t.Run(fmt.Sprintf("Test-%d", i), func(t *testing.T) {
			ctx := sdk.NewContext(fake.NewMultiStore(), tmproto.Header{}, false, log.TestingLogger())
			validators := genValidators(t, testCase.numValidators, testCase.totalPower)
			staker := newMockStaker(validators...)

			assert.True(t, staker.GetLastTotalPower(ctx).Equal(sdk.NewInt(int64(testCase.totalPower))))

			snapSubspace := params.NewSubspace(encCfg.Marshaler, encCfg.Amino, sdk.NewKVStoreKey("paramsKey"), sdk.NewKVStoreKey("tparamsKey"), "snap")

			slashingKeeper := &snapshotMock.SlasherMock{
				GetValidatorSigningInfoFunc: func(ctx sdk.Context, address sdk.ConsAddress) (exported.ValidatorInfo, bool) {
					newInfo := slashingtypes.NewValidatorSigningInfo(
						address,
						int64(0),        // height at which validator was first a candidate OR was unjailed
						int64(3),        // index offset into signed block bit array. TODO: check if needs to be set correctly.
						time.Unix(0, 0), // jailed until
						false,           // tomstoned
						int64(0),        // missed blocks
					)
					retinfo := exported.ValidatorInfo{ValidatorSigningInfo: newInfo}
					return retinfo, true
				},
			}

			tssMock := &snapshotMock.TssMock{
				GetMinBondFractionPerShareFunc: func(sdk.Context) utils.Threshold {
					return utils.Threshold{Numerator: 1, Denominator: 200}
				},
				GetTssSuspendedUntilFunc: func(sdk.Context, sdk.ValAddress) int64 { return 0 },
			}

<<<<<<< HEAD
			keeper := NewKeeper(encCfg.Marshaler, sdk.NewKVStoreKey("staking"), snapSubspace, broadcasterMock, staker, slashingKeeper, tssMock)
=======
			keeper := NewKeeper(encCfg.Amino, sdk.NewKVStoreKey("staking"), snapSubspace, staker, slashingKeeper, tssMock)
>>>>>>> 8ccbcc19
			keeper.SetParams(ctx, types.DefaultParams())
			for _, v := range validators {
				keeper.RegisterProxy(ctx, v.GetOperator(), rand.Bytes(sdk.AddrLen))
			}

			_, ok := keeper.GetSnapshot(ctx, 0)

			assert.False(t, ok)
			assert.Equal(t, int64(-1), keeper.GetLatestCounter(ctx))

			_, ok = keeper.GetLatestSnapshot(ctx)

			assert.False(t, ok)

			_, _, err := keeper.TakeSnapshot(ctx, 0, tss.WeightedByStake)

			assert.NoError(t, err)

			snapshot, ok := keeper.GetSnapshot(ctx, 0)

			assert.True(t, ok)
			assert.Equal(t, int64(0), keeper.GetLatestCounter(ctx))
			for i, val := range validators {
				assert.Equal(t, val.GetConsensusPower(), snapshot.Validators[i].GetSDKValidator().GetConsensusPower())
				assert.Equal(t, val.GetOperator(), snapshot.Validators[i].GetSDKValidator().GetOperator())
			}

			_, _, err = keeper.TakeSnapshot(ctx, 0, tss.WeightedByStake)

			assert.Error(t, err)

			ctx = ctx.WithBlockTime(ctx.BlockTime().Add(types.DefaultParams().LockingPeriod + 100))

			_, _, err = keeper.TakeSnapshot(ctx, 0, tss.WeightedByStake)

			assert.NoError(t, err)

			snapshot, ok = keeper.GetSnapshot(ctx, 1)

			assert.True(t, ok)
			assert.Equal(t, keeper.GetLatestCounter(ctx), int64(1))
			for i, val := range validators {
				assert.Equal(t, val.GetConsensusPower(), snapshot.Validators[i].GetSDKValidator().GetConsensusPower())
				assert.Equal(t, val.GetOperator(), snapshot.Validators[i].GetSDKValidator().GetOperator())
			}
		})
	}
}

func TestKeeper_RegisterProxy(t *testing.T) {
	var (
		ctx              sdk.Context
		keeper           Keeper
		principalAddress sdk.ValAddress
		staker           *mockStaker
		validators       []staking.ValidatorI
	)

	setup := func() {
		encCfg := appParams.MakeEncodingConfig()
		ctx = sdk.NewContext(fake.NewMultiStore(), tmproto.Header{}, false, log.TestingLogger())
		snapSubspace := params.NewSubspace(encCfg.Marshaler, encCfg.Amino, sdk.NewKVStoreKey("paramsKey"), sdk.NewKVStoreKey("tparamsKey"), "snap")
		validators = genValidators(t, 10, 100)
		staker = newMockStaker(validators...)
		principalAddress = validators[rand.I64Between(0, 10)].GetOperator()

		keeper = NewKeeper(encCfg.Amino, sdk.NewKVStoreKey("staking"), snapSubspace, staker, &snapshotMock.SlasherMock{}, &snapshotMock.TssMock{})
	}
	t.Run("happy path", testutils.Func(func(t *testing.T) {
		setup()

		expectedProxy := sdk.AccAddress(rand.Bytes(sdk.AddrLen))
		err := keeper.RegisterProxy(ctx, principalAddress, expectedProxy)

		assert.NoError(t, err)
		proxy, active := keeper.GetProxy(ctx, principalAddress)
		assert.True(t, active)
		assert.Equal(t, expectedProxy, proxy)

	}).Repeat(20))

	t.Run("unknown validator", testutils.Func(func(t *testing.T) {
		setup()

		address := sdk.ValAddress(rand.Bytes(sdk.AddrLen))
		proxy := sdk.AccAddress(rand.Bytes(sdk.AddrLen))
		err := keeper.RegisterProxy(ctx, address, proxy)

		assert.Error(t, err)

	}).Repeat(20))
}

func TestKeeper_DeregisterProxy(t *testing.T) {
	var (
		ctx              sdk.Context
		keeper           Keeper
		principalAddress sdk.ValAddress
		expectedProxy    sdk.AccAddress
		staker           *mockStaker
		validators       []staking.ValidatorI
	)

	setup := func() {
		encCfg := appParams.MakeEncodingConfig()
		ctx = sdk.NewContext(fake.NewMultiStore(), tmproto.Header{}, false, log.TestingLogger())
		snapSubspace := params.NewSubspace(encCfg.Marshaler, encCfg.Amino, sdk.NewKVStoreKey("paramsKey"), sdk.NewKVStoreKey("tparamsKey"), "snap")
		validators = genValidators(t, 10, 100)
		staker = newMockStaker(validators...)
		principalAddress = validators[rand.I64Between(0, 10)].GetOperator()
		expectedProxy = sdk.AccAddress(rand.Bytes(sdk.AddrLen))

		keeper = NewKeeper(encCfg.Amino, sdk.NewKVStoreKey("staking"), snapSubspace, staker, &snapshotMock.SlasherMock{}, &snapshotMock.TssMock{})
		if err := keeper.RegisterProxy(ctx, principalAddress, expectedProxy); err != nil {
			panic(fmt.Sprintf("setup failed for unit test: %v", err))
		}
	}
	t.Run("happy path", testutils.Func(func(t *testing.T) {
		setup()

		err := keeper.DeactivateProxy(ctx, principalAddress)

		assert.NoError(t, err)
		proxy, active := keeper.GetProxy(ctx, principalAddress)
		assert.False(t, active)
		assert.Equal(t, expectedProxy, proxy)

	}).Repeat(20))

	t.Run("unknown validator", testutils.Func(func(t *testing.T) {
		setup()

		address := sdk.ValAddress(rand.Bytes(sdk.AddrLen))
		err := keeper.DeactivateProxy(ctx, address)

		assert.Error(t, err)

	}).Repeat(20))

	t.Run("no proxy", testutils.Func(func(t *testing.T) {
		setup()

		var address sdk.ValAddress
		for {
			address = validators[rand.I64Between(0, 10)].GetOperator()
			if !bytes.Equal(principalAddress, address) {
				break
			}
		}

		principalAddress = address
		err := keeper.DeactivateProxy(ctx, principalAddress)

		assert.Error(t, err)

	}).Repeat(20))
}

// This function returns a set of validators whose voting power adds up to the specified total power
func genValidators(t *testing.T, numValidators, totalConsPower int) []stakingtypes.ValidatorI {
	t.Logf("Total Power: %v", totalConsPower)

	validators := make([]stakingtypes.ValidatorI, numValidators)

	quotient, remainder := totalConsPower/numValidators, totalConsPower%numValidators

	for i := 0; i < numValidators; i++ {
		power := quotient
		if i == 0 {
			power += remainder
		}

		protoPK, err := cryptocodec.FromTmPubKeyInterface(ed25519.GenPrivKey().PubKey())
		if err != nil {
			panic(err)
		}

		pk, err := codectypes.NewAnyWithValue(protoPK)
		if err != nil {
			panic(err)
		}

		validators[i] = staking.Validator{
			OperatorAddress: sdk.ValAddress(rand.Bytes(sdk.AddrLen)).String(),
			Tokens:          sdk.TokensFromConsensusPower(int64(power)),
			Status:          stakingtypes.Bonded,
			ConsensusPubkey: pk,
		}
	}

	return validators
}

var _ types.StakingKeeper = mockStaker{}

type mockStaker struct {
	validators []stakingtypes.ValidatorI
	totalPower sdk.Int
}

func newMockStaker(validators ...stakingtypes.ValidatorI) *mockStaker {
	keeper := &mockStaker{
		make([]stakingtypes.ValidatorI, 0),
		sdk.ZeroInt(),
	}

	for _, val := range validators {
		keeper.validators = append(keeper.validators, val)
		keeper.totalPower = keeper.totalPower.AddRaw(val.GetConsensusPower())
	}

	return keeper
}

func (k mockStaker) GetLastTotalPower(_ sdk.Context) (power sdk.Int) {
	return k.totalPower
}

func (k mockStaker) IterateBondedValidatorsByPower(_ sdk.Context, fn func(index int64, validator stakingtypes.ValidatorI) (stop bool)) {
	for i, val := range k.validators {
		if fn(int64(i), val) {
			return
		}
	}
}

func (k mockStaker) Validator(_ sdk.Context, addr sdk.ValAddress) stakingtypes.ValidatorI {
	for _, validator := range k.validators {
		if bytes.Equal(validator.GetOperator(), addr) {
			return validator
		}
	}

	return nil
}<|MERGE_RESOLUTION|>--- conflicted
+++ resolved
@@ -55,6 +55,9 @@
 func init() {
 	// Necessary if tests execute with the real sdk staking keeper
 	encCfg = testutils.MakeEncodingConfig()
+	encCfg.Amino.RegisterConcrete("", "string", nil)
+	staking.RegisterLegacyAminoCodec(encCfg.Amino)
+
 }
 
 func TestTakeSnapshot_WithSubsetSize(t *testing.T) {
@@ -86,11 +89,7 @@
 		GetTssSuspendedUntilFunc: func(sdk.Context, sdk.ValAddress) int64 { return 0 },
 	}
 
-<<<<<<< HEAD
-	keeper := NewKeeper(encCfg.Marshaler, sdk.NewKVStoreKey("staking"), snapSubspace, broadcasterMock, staker, slashingKeeper, tssMock)
-=======
-	keeper := NewKeeper(encCfg.Amino, sdk.NewKVStoreKey("staking"), snapSubspace, staker, slashingKeeper, tssMock)
->>>>>>> 8ccbcc19
+	keeper := NewKeeper(encCfg.Marshaler, sdk.NewKVStoreKey("staking"), snapSubspace, staker, slashingKeeper, tssMock)
 	keeper.SetParams(ctx, types.DefaultParams())
 	for _, v := range validators {
 		keeper.RegisterProxy(ctx, v.GetOperator(), rand.Bytes(sdk.AddrLen))
@@ -138,11 +137,7 @@
 				GetTssSuspendedUntilFunc: func(sdk.Context, sdk.ValAddress) int64 { return 0 },
 			}
 
-<<<<<<< HEAD
-			keeper := NewKeeper(encCfg.Marshaler, sdk.NewKVStoreKey("staking"), snapSubspace, broadcasterMock, staker, slashingKeeper, tssMock)
-=======
-			keeper := NewKeeper(encCfg.Amino, sdk.NewKVStoreKey("staking"), snapSubspace, staker, slashingKeeper, tssMock)
->>>>>>> 8ccbcc19
+			keeper := NewKeeper(encCfg.Marshaler, sdk.NewKVStoreKey("staking"), snapSubspace, staker, slashingKeeper, tssMock)
 			keeper.SetParams(ctx, types.DefaultParams())
 			for _, v := range validators {
 				keeper.RegisterProxy(ctx, v.GetOperator(), rand.Bytes(sdk.AddrLen))
@@ -209,7 +204,7 @@
 		staker = newMockStaker(validators...)
 		principalAddress = validators[rand.I64Between(0, 10)].GetOperator()
 
-		keeper = NewKeeper(encCfg.Amino, sdk.NewKVStoreKey("staking"), snapSubspace, staker, &snapshotMock.SlasherMock{}, &snapshotMock.TssMock{})
+		keeper = NewKeeper(encCfg.Marshaler, sdk.NewKVStoreKey("staking"), snapSubspace, staker, &snapshotMock.SlasherMock{}, &snapshotMock.TssMock{})
 	}
 	t.Run("happy path", testutils.Func(func(t *testing.T) {
 		setup()
@@ -255,7 +250,7 @@
 		principalAddress = validators[rand.I64Between(0, 10)].GetOperator()
 		expectedProxy = sdk.AccAddress(rand.Bytes(sdk.AddrLen))
 
-		keeper = NewKeeper(encCfg.Amino, sdk.NewKVStoreKey("staking"), snapSubspace, staker, &snapshotMock.SlasherMock{}, &snapshotMock.TssMock{})
+		keeper = NewKeeper(encCfg.Marshaler, sdk.NewKVStoreKey("staking"), snapSubspace, staker, &snapshotMock.SlasherMock{}, &snapshotMock.TssMock{})
 		if err := keeper.RegisterProxy(ctx, principalAddress, expectedProxy); err != nil {
 			panic(fmt.Sprintf("setup failed for unit test: %v", err))
 		}
