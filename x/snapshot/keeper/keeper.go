--- conflicted
+++ resolved
@@ -142,12 +142,8 @@
 			return false
 		}
 
-<<<<<<< HEAD
-		if !exported.IsValidatorEligibleForNewKey(ctx, k.slasher, k, k.tss, &v) {
+		if !exported.IsValidatorEligibleForNewKey(ctx, k.slasher, k, k.tss, counter, &v) {
 			nonParticipants = append(nonParticipants, exported.NewValidator(&v, 0))
-=======
-		if !exported.IsValidatorEligibleForNewKey(ctx, k.slasher, k, k.tss, counter, &v) {
->>>>>>> c8cc8102
 			return false
 		}
 
