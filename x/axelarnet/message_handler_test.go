--- conflicted
+++ resolved
@@ -38,17 +38,6 @@
 
 func TestHandleMessage(t *testing.T) {
 	var (
-<<<<<<< HEAD
-		ctx          sdk.Context
-		k            keeper.Keeper
-		packet       ibcchanneltypes.Packet
-		b            *mock.BankKeeperMock
-		n            *mock.NexusMock
-		channelK     *mock.ChannelKeeperMock
-		ibcK         keeper.IBCKeeper
-		r            axelarnet.RateLimiter
-		lockableCoin *nexusmock.LockableCoinMock
-=======
 		ctx           sdk.Context
 		k             keeper.Keeper
 		packet        ibcchanneltypes.Packet
@@ -58,7 +47,6 @@
 		ibcK          keeper.IBCKeeper
 		r             axelarnet.RateLimiter
 		lockableAsset *nexusmock.LockableAssetMock
->>>>>>> 2ee56047
 
 		ics20Packet ibctransfertypes.FungibleTokenPacketData
 		message     axelarnet.Message
@@ -89,15 +77,6 @@
 		}))
 		channelK.SendPacketFunc = func(sdk.Context, *captypes.Capability, ibcexported.PacketI) error { return nil }
 		n = &mock.NexusMock{
-<<<<<<< HEAD
-			NewLockableCoinFunc: func(ctx sdk.Context, ibc nexustypes.IBCKeeper, bank nexustypes.BankKeeper, coin sdk.Coin) (nexus.LockableCoin, error) {
-				lockableCoin = &nexusmock.LockableCoinMock{
-					GetCoinFunc:         func() sdk.Coin { return coin },
-					GetOriginalCoinFunc: func(_ sdk.Context) sdk.Coin { return coin },
-				}
-
-				return lockableCoin, nil
-=======
 			NewLockableAssetFunc: func(ctx sdk.Context, ibc nexustypes.IBCKeeper, bank nexustypes.BankKeeper, coin sdk.Coin) (nexus.LockableAsset, error) {
 				lockableAsset = &nexusmock.LockableAssetMock{
 					GetAssetFunc: func() sdk.Coin { return coin },
@@ -105,7 +84,6 @@
 				}
 
 				return lockableAsset, nil
->>>>>>> 2ee56047
 			},
 			SetNewMessageFunc: func(ctx sdk.Context, msg nexus.GeneralMessage) error {
 				genMsg = msg
@@ -456,17 +434,6 @@
 
 func TestHandleMessageWithToken(t *testing.T) {
 	var (
-<<<<<<< HEAD
-		ctx          sdk.Context
-		k            keeper.Keeper
-		packet       ibcchanneltypes.Packet
-		b            *mock.BankKeeperMock
-		n            *mock.NexusMock
-		channelK     *mock.ChannelKeeperMock
-		ibcK         keeper.IBCKeeper
-		r            axelarnet.RateLimiter
-		lockableCoin *nexusmock.LockableCoinMock
-=======
 		ctx           sdk.Context
 		k             keeper.Keeper
 		packet        ibcchanneltypes.Packet
@@ -476,7 +443,6 @@
 		ibcK          keeper.IBCKeeper
 		r             axelarnet.RateLimiter
 		lockableAsset *nexusmock.LockableAssetMock
->>>>>>> 2ee56047
 
 		denom       string
 		amount      string
@@ -525,15 +491,6 @@
 		}))
 
 		channelK.SendPacketFunc = func(sdk.Context, *captypes.Capability, ibcexported.PacketI) error { return nil }
-<<<<<<< HEAD
-		lockableCoin = &nexusmock.LockableCoinMock{
-			GetCoinFunc:         func() sdk.Coin { return sdk.NewCoin(denom, funcs.MustOk(sdk.NewIntFromString(amount))) },
-			GetOriginalCoinFunc: func(_ sdk.Context) sdk.Coin { return sdk.NewCoin(denom, funcs.MustOk(sdk.NewIntFromString(amount))) },
-		}
-		n = &mock.NexusMock{
-			NewLockableCoinFunc: func(ctx sdk.Context, ibc nexustypes.IBCKeeper, bank nexustypes.BankKeeper, coin sdk.Coin) (nexus.LockableCoin, error) {
-				return lockableCoin, nil
-=======
 		lockableAsset = &nexusmock.LockableAssetMock{
 			GetAssetFunc: func() sdk.Coin { return sdk.NewCoin(denom, funcs.MustOk(sdk.NewIntFromString(amount))) },
 			GetCoinFunc:  func(_ sdk.Context) sdk.Coin { return sdk.NewCoin(denom, funcs.MustOk(sdk.NewIntFromString(amount))) },
@@ -541,7 +498,6 @@
 		n = &mock.NexusMock{
 			NewLockableAssetFunc: func(ctx sdk.Context, ibc nexustypes.IBCKeeper, bank nexustypes.BankKeeper, coin sdk.Coin) (nexus.LockableAsset, error) {
 				return lockableAsset, nil
->>>>>>> 2ee56047
 			},
 			SetNewMessageFunc: func(ctx sdk.Context, msg nexus.GeneralMessage) error {
 				genMsg = msg
@@ -644,20 +600,12 @@
 	lockCoin := func(success bool) func() {
 		if success {
 			return func() {
-<<<<<<< HEAD
-				lockableCoin.LockFunc = func(ctx sdk.Context, fromAddr sdk.AccAddress) error { return nil }
-=======
 				lockableAsset.LockFromFunc = func(ctx sdk.Context, fromAddr sdk.AccAddress) error { return nil }
->>>>>>> 2ee56047
 			}
 		}
 
 		return func() {
-<<<<<<< HEAD
-			lockableCoin.LockFunc = func(ctx sdk.Context, fromAddr sdk.AccAddress) error { return fmt.Errorf("lock coin failed") }
-=======
 			lockableAsset.LockFromFunc = func(ctx sdk.Context, fromAddr sdk.AccAddress) error { return fmt.Errorf("lock coin failed") }
->>>>>>> 2ee56047
 		}
 	}
 
@@ -729,32 +677,15 @@
 		Then("should return ack success", func(t *testing.T) {
 			assert.True(t, axelarnet.OnRecvMessage(ctx, k, ibcK, n, b, r, packet).Success())
 			assert.Equal(t, genMsg.Status, nexus.Approved)
-<<<<<<< HEAD
-			assert.Len(t, n.NewLockableCoinCalls(), 2)
-			assert.Equal(t, n.NewLockableCoinCalls()[0].Coin.Amount, funcs.MustOk(sdk.NewIntFromString(amount)))
-			assert.Equal(t, n.NewLockableCoinCalls()[1].Coin.Amount, sdk.OneInt())
-=======
 			assert.Len(t, n.NewLockableAssetCalls(), 2)
 			assert.Equal(t, n.NewLockableAssetCalls()[0].Coin.Amount, funcs.MustOk(sdk.NewIntFromString(amount)))
 			assert.Equal(t, n.NewLockableAssetCalls()[1].Coin.Amount, sdk.OneInt())
->>>>>>> 2ee56047
 		}).
 		Run(t)
 }
 
 func TestHandleSendToken(t *testing.T) {
 	var (
-<<<<<<< HEAD
-		ctx          sdk.Context
-		k            keeper.Keeper
-		packet       ibcchanneltypes.Packet
-		b            *mock.BankKeeperMock
-		n            *mock.NexusMock
-		channelK     *mock.ChannelKeeperMock
-		ibcK         keeper.IBCKeeper
-		r            axelarnet.RateLimiter
-		lockableCoin *nexusmock.LockableCoinMock
-=======
 		ctx           sdk.Context
 		k             keeper.Keeper
 		packet        ibcchanneltypes.Packet
@@ -764,7 +695,6 @@
 		ibcK          keeper.IBCKeeper
 		r             axelarnet.RateLimiter
 		lockableAsset *nexusmock.LockableAssetMock
->>>>>>> 2ee56047
 
 		denom       string
 		amount      string
@@ -809,15 +739,6 @@
 		}))
 
 		channelK.SendPacketFunc = func(sdk.Context, *captypes.Capability, ibcexported.PacketI) error { return nil }
-<<<<<<< HEAD
-		lockableCoin = &nexusmock.LockableCoinMock{
-			GetCoinFunc:         func() sdk.Coin { return sdk.NewCoin(denom, funcs.MustOk(sdk.NewIntFromString(amount))) },
-			GetOriginalCoinFunc: func(_ sdk.Context) sdk.Coin { return sdk.NewCoin(denom, funcs.MustOk(sdk.NewIntFromString(amount))) },
-		}
-		n = &mock.NexusMock{
-			NewLockableCoinFunc: func(ctx sdk.Context, ibc nexustypes.IBCKeeper, bank nexustypes.BankKeeper, coin sdk.Coin) (nexus.LockableCoin, error) {
-				return lockableCoin, nil
-=======
 		lockableAsset = &nexusmock.LockableAssetMock{
 			GetAssetFunc: func() sdk.Coin { return sdk.NewCoin(denom, funcs.MustOk(sdk.NewIntFromString(amount))) },
 			GetCoinFunc:  func(_ sdk.Context) sdk.Coin { return sdk.NewCoin(denom, funcs.MustOk(sdk.NewIntFromString(amount))) },
@@ -825,7 +746,6 @@
 		n = &mock.NexusMock{
 			NewLockableAssetFunc: func(ctx sdk.Context, ibc nexustypes.IBCKeeper, bank nexustypes.BankKeeper, coin sdk.Coin) (nexus.LockableAsset, error) {
 				return lockableAsset, nil
->>>>>>> 2ee56047
 			},
 			SetNewMessageFunc: func(sdk.Context, nexus.GeneralMessage) error { return nil },
 			GetChainFunc: func(ctx sdk.Context, chain nexus.ChainName) (nexus.Chain, bool) {
@@ -915,20 +835,12 @@
 	lockCoin := func(success bool) func() {
 		if success {
 			return func() {
-<<<<<<< HEAD
-				lockableCoin.LockFunc = func(ctx sdk.Context, fromAddr sdk.AccAddress) error { return nil }
-=======
 				lockableAsset.LockFromFunc = func(ctx sdk.Context, fromAddr sdk.AccAddress) error { return nil }
->>>>>>> 2ee56047
 			}
 		}
 
 		return func() {
-<<<<<<< HEAD
-			lockableCoin.LockFunc = func(ctx sdk.Context, fromAddr sdk.AccAddress) error { return fmt.Errorf("lock coin failed") }
-=======
 			lockableAsset.LockFromFunc = func(ctx sdk.Context, fromAddr sdk.AccAddress) error { return fmt.Errorf("lock coin failed") }
->>>>>>> 2ee56047
 		}
 	}
 
@@ -970,17 +882,6 @@
 
 func TestTokenAndDestChainNotFound(t *testing.T) {
 	var (
-<<<<<<< HEAD
-		ctx          sdk.Context
-		k            keeper.Keeper
-		packet       ibcchanneltypes.Packet
-		b            *mock.BankKeeperMock
-		n            *mock.NexusMock
-		channelK     *mock.ChannelKeeperMock
-		ibcK         keeper.IBCKeeper
-		r            axelarnet.RateLimiter
-		lockableCoin *nexusmock.LockableCoinMock
-=======
 		ctx           sdk.Context
 		k             keeper.Keeper
 		packet        ibcchanneltypes.Packet
@@ -990,7 +891,6 @@
 		ibcK          keeper.IBCKeeper
 		r             axelarnet.RateLimiter
 		lockableAsset *nexusmock.LockableAssetMock
->>>>>>> 2ee56047
 
 		ics20Packet  ibctransfertypes.FungibleTokenPacketData
 		gmpWithToken axelarnet.Message
@@ -1027,17 +927,10 @@
 			AddrPrefix: "cosmos",
 		}))
 		channelK.SendPacketFunc = func(sdk.Context, *captypes.Capability, ibcexported.PacketI) error { return nil }
-<<<<<<< HEAD
-		lockableCoin = &nexusmock.LockableCoinMock{}
-		n = &mock.NexusMock{
-			NewLockableCoinFunc: func(ctx sdk.Context, ibc nexustypes.IBCKeeper, bank nexustypes.BankKeeper, coin sdk.Coin) (nexus.LockableCoin, error) {
-				return lockableCoin, nil
-=======
 		lockableAsset = &nexusmock.LockableAssetMock{}
 		n = &mock.NexusMock{
 			NewLockableAssetFunc: func(ctx sdk.Context, ibc nexustypes.IBCKeeper, bank nexustypes.BankKeeper, coin sdk.Coin) (nexus.LockableAsset, error) {
 				return lockableAsset, nil
->>>>>>> 2ee56047
 			},
 			SetNewMessageFunc: func(ctx sdk.Context, msg nexus.GeneralMessage) error {
 				return nil
