--- conflicted
+++ resolved
@@ -286,17 +286,10 @@
 		return sdkerrors.Wrapf(sdkerrors.ErrUnknownRequest, "cannot unmarshal ICS-20 transfer packet acknowledgement: %v", err)
 	}
 	switch ack.Response.(type) {
-<<<<<<< HEAD
-	case *channeltypes.Acknowledgement_Error:
-		return setTransferFailed(ctx, am.keeper, packet.SourcePort, packet.SourceChannel, packet.Sequence)
-	default:
-		return setTransferCompleted(ctx, am.keeper, packet.SourcePort, packet.SourceChannel, packet.Sequence)
-=======
 	case *channeltypes.Acknowledgement_Result:
 		return setTransferCompleted(ctx, am.keeper, packet.SourcePort, packet.SourceChannel, packet.Sequence)
 	default:
 		return setTransferFailed(ctx, am.keeper, packet.SourcePort, packet.SourceChannel, packet.Sequence)
->>>>>>> 981196d6
 	}
 }
 
@@ -321,11 +314,7 @@
 
 // returns true if mapping exits
 func getSeqIDMapping(ctx sdk.Context, k keeper.Keeper, portID, channelID string, seq uint64) (nexus.TransferID, bool) {
-<<<<<<< HEAD
-	k.DeleteSeqIDMapping(ctx, portID, channelID, seq)
-=======
 	defer k.DeleteSeqIDMapping(ctx, portID, channelID, seq)
->>>>>>> 981196d6
 
 	return k.GetSeqIDMapping(ctx, portID, channelID, seq)
 }
@@ -336,10 +325,7 @@
 		return nil
 	}
 
-<<<<<<< HEAD
-=======
 	k.Logger(ctx).Info(fmt.Sprintf("set IBC transfer %d failed", transferID))
->>>>>>> 981196d6
 	return k.SetTransferFailed(ctx, transferID)
 
 }
@@ -350,9 +336,6 @@
 		return nil
 	}
 
-<<<<<<< HEAD
-=======
 	k.Logger(ctx).Info(fmt.Sprintf("set IBC transfer %d completed", transferID))
->>>>>>> 981196d6
 	return k.SetTransferCompleted(ctx, transferID)
 }