package axelarnet

import (
	"context"
	"encoding/json"
	"fmt"

	"github.com/cosmos/cosmos-sdk/client"
	"github.com/cosmos/cosmos-sdk/codec"
	cdctypes "github.com/cosmos/cosmos-sdk/codec/types"
	sdk "github.com/cosmos/cosmos-sdk/types"
	sdkerrors "github.com/cosmos/cosmos-sdk/types/errors"
	"github.com/cosmos/cosmos-sdk/types/module"
	ibctransfertypes "github.com/cosmos/ibc-go/v4/modules/apps/transfer/types"
	channeltypes "github.com/cosmos/ibc-go/v4/modules/core/04-channel/types"
	porttypes "github.com/cosmos/ibc-go/v4/modules/core/05-port/types"
	ibcexported "github.com/cosmos/ibc-go/v4/modules/core/exported"
	"github.com/gorilla/mux"
	"github.com/grpc-ecosystem/grpc-gateway/runtime"
	"github.com/spf13/cobra"
	abci "github.com/tendermint/tendermint/abci/types"
	"github.com/tendermint/tendermint/libs/log"

	"github.com/axelarnetwork/axelar-core/utils"
	"github.com/axelarnetwork/axelar-core/utils/events"
	"github.com/axelarnetwork/axelar-core/x/axelarnet/client/cli"
	"github.com/axelarnetwork/axelar-core/x/axelarnet/client/rest"
	"github.com/axelarnetwork/axelar-core/x/axelarnet/keeper"
	"github.com/axelarnetwork/axelar-core/x/axelarnet/types"
	nexus "github.com/axelarnetwork/axelar-core/x/nexus/exported"
	"github.com/axelarnetwork/utils/funcs"
)

var (
	_ module.AppModule      = AppModule{}
	_ module.AppModuleBasic = AppModuleBasic{}
)

// AppModuleBasic implements module.AppModuleBasic
type AppModuleBasic struct {
}

// Name returns the name of the module
func (AppModuleBasic) Name() string {
	return types.ModuleName
}

// RegisterLegacyAminoCodec registers the types necessary in this module with the given codec
func (AppModuleBasic) RegisterLegacyAminoCodec(cdc *codec.LegacyAmino) {
	types.RegisterLegacyAminoCodec(cdc)
}

// RegisterInterfaces registers the module's interface types
func (AppModuleBasic) RegisterInterfaces(reg cdctypes.InterfaceRegistry) {
	types.RegisterInterfaces(reg)
}

// DefaultGenesis returns the default genesis state
func (AppModuleBasic) DefaultGenesis(cdc codec.JSONCodec) json.RawMessage {
	return cdc.MustMarshalJSON(types.DefaultGenesisState())

}

// ValidateGenesis checks the given genesis state for validity
func (AppModuleBasic) ValidateGenesis(cdc codec.JSONCodec, _ client.TxEncodingConfig, bz json.RawMessage) error {
	var genState types.GenesisState
	if err := cdc.UnmarshalJSON(bz, &genState); err != nil {
		return fmt.Errorf("failed to unmarshal %s genesis state: %w", types.ModuleName, err)
	}
	return genState.Validate()
}

// RegisterRESTRoutes registers the REST routes for this module
func (AppModuleBasic) RegisterRESTRoutes(clientCtx client.Context, rtr *mux.Router) {
	rest.RegisterRoutes(clientCtx, rtr)
}

// RegisterGRPCGatewayRoutes registers the gRPC Gateway routes for the module.
func (AppModuleBasic) RegisterGRPCGatewayRoutes(clientCtx client.Context, mux *runtime.ServeMux) {
	if err := types.RegisterQueryServiceHandlerClient(context.Background(), mux, types.NewQueryServiceClient(clientCtx)); err != nil {
		panic(err)
	}
}

// GetTxCmd returns all CLI tx commands for this module
func (AppModuleBasic) GetTxCmd() *cobra.Command {
	return cli.GetTxCmd()
}

// GetQueryCmd returns all CLI query commands for this module
func (AppModuleBasic) GetQueryCmd() *cobra.Command {
	return cli.GetQueryCmd()
}

// AppModule implements module.AppModule
type AppModule struct {
	AppModuleBasic
	logger  log.Logger
<<<<<<< HEAD
	keeper  keeper.IBCKeeper
=======
	ibcK    keeper.IBCKeeper
	keeper  keeper.Keeper
>>>>>>> 1a522059
	nexus   types.Nexus
	bank    types.BankKeeper
	account types.AccountKeeper
}

// NewAppModule creates a new AppModule object
func NewAppModule(ibcK keeper.IBCKeeper, nexus types.Nexus, bank types.BankKeeper, account types.AccountKeeper, logger log.Logger) AppModule {
	return AppModule{
		AppModuleBasic: AppModuleBasic{},
		logger:         logger,
<<<<<<< HEAD
		keeper:         ibcK,
=======
		ibcK:           ibcK,
		keeper:         ibcK.Keeper,
>>>>>>> 1a522059
		nexus:          nexus,
		bank:           bank,
		account:        account,
	}
}

// RegisterInvariants registers this module's invariants
func (AppModule) RegisterInvariants(_ sdk.InvariantRegistry) {
	// No invariants yet
}

// InitGenesis initializes the module's keeper from the given genesis state
func (am AppModule) InitGenesis(ctx sdk.Context, cdc codec.JSONCodec, gs json.RawMessage) []abci.ValidatorUpdate {
	var genState types.GenesisState
	// Initialize global index to index in genesis state
	cdc.MustUnmarshalJSON(gs, &genState)

	am.ibcK.InitGenesis(ctx, &genState)

	return []abci.ValidatorUpdate{}
}

// ExportGenesis exports a genesis state from the module's keeper
func (am AppModule) ExportGenesis(ctx sdk.Context, cdc codec.JSONCodec) json.RawMessage {
	genState := am.ibcK.ExportGenesis(ctx)
	return cdc.MustMarshalJSON(genState)
}

// Route returns the module's route
func (am AppModule) Route() sdk.Route {
	return sdk.NewRoute(types.RouterKey, NewHandler(am.keeper.Keeper, am.nexus, am.bank, am.account, am.keeper))
}

// QuerierRoute returns this module's query route
func (AppModule) QuerierRoute() string {
	return types.QuerierRoute
}

// LegacyQuerierHandler returns a new query handler for this module
func (am AppModule) LegacyQuerierHandler(*codec.LegacyAmino) sdk.Querier {
	return nil
}

// RegisterServices registers a GRPC query service to respond to the
// module-specific GRPC queries.
func (am AppModule) RegisterServices(cfg module.Configurator) {
	types.RegisterQueryServiceServer(cfg.QueryServer(), keeper.NewGRPCQuerier(am.ibcK, am.nexus))

	err := cfg.RegisterMigration(types.ModuleName, 5, keeper.Migrate5to6(am.keeper.Keeper))
	if err != nil {
		panic(err)
	}
}

// BeginBlock executes all state transitions this module requires at the beginning of each new block
func (am AppModule) BeginBlock(ctx sdk.Context, req abci.RequestBeginBlock) {
	BeginBlocker(ctx, req)
}

// EndBlock executes all state transitions this module requires at the end of each new block
func (am AppModule) EndBlock(ctx sdk.Context, req abci.RequestEndBlock) []abci.ValidatorUpdate {
<<<<<<< HEAD
	return utils.RunCached(ctx, am.keeper, func(ctx sdk.Context) ([]abci.ValidatorUpdate, error) {
		return EndBlocker(ctx, req, am.keeper, am.keeper)
=======
	return utils.RunCached(ctx, am.ibcK, func(ctx sdk.Context) ([]abci.ValidatorUpdate, error) {
		return EndBlocker(ctx, req, am.ibcK, am.ibcK)
>>>>>>> 1a522059
	})
}

// ConsensusVersion implements AppModule/ConsensusVersion.
func (AppModule) ConsensusVersion() uint64 { return 6 }

// AxelarnetIBCModule is an IBCModule that adds rate limiting and gmp processing to the ibc middleware
type AxelarnetIBCModule struct {
	porttypes.IBCModule
	keeper      keeper.Keeper
	nexus       types.Nexus
	ibcK        keeper.IBCKeeper
	bank        types.BankKeeper
	rateLimiter RateLimiter
}

// NewAxelarnetIBCModule creates a new AxelarnetIBCModule instance
func NewAxelarnetIBCModule(
<<<<<<< HEAD
	keeper keeper.Keeper,
=======
>>>>>>> 1a522059
	transferModule porttypes.IBCModule,
	ibcK keeper.IBCKeeper,
	rateLimiter RateLimiter,
	nexus types.Nexus,
	bank types.BankKeeper,
) AxelarnetIBCModule {
	return AxelarnetIBCModule{
		IBCModule:   transferModule,
<<<<<<< HEAD
		keeper:      keeper,
=======
		keeper:      ibcK.Keeper,
>>>>>>> 1a522059
		nexus:       nexus,
		ibcK:        ibcK,
		bank:        bank,
		rateLimiter: rateLimiter,
	}
}

// OnRecvPacket implements the IBCModule interface. A successful acknowledgement
// is returned if the packet data is succesfully decoded and the receive application
// logic returns without error.
func (m AxelarnetIBCModule) OnRecvPacket(
	ctx sdk.Context,
	packet channeltypes.Packet,
	relayer sdk.AccAddress,
) ibcexported.Acknowledgement {
	// TODO: split axelar routed packets and gmp into separated middleware?

	ack := m.IBCModule.OnRecvPacket(ctx, packet, relayer)
	if !ack.Success() {
		return ack
	}

	return OnRecvMessage(ctx, m.keeper, m.ibcK, m.nexus, m.bank, m.rateLimiter, packet)
}

// OnAcknowledgementPacket implements the IBCModule interface
func (m AxelarnetIBCModule) OnAcknowledgementPacket(
	ctx sdk.Context,
	packet channeltypes.Packet,
	acknowledgement []byte,
	relayer sdk.AccAddress,
) error {
	err := m.IBCModule.OnAcknowledgementPacket(ctx, packet, acknowledgement, relayer)
	if err != nil {
		return err
	}

	var ack channeltypes.Acknowledgement
	if err := ibctransfertypes.ModuleCdc.UnmarshalJSON(acknowledgement, &ack); err != nil {
		return sdkerrors.Wrapf(sdkerrors.ErrUnknownRequest, "cannot unmarshal ICS-20 transfer packet acknowledgement: %v", err)
	}

	if err := ack.ValidateBasic(); err != nil {
		return err
	}

	// IBC ack packets, by convention, use the source port/channel to represent native chain -> counterparty chain channel id
	// https://github.com/cosmos/ibc/tree/main/spec/core/ics-004-channel-and-packet-semantics#definitions
	port, channel, sequence := packet.GetSourcePort(), packet.GetSourceChannel(), packet.GetSequence()

	switch ack.Response.(type) {
	case *channeltypes.Acknowledgement_Result:
		return setRoutedPacketCompleted(ctx, m.keeper, m.nexus, port, channel, sequence)
	default:
		// AckError causes a refund of the token (i.e unlock from the escrow address/mint of token depending on whether it's native to chain).
		// Hence, it's rate limited on the Incoming direction (tokens coming in to Axelar hub).
		if err := m.rateLimiter.RateLimitPacket(ctx, packet, nexus.Incoming, types.NewIBCPath(port, channel)); err != nil {
			return err
		}

		return m.setRoutedPacketFailed(ctx, packet)
	}
}

// OnTimeoutPacket implements the IBCModule interface
func (m AxelarnetIBCModule) OnTimeoutPacket(
	ctx sdk.Context,
	packet channeltypes.Packet,
	relayer sdk.AccAddress,
) error {
	err := m.IBCModule.OnTimeoutPacket(ctx, packet, relayer)
	if err != nil {
		return err
	}

	// IBC timeout packets, by convention, use the source port/channel to represent native chain -> counterparty chain channel id
	// https://github.com/cosmos/ibc/tree/main/spec/core/ics-004-channel-and-packet-semantics#definitions
	port, channel := packet.GetSourcePort(), packet.GetSourceChannel()

	// Timeout causes a refund of the token (i.e unlock from the escrow address/mint of token depending on whether it's native to chain).
	// Hence, it's rate limited on the Incoming direction (tokens coming in to Axelar hub).
	if err := m.rateLimiter.RateLimitPacket(ctx, packet, nexus.Incoming, types.NewIBCPath(port, channel)); err != nil {
		return err
	}

	return m.setRoutedPacketFailed(ctx, packet)
}

// returns the transfer id and delete the existing mapping
func getSeqIDMapping(ctx sdk.Context, k keeper.Keeper, portID, channelID string, seq uint64) (nexus.TransferID, bool) {
	defer k.DeleteSeqIDMapping(ctx, portID, channelID, seq)

	return k.GetSeqIDMapping(ctx, portID, channelID, seq)
}

// returns the general message id and delete the existing mapping
func getSeqMessageIDMapping(ctx sdk.Context, k keeper.Keeper, portID, channelID string, seq uint64) (string, bool) {
	defer k.DeleteSeqMessageIDMapping(ctx, portID, channelID, seq)

	return k.GetSeqMessageIDMapping(ctx, portID, channelID, seq)
}

func setRoutedPacketCompleted(ctx sdk.Context, k keeper.Keeper, n types.Nexus, portID, channelID string, seq uint64) error {
	// check if the packet is Axelar routed cross chain transfer
	transferID, ok := getSeqIDMapping(ctx, k, portID, channelID, seq)
	if ok {
		events.Emit(ctx,
			&types.IBCTransferCompleted{
				ID:        transferID,
				Sequence:  seq,
				PortID:    portID,
				ChannelID: channelID,
			})

		k.Logger(ctx).Info(fmt.Sprintf("IBC transfer %d completed", transferID),
			"transferID", transferID, "portID", portID, "channelID", channelID, "sequence", seq)

		return k.SetTransferCompleted(ctx, transferID)
	}

	// check if the packet is Axelar routed general message
	messageID, ok := getSeqMessageIDMapping(ctx, k, portID, channelID, seq)
	if ok {
		k.Logger(ctx).Debug(fmt.Sprintf("general message %s executed", messageID),
			"messageID", messageID, "portID", portID, "channelID", channelID, "sequence", seq)

		return n.SetMessageExecuted(ctx, messageID)
	}

	return nil
}

func (m AxelarnetIBCModule) setRoutedPacketFailed(ctx sdk.Context, packet channeltypes.Packet) error {
	// IBC ack/timeout packets, by convention, use the source port/channel to represent native chain -> counterparty chain channel id
	// https://github.com/cosmos/ibc/tree/main/spec/core/ics-004-channel-and-packet-semantics#definitions
	port, channel, sequence := packet.GetSourcePort(), packet.GetSourceChannel(), packet.GetSequence()

	// check if the packet is Axelar routed cross chain transfer
	transferID, ok := getSeqIDMapping(ctx, m.keeper, port, channel, sequence)
	if ok {
		events.Emit(ctx,
			&types.IBCTransferFailed{
				ID:        transferID,
				Sequence:  sequence,
				PortID:    port,
				ChannelID: channel,
			})
		m.keeper.Logger(ctx).Info(fmt.Sprintf("IBC transfer %d failed", transferID),
			"transferID", transferID, "portID", port, "channelID", channel, "sequence", sequence)

		return m.keeper.SetTransferFailed(ctx, transferID)
	}

	// check if the packet is Axelar routed general message
	messageID, ok := getSeqMessageIDMapping(ctx, m.keeper, port, channel, sequence)
	if ok {
		coin, err := keeper.NewCoin(ctx, m.ibcK, m.nexus, extractTokenFromAckOrTimeoutPacket(packet))
		if err != nil {
			return err
		}

		err = coin.Lock(m.bank, types.AxelarGMPAccount)
		if err != nil {
			return err
		}

		m.keeper.Logger(ctx).Debug(fmt.Sprintf("general message %s failed to execute", messageID),
			"messageID", messageID, "portID", port, "channelID", channel, "sequence", sequence)

		return m.nexus.SetMessageFailed(ctx, messageID)
	}

	return nil
}

func extractTokenFromAckOrTimeoutPacket(packet channeltypes.Packet) sdk.Coin {
	data := funcs.Must(types.ToICS20Packet(packet))

	trace := ibctransfertypes.ParseDenomTrace(data.Denom)
	amount := funcs.MustOk(sdk.NewIntFromString(data.Amount))

	return sdk.NewCoin(trace.IBCDenom(), amount)
}<|MERGE_RESOLUTION|>--- conflicted
+++ resolved
@@ -96,12 +96,8 @@
 type AppModule struct {
 	AppModuleBasic
 	logger  log.Logger
-<<<<<<< HEAD
-	keeper  keeper.IBCKeeper
-=======
 	ibcK    keeper.IBCKeeper
 	keeper  keeper.Keeper
->>>>>>> 1a522059
 	nexus   types.Nexus
 	bank    types.BankKeeper
 	account types.AccountKeeper
@@ -112,12 +108,8 @@
 	return AppModule{
 		AppModuleBasic: AppModuleBasic{},
 		logger:         logger,
-<<<<<<< HEAD
-		keeper:         ibcK,
-=======
 		ibcK:           ibcK,
 		keeper:         ibcK.Keeper,
->>>>>>> 1a522059
 		nexus:          nexus,
 		bank:           bank,
 		account:        account,
@@ -148,7 +140,7 @@
 
 // Route returns the module's route
 func (am AppModule) Route() sdk.Route {
-	return sdk.NewRoute(types.RouterKey, NewHandler(am.keeper.Keeper, am.nexus, am.bank, am.account, am.keeper))
+	return sdk.NewRoute(types.RouterKey, NewHandler(am.keeper, am.nexus, am.bank, am.account, am.ibcK))
 }
 
 // QuerierRoute returns this module's query route
@@ -166,7 +158,7 @@
 func (am AppModule) RegisterServices(cfg module.Configurator) {
 	types.RegisterQueryServiceServer(cfg.QueryServer(), keeper.NewGRPCQuerier(am.ibcK, am.nexus))
 
-	err := cfg.RegisterMigration(types.ModuleName, 5, keeper.Migrate5to6(am.keeper.Keeper))
+	err := cfg.RegisterMigration(types.ModuleName, 5, keeper.Migrate5to6(am.keeper))
 	if err != nil {
 		panic(err)
 	}
@@ -179,13 +171,8 @@
 
 // EndBlock executes all state transitions this module requires at the end of each new block
 func (am AppModule) EndBlock(ctx sdk.Context, req abci.RequestEndBlock) []abci.ValidatorUpdate {
-<<<<<<< HEAD
-	return utils.RunCached(ctx, am.keeper, func(ctx sdk.Context) ([]abci.ValidatorUpdate, error) {
-		return EndBlocker(ctx, req, am.keeper, am.keeper)
-=======
 	return utils.RunCached(ctx, am.ibcK, func(ctx sdk.Context) ([]abci.ValidatorUpdate, error) {
 		return EndBlocker(ctx, req, am.ibcK, am.ibcK)
->>>>>>> 1a522059
 	})
 }
 
@@ -204,10 +191,6 @@
 
 // NewAxelarnetIBCModule creates a new AxelarnetIBCModule instance
 func NewAxelarnetIBCModule(
-<<<<<<< HEAD
-	keeper keeper.Keeper,
-=======
->>>>>>> 1a522059
 	transferModule porttypes.IBCModule,
 	ibcK keeper.IBCKeeper,
 	rateLimiter RateLimiter,
@@ -216,11 +199,7 @@
 ) AxelarnetIBCModule {
 	return AxelarnetIBCModule{
 		IBCModule:   transferModule,
-<<<<<<< HEAD
-		keeper:      keeper,
-=======
 		keeper:      ibcK.Keeper,
->>>>>>> 1a522059
 		nexus:       nexus,
 		ibcK:        ibcK,
 		bank:        bank,
