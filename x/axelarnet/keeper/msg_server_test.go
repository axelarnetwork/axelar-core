package keeper_test

import (
	"crypto/sha256"
	"encoding/hex"
	"fmt"
	mathRand "math/rand"
	"strings"
	"testing"
	"time"

	sdk "github.com/cosmos/cosmos-sdk/types"
	"github.com/cosmos/cosmos-sdk/types/query"
	ibctypes "github.com/cosmos/ibc-go/v4/modules/apps/transfer/types"
	clienttypes "github.com/cosmos/ibc-go/v4/modules/core/02-client/types"
	ibcclient "github.com/cosmos/ibc-go/v4/modules/core/exported"
	"github.com/ethereum/go-ethereum/crypto"
	"github.com/stretchr/testify/assert"
	tmbytes "github.com/tendermint/tendermint/libs/bytes"

	"github.com/axelarnetwork/axelar-core/testutils/rand"
	"github.com/axelarnetwork/axelar-core/x/axelarnet/exported"
	"github.com/axelarnetwork/axelar-core/x/axelarnet/keeper"
	"github.com/axelarnetwork/axelar-core/x/axelarnet/types"
	"github.com/axelarnetwork/axelar-core/x/axelarnet/types/mock"
	axelartestutils "github.com/axelarnetwork/axelar-core/x/axelarnet/types/testutils"
	evmtypes "github.com/axelarnetwork/axelar-core/x/evm/types"
	evmtestutils "github.com/axelarnetwork/axelar-core/x/evm/types/testutils"
	nexus "github.com/axelarnetwork/axelar-core/x/nexus/exported"
	nexusmock "github.com/axelarnetwork/axelar-core/x/nexus/exported/mock"
	nexustestutils "github.com/axelarnetwork/axelar-core/x/nexus/exported/testutils"
	nexustypes "github.com/axelarnetwork/axelar-core/x/nexus/types"
	tss "github.com/axelarnetwork/axelar-core/x/tss/exported"
	"github.com/axelarnetwork/utils/funcs"
	"github.com/axelarnetwork/utils/slices"
	. "github.com/axelarnetwork/utils/test"
)

func TestHandleMsgLink(t *testing.T) {
	var (
		server types.MsgServiceServer
		k      keeper.Keeper
		nexusK *mock.NexusMock
		ctx    sdk.Context
		req    *types.LinkRequest
	)

	givenMsgServer := Given("an axelarnet msg server", func() {
		ctx, k, _, _ = setup()
		k.InitGenesis(ctx, types.DefaultGenesisState())
		nexusK = &mock.NexusMock{}
		ibcK := keeper.NewIBCKeeper(k, &mock.IBCTransferKeeperMock{})
		server = keeper.NewMsgServerImpl(k, nexusK, &mock.BankKeeperMock{}, ibcK)
	})

	whenChainIsRegistered := When("chain is registered", func() {
		nexusK.GetChainFunc = func(_ sdk.Context, chain nexus.ChainName) (nexus.Chain, bool) {
			return nexus.Chain{
				Name:                  chain,
				SupportsForeignAssets: true,
				Module:                rand.Str(10),
			}, true
		}
	})

	whenAssetIsRegistered := When("asset is registered", func() {
		nexusK.IsAssetRegisteredFunc = func(sdk.Context, nexus.Chain, string) bool { return true }
	})

	linkSucceeds := When("link addresses succeeds", func() {
		nexusK.LinkAddressesFunc = func(sdk.Context, nexus.CrossChainAddress, nexus.CrossChainAddress) error {
			return nil
		}
	})
	requestIsMade := When("a link request is made", func() {
		req = types.NewLinkRequest(
			rand.AccAddr(),
			rand.StrBetween(5, 100),
			rand.StrBetween(5, 100),
			rand.StrBetween(5, 100))
	})

	linkFails := Then("link addresses request fails", func(t *testing.T) {
		_, err := server.Link(sdk.WrapSDKContext(ctx), req)
		assert.Error(t, err)
	})

	t.Run("link addresses", func(t *testing.T) {
		givenMsgServer.
			Branch(
				whenChainIsRegistered.
					When2(whenAssetIsRegistered).
					When2(linkSucceeds).
					When2(requestIsMade).
					Then("link succeeds", func(t *testing.T) {
						_, err := server.Link(sdk.WrapSDKContext(ctx), req)
						assert.NoError(t, err)
					}),
				When("chain is not registered", func() {
					nexusK.GetChainFunc = func(_ sdk.Context, chain nexus.ChainName) (nexus.Chain, bool) {
						return nexus.Chain{}, false
					}
				}).
					When2(requestIsMade).
					Then2(linkFails),

				whenChainIsRegistered.
					When("asset is not registered", func() {
						nexusK.IsAssetRegisteredFunc = func(sdk.Context, nexus.Chain, string) bool { return false }
					}).
					When2(requestIsMade).
					Then2(linkFails),
			).Run(t)
	})
}

func TestHandleMsgConfirmDeposit(t *testing.T) {
	var (
		server    types.MsgServiceServer
		k         keeper.Keeper
		nexusK    *mock.NexusMock
		bankK     *mock.BankKeeperMock
		transferK *mock.IBCTransferKeeperMock
		ctx       sdk.Context
		req       *types.ConfirmDepositRequest
	)

	ibcPath := axelartestutils.RandomIBCPath()
	denomTrace := ibctypes.DenomTrace{
		Path:      ibcPath,
		BaseDenom: rand.Denom(5, 10),
	}

	chain := nexustestutils.RandomChain()
	givenMsgServer := Given("an axelarnet msg server", func() {
		ctx, k, _, _ = setup()
		k.InitGenesis(ctx, types.DefaultGenesisState())
		funcs.MustNoErr(k.SetCosmosChain(ctx, types.CosmosChain{
			Name:       chain.Name,
			AddrPrefix: rand.StrBetween(1, 10),
			IBCPath:    axelartestutils.RandomIBCPath(),
		}))

		nexusK = &mock.NexusMock{
			GetChainFunc: func(sdk.Context, nexus.ChainName) (nexus.Chain, bool) {
				return chain, true
			},
			GetChainByNativeAssetFunc: func(sdk.Context, string) (nexus.Chain, bool) {
				return chain, true
			},
		}
		bankK = &mock.BankKeeperMock{}
		transferK = &mock.IBCTransferKeeperMock{
			GetDenomTraceFunc: func(ctx sdk.Context, denomTraceHash tmbytes.HexBytes) (ibctypes.DenomTrace, bool) {
				return denomTrace, true
			},
		}
		ibcK := keeper.NewIBCKeeper(k, transferK)
		server = keeper.NewMsgServerImpl(k, nexusK, bankK, ibcK)
	})

	recipientIsFound := When("recipient is found", func() {
		nexusK.GetRecipientFunc = func(sdk.Context, nexus.CrossChainAddress) (nexus.CrossChainAddress, bool) {
			return nexus.CrossChainAddress{}, true
		}
	})

	whenDepositAddressHasBalance := When("deposit address has balance", func() {
		bankK.SpendableBalanceFunc = func(_ sdk.Context, _ sdk.AccAddress, denom string) sdk.Coin {
			// need to compare the balance so cannot make it random
			return sdk.NewCoin(denom, sdk.NewInt(1e18))
		}
	})

	chainIsActivated := When("chain is activated", func() {
		nexusK.IsChainActivatedFunc = func(sdk.Context, nexus.Chain) bool { return true }
	})

	enqueueTransferSucceeds := When("enqueue transfer succeeds", func() {
		nexusK.EnqueueForTransferFunc = func(sdk.Context, nexus.CrossChainAddress, sdk.Coin) (nexus.TransferID, error) {
			return nexus.TransferID(rand.I64Between(1, 9999)), nil
		}
	})

	confirmToken := When("a confirm token deposit request is made", func() {
		req = randomMsgConfirmDeposit()
	})

	confirmDepositFails := Then("confirm deposit request fails", func(t *testing.T) {
		_, err := server.ConfirmDeposit(sdk.WrapSDKContext(ctx), req)
		assert.Error(t, err)
	})

	t.Run("confirm deposit", func(t *testing.T) {
		givenMsgServer.
			Branch(
				When("deposit address holds no funds", func() {
					bankK.SpendableBalanceFunc = func(_ sdk.Context, _ sdk.AccAddress, denom string) sdk.Coin {
						return sdk.NewCoin(denom, sdk.ZeroInt())
					}
				}).
					When2(confirmToken).
					Then2(confirmDepositFails),

				whenDepositAddressHasBalance.
					When("recipient is not found", func() {
						nexusK.GetRecipientFunc = func(sdk.Context, nexus.CrossChainAddress) (nexus.CrossChainAddress, bool) {
							return nexus.CrossChainAddress{}, false
						}
					}).
					When2(confirmToken).
					Then2(confirmDepositFails),

				whenDepositAddressHasBalance.
					When2(recipientIsFound).
					When("chain is not activated", func() {
						nexusK.IsChainActivatedFunc = func(sdk.Context, nexus.Chain) bool { return false }
					}).
					When2(confirmToken).
					Then2(confirmDepositFails),

				whenDepositAddressHasBalance.
					When2(recipientIsFound).
					When2(chainIsActivated).
<<<<<<< HEAD
					When("fails to create a lockable coin", func() {
						nexusK.NewLockableCoinFunc = func(ctx sdk.Context, ibc nexustypes.IBCKeeper, bank nexustypes.BankKeeper, coin sdk.Coin) (nexus.LockableCoin, error) {
							return nil, fmt.Errorf("failed to create lockable coin")
						}
					}).
					When2(confirmToken).
					Then2(confirmDepositFails),

				whenDepositAddressHasBalance.
					When2(recipientIsFound).
					When2(chainIsActivated).
					When("suceeded to create a lockable coin but lock fails", func() {
						nexusK.NewLockableCoinFunc = func(ctx sdk.Context, ibc nexustypes.IBCKeeper, bank nexustypes.BankKeeper, coin sdk.Coin) (nexus.LockableCoin, error) {
							lockbleCoin := &nexusmock.LockableCoinMock{
								LockFunc: func(ctx sdk.Context, fromAddr sdk.AccAddress) error {
									return fmt.Errorf("failed to lock coin")
								},
							}

							return lockbleCoin, nil
=======
					When("fails to create a lockable asset", func() {
						nexusK.NewLockableAssetFunc = func(ctx sdk.Context, ibc nexustypes.IBCKeeper, bank nexustypes.BankKeeper, coin sdk.Coin) (nexus.LockableAsset, error) {
							return nil, fmt.Errorf("failed to create lockable asset")
>>>>>>> 2ee56047
						}
					}).
					When2(confirmToken).
					Then2(confirmDepositFails),

				whenDepositAddressHasBalance.
					When2(recipientIsFound).
					When2(chainIsActivated).
<<<<<<< HEAD
					When("suceeded to create a lockable coin but lock succeeds", func() {
						nexusK.NewLockableCoinFunc = func(ctx sdk.Context, ibc nexustypes.IBCKeeper, bank nexustypes.BankKeeper, coin sdk.Coin) (nexus.LockableCoin, error) {
							lockbleCoin := &nexusmock.LockableCoinMock{
								LockFunc: func(ctx sdk.Context, fromAddr sdk.AccAddress) error {
									return nil
								},
								GetCoinFunc: func() sdk.Coin {
									return sdk.NewCoin(req.Denom, sdk.NewInt(1e18))
=======
					When("suceeded to create a lockable asset but lock fails", func() {
						nexusK.NewLockableAssetFunc = func(ctx sdk.Context, ibc nexustypes.IBCKeeper, bank nexustypes.BankKeeper, coin sdk.Coin) (nexus.LockableAsset, error) {
							lockbleCoin := &nexusmock.LockableAssetMock{
								LockFromFunc: func(ctx sdk.Context, fromAddr sdk.AccAddress) error {
									return fmt.Errorf("failed to lock coin")
>>>>>>> 2ee56047
								},
							}

							return lockbleCoin, nil
						}
					}).
<<<<<<< HEAD
=======
					When2(confirmToken).
					Then2(confirmDepositFails),

				whenDepositAddressHasBalance.
					When2(recipientIsFound).
					When2(chainIsActivated).
					When("succeeded to create a lockable asset but lock succeeds", func() {
						nexusK.NewLockableAssetFunc = func(ctx sdk.Context, ibc nexustypes.IBCKeeper, bank nexustypes.BankKeeper, coin sdk.Coin) (nexus.LockableAsset, error) {
							lockableAsset := &nexusmock.LockableAssetMock{
								LockFromFunc: func(ctx sdk.Context, fromAddr sdk.AccAddress) error {
									return nil
								},
								GetAssetFunc: func() sdk.Coin {
									return sdk.NewCoin(req.Denom, sdk.NewInt(1e18))
								},
							}

							return lockableAsset, nil
						}
					}).
>>>>>>> 2ee56047
					When2(enqueueTransferSucceeds).
					When2(confirmToken).
					Then("confirm deposit succeeds", func(t *testing.T) {
						_, err := server.ConfirmDeposit(sdk.WrapSDKContext(ctx), req)
						assert.NoError(t, err)
					}),
			).Run(t)
	})
}

func TestHandleMsgExecutePendingTransfers(t *testing.T) {
	var (
<<<<<<< HEAD
		server       types.MsgServiceServer
		k            keeper.Keeper
		nexusK       *mock.NexusMock
		bankK        *mock.BankKeeperMock
		transferK    *mock.IBCTransferKeeperMock
		ctx          sdk.Context
		req          *types.ExecutePendingTransfersRequest
		lockableCoin *nexusmock.LockableCoinMock
=======
		server        types.MsgServiceServer
		k             keeper.Keeper
		nexusK        *mock.NexusMock
		bankK         *mock.BankKeeperMock
		transferK     *mock.IBCTransferKeeperMock
		ctx           sdk.Context
		req           *types.ExecutePendingTransfersRequest
		lockableAsset *nexusmock.LockableAssetMock
>>>>>>> 2ee56047
	)

	givenMsgServer := Given("an axelarnet msg server", func() {
		ctx, k, _, _ = setup()
		k.InitGenesis(ctx, types.DefaultGenesisState())
		funcs.MustNoErr(k.SetFeeCollector(ctx, rand.AccAddr()))
		nexusK = &mock.NexusMock{
			GetChainFunc: func(sdk.Context, nexus.ChainName) (nexus.Chain, bool) {
				return exported.Axelarnet, true
			},
			ArchivePendingTransferFunc: func(sdk.Context, nexus.CrossChainTransfer) {},
			GetTransferFeesFunc: func(sdk.Context) sdk.Coins {
				return sdk.Coins{}
			},
			SubTransferFeeFunc: func(sdk.Context, sdk.Coin) {},
		}
		bankK = &mock.BankKeeperMock{}
		transferK = &mock.IBCTransferKeeperMock{}
		ibcK := keeper.NewIBCKeeper(k, transferK)
		server = keeper.NewMsgServerImpl(k, nexusK, bankK, ibcK)
	})

	whenHasPendingTransfers := When("has pending transfers", func() {
		nexusK.GetTransfersForChainPaginatedFunc = func(ctx sdk.Context, chain nexus.Chain, state nexus.TransferState, pageRequest *query.PageRequest) ([]nexus.CrossChainTransfer, *query.PageResponse, error) {
			return []nexus.CrossChainTransfer{randomTransfer(rand.Denom(3, 10), nexus.ChainName(rand.StrBetween(2, 10)))}, nil, nil
		}
	})

	unlocksCoinSucceeds := When("unlock coins succeeds", func() {
<<<<<<< HEAD
		lockableCoin = &nexusmock.LockableCoinMock{
			UnlockFunc: func(ctx sdk.Context, fromAddr sdk.AccAddress) error {
=======
		lockableAsset = &nexusmock.LockableAssetMock{
			UnlockToFunc: func(ctx sdk.Context, fromAddr sdk.AccAddress) error {
>>>>>>> 2ee56047
				return nil
			},
		}

<<<<<<< HEAD
		nexusK.NewLockableCoinFunc = func(ctx sdk.Context, ibc nexustypes.IBCKeeper, bank nexustypes.BankKeeper, coin sdk.Coin) (nexus.LockableCoin, error) {
			return lockableCoin, nil
=======
		nexusK.NewLockableAssetFunc = func(ctx sdk.Context, ibc nexustypes.IBCKeeper, bank nexustypes.BankKeeper, coin sdk.Coin) (nexus.LockableAsset, error) {
			return lockableAsset, nil
>>>>>>> 2ee56047
		}

	})

	requestIsMade := When("an execute pending transfer request is made", func() {
		req = types.NewExecutePendingTransfersRequest(rand.AccAddr())
	})

	t.Run("execute pending transfers", func(t *testing.T) {
		givenMsgServer.
			Branch(
				When("no pending transfer", func() {
					nexusK.GetTransfersForChainPaginatedFunc = func(ctx sdk.Context, chain nexus.Chain, state nexus.TransferState, pageRequest *query.PageRequest) ([]nexus.CrossChainTransfer, *query.PageResponse, error) {
						return []nexus.CrossChainTransfer{}, nil, nil
					}
				}).
					When2(requestIsMade).
					Then("do nothing", func(t *testing.T) {
						_, err := server.ExecutePendingTransfers(sdk.WrapSDKContext(ctx), req)

						assert.NoError(t, err)
						assert.Len(t, nexusK.ArchivePendingTransferCalls(), 0)
					}),

				whenHasPendingTransfers.
					When("unlock coins fails", func() {
<<<<<<< HEAD
						lockableCoin = &nexusmock.LockableCoinMock{
							UnlockFunc: func(ctx sdk.Context, fromAddr sdk.AccAddress) error {
								return fmt.Errorf("failed to unlock coin")
							},
						}
						nexusK.NewLockableCoinFunc = func(ctx sdk.Context, ibc nexustypes.IBCKeeper, bank nexustypes.BankKeeper, coin sdk.Coin) (nexus.LockableCoin, error) {
							return lockableCoin, nil
=======
						lockableAsset = &nexusmock.LockableAssetMock{
							UnlockToFunc: func(ctx sdk.Context, fromAddr sdk.AccAddress) error {
								return fmt.Errorf("failed to unlock coin")
							},
						}
						nexusK.NewLockableAssetFunc = func(ctx sdk.Context, ibc nexustypes.IBCKeeper, bank nexustypes.BankKeeper, coin sdk.Coin) (nexus.LockableAsset, error) {
							return lockableAsset, nil
>>>>>>> 2ee56047
						}
					}).
					When2(requestIsMade).
					Then("should not archive the transfer", func(t *testing.T) {
						_, err := server.ExecutePendingTransfers(sdk.WrapSDKContext(ctx), req)
						assert.NoError(t, err)

						assert.Len(t, nexusK.ArchivePendingTransferCalls(), 0)
					}),

				whenHasPendingTransfers.
					When2(unlocksCoinSucceeds).
					When2(requestIsMade).
					Then("archive the transfer", func(t *testing.T) {
						_, err := server.ExecutePendingTransfers(sdk.WrapSDKContext(ctx), req)
						assert.NoError(t, err)

						assert.Len(t, nexusK.ArchivePendingTransferCalls(), 1)
<<<<<<< HEAD
						assert.Len(t, lockableCoin.UnlockCalls(), 1)
=======
						assert.Len(t, lockableAsset.UnlockToCalls(), 1)
>>>>>>> 2ee56047
					}),

				When("has many pending transfers", func() {
					nexusK.GetTransfersForChainPaginatedFunc = func(ctx sdk.Context, chain nexus.Chain, state nexus.TransferState, pageRequest *query.PageRequest) ([]nexus.CrossChainTransfer, *query.PageResponse, error) {
						return slices.Expand(func(int) nexus.CrossChainTransfer {
							return randomTransfer(rand.Denom(3, 10), nexus.ChainName(rand.StrBetween(2, 10)))
						}, int(pageRequest.Limit)), nil, nil
					}
				}).
					When2(unlocksCoinSucceeds).
					When2(requestIsMade).
					Then("mint coin and archive the transfer", func(t *testing.T) {
						transferLimit := int(k.GetTransferLimit(ctx))
						_, err := server.ExecutePendingTransfers(sdk.WrapSDKContext(ctx), req)

						assert.NoError(t, err)
						assert.Len(t, nexusK.ArchivePendingTransferCalls(), transferLimit)
<<<<<<< HEAD
						assert.Len(t, lockableCoin.UnlockCalls(), transferLimit)
=======
						assert.Len(t, lockableAsset.UnlockToCalls(), transferLimit)
>>>>>>> 2ee56047
					}),
			).Run(t)
	})
}

func TestHandleMsgRouteIBCTransfers(t *testing.T) {
	var (
<<<<<<< HEAD
		server       types.MsgServiceServer
		k            keeper.Keeper
		nexusK       *mock.NexusMock
		bankK        *mock.BankKeeperMock
		transferK    *mock.IBCTransferKeeperMock
		ctx          sdk.Context
		req          *types.RouteIBCTransfersRequest
		cosmosChains []types.CosmosChain
		transfersNum int
		lockableCoin *nexusmock.LockableCoinMock
=======
		server        types.MsgServiceServer
		k             keeper.Keeper
		nexusK        *mock.NexusMock
		bankK         *mock.BankKeeperMock
		transferK     *mock.IBCTransferKeeperMock
		ctx           sdk.Context
		req           *types.RouteIBCTransfersRequest
		cosmosChains  []types.CosmosChain
		transfersNum  int
		lockableAsset *nexusmock.LockableAssetMock
>>>>>>> 2ee56047
	)

	givenMsgServer := Given("an axelarnet msg server", func() {
		ctx, k, _, _ = setup()
		k.InitGenesis(ctx, types.DefaultGenesisState())
		transfersNum = 0
		cosmosChains = slices.Expand(func(i int) types.CosmosChain {
			return types.CosmosChain{
				Name:       nexus.ChainName(fmt.Sprintf("cosmoschain-%d", i)),
				IBCPath:    fmt.Sprintf("transfer/channel-%d", i),
				AddrPrefix: fmt.Sprintf("cosmos%d", i),
			}
		}, 5)

		slices.ForEach(cosmosChains, func(c types.CosmosChain) {
			funcs.MustNoErr(k.SetCosmosChain(ctx, c))
		})

		nexusK = &mock.NexusMock{
			GetChainFunc: func(_ sdk.Context, chain nexus.ChainName) (nexus.Chain, bool) {
				return nexus.Chain{Name: chain}, true
			},
			GetChainByNativeAssetFunc: func(sdk.Context, string) (nexus.Chain, bool) {
				return nexustestutils.RandomChain(), true
			},
			ArchivePendingTransferFunc: func(sdk.Context, nexus.CrossChainTransfer) {},
		}
		bankK = &mock.BankKeeperMock{}
		transferK = &mock.IBCTransferKeeperMock{}
		ibcK := keeper.NewIBCKeeper(k, transferK)
		server = keeper.NewMsgServerImpl(k, nexusK, bankK, ibcK)
	})

	whenHasPendingTranfers := When("has pending transfers", func() {
		nexusK.GetTransfersForChainPaginatedFunc = func(ctx sdk.Context, chain nexus.Chain, state nexus.TransferState, pageRequest *query.PageRequest) ([]nexus.CrossChainTransfer, *query.PageResponse, error) {
			var transfers []nexus.CrossChainTransfer
			for i := int64(0); i < rand.I64Between(1, 5); i++ {
				chainName := chain.Name
				transfers = append(transfers, randomTransfer(rand.Denom(3, 10), chainName))
			}
			transfersNum += len(transfers)
			return transfers, nil, nil
		}
	})

	requestIsMade := When("a route IBC transfers request is made", func() {
		req = types.NewRouteIBCTransfersRequest(rand.AccAddr())
	})

	doNothing := Then("do nothing", func(t *testing.T) {
		_, err := server.RouteIBCTransfers(sdk.WrapSDKContext(ctx), req)
		assert.NoError(t, err)
		assert.Len(t, bankK.MintCoinsCalls(), 0)
		assert.Len(t, nexusK.ArchivePendingTransferCalls(), 0)
	})

	t.Run("route IBC transfers", func(t *testing.T) {
		givenMsgServer.
			Branch(
				When("dest chain is not found", func() {
					nexusK.GetChainFunc = func(sdk.Context, nexus.ChainName) (nexus.Chain, bool) {
						return nexus.Chain{}, false
					}
				}).
					When2(requestIsMade).
					Then2(doNothing),

				When("dest chain is Axelarnet", func() {
					nexusK.GetChainFunc = func(sdk.Context, nexus.ChainName) (nexus.Chain, bool) {
						return exported.Axelarnet, true
					}
				}).
					When2(requestIsMade).
					Then2(doNothing),

				When("no pending transfer", func() {
					nexusK.GetTransfersForChainPaginatedFunc = func(ctx sdk.Context, chain nexus.Chain, state nexus.TransferState, pageRequest *query.PageRequest) ([]nexus.CrossChainTransfer, *query.PageResponse, error) {
						return []nexus.CrossChainTransfer{}, nil, nil
					}
				}).
					When2(requestIsMade).
					Then2(doNothing),

				whenHasPendingTranfers.
					When2(requestIsMade).
					When("unlock coin succeeds", func() {
<<<<<<< HEAD
						lockableCoin = &nexusmock.LockableCoinMock{
							UnlockFunc: func(ctx sdk.Context, fromAddr sdk.AccAddress) error {
								return nil
							},
							GetOriginalCoinFunc: func(ctx sdk.Context) sdk.Coin {
=======
						lockableAsset = &nexusmock.LockableAssetMock{
							UnlockToFunc: func(ctx sdk.Context, fromAddr sdk.AccAddress) error {
								return nil
							},
							GetCoinFunc: func(ctx sdk.Context) sdk.Coin {
>>>>>>> 2ee56047
								return sdk.NewCoin(rand.Denom(3, 10), sdk.NewInt(1e18))
							},
						}

<<<<<<< HEAD
						nexusK.NewLockableCoinFunc = func(ctx sdk.Context, ibc nexustypes.IBCKeeper, bank nexustypes.BankKeeper, coin sdk.Coin) (nexus.LockableCoin, error) {
							return lockableCoin, nil
=======
						nexusK.NewLockableAssetFunc = func(ctx sdk.Context, ibc nexustypes.IBCKeeper, bank nexustypes.BankKeeper, coin sdk.Coin) (nexus.LockableAsset, error) {
							return lockableAsset, nil
>>>>>>> 2ee56047
						}
					}).
					Then("archive the transfer", func(t *testing.T) {
						_, err := server.RouteIBCTransfers(sdk.WrapSDKContext(ctx), req)

						assert.NoError(t, err)
						assert.Len(t, nexusK.ArchivePendingTransferCalls(), transfersNum, fmt.Sprintf("expected %d got %d", transfersNum, len(nexusK.ArchivePendingTransferCalls())))
<<<<<<< HEAD
						assert.Len(t, lockableCoin.UnlockCalls(), transfersNum)
=======
						assert.Len(t, lockableAsset.UnlockToCalls(), transfersNum)
>>>>>>> 2ee56047
					}),
			).Run(t)
	})
}

func TestRetryIBCTransfer(t *testing.T) {
	var (
		server   types.MsgServiceServer
		k        keeper.Keeper
		n        *mock.NexusMock
		b        *mock.BankKeeperMock
		i        *mock.IBCTransferKeeperMock
		channelK *mock.ChannelKeeperMock
		ctx      sdk.Context
		chain    nexus.Chain
		req      *types.RetryIBCTransferRequest
		path     string
		transfer types.IBCTransfer
	)

	givenMessageServer := Given("a message server", func() {
		ctx, k, channelK, _ = setup()
		k.InitGenesis(ctx, types.DefaultGenesisState())
		cosmosChain := axelartestutils.RandomCosmosChain()
		chain = nexus.Chain{
			Name:                  cosmosChain.Name,
			SupportsForeignAssets: true,
			Module:                types.ModuleName,
		}
		cosmosChain.Name = chain.Name
		path = cosmosChain.IBCPath
		funcs.MustNoErr(k.SetCosmosChain(ctx, cosmosChain))
		funcs.MustNoErr(k.SetChainByIBCPath(ctx, path, cosmosChain.Name))

		b = &mock.BankKeeperMock{}
		i = &mock.IBCTransferKeeperMock{
			SendTransferFunc: func(sdk.Context, string, string, sdk.Coin, sdk.AccAddress, string, clienttypes.Height, uint64) error {
				return nil
			},
		}

		n = &mock.NexusMock{
			GetChainFunc: func(sdk.Context, nexus.ChainName) (nexus.Chain, bool) {
				return chain, true
			},
			IsChainActivatedFunc: func(sdk.Context, nexus.Chain) bool { return true },
			EnqueueForTransferFunc: func(sdk.Context, nexus.CrossChainAddress, sdk.Coin) (nexus.TransferID, error) {
				return nexus.TransferID(rand.I64Between(1, 9999)), nil
			},
		}
		channelK.GetNextSequenceSendFunc = func(sdk.Context, string, string) (uint64, bool) {
			return uint64(rand.I64Between(1, 99999)), true
		}
		channelK.GetChannelClientStateFunc = func(sdk.Context, string, string) (string, ibcclient.ClientState, error) {
			return "07-tendermint-0", axelartestutils.ClientState(), nil
		}

		ibcK := keeper.NewIBCKeeper(k, i)
		server = keeper.NewMsgServerImpl(k, n, b, ibcK)
	})

	requestIsMade := When("a retry failed transfer request is made", func() {
		req = types.NewRetryIBCTransferRequest(
			rand.AccAddr(),
			transfer.ID,
		)
	})

	whenTransferIsFailed := When("transfer is failed", func() {
		transfer = axelartestutils.RandomIBCTransfer()
		transfer.ChannelID = strings.Split(path, "/")[1]
		funcs.MustNoErr(k.EnqueueIBCTransfer(ctx, transfer))
		funcs.MustNoErr(k.SetTransferFailed(ctx, transfer.ID))
	})

	givenMessageServer.
		Branch(
			When("transfer is not found", func() {}).
				When2(requestIsMade).
				Then("should return error", func(t *testing.T) {
					_, err := server.RetryIBCTransfer(sdk.WrapSDKContext(ctx), req)
					assert.Error(t, err)
				}),

			When("transfer is not failed", func() {
				transfer := axelartestutils.RandomIBCTransfer()
				funcs.MustNoErr(k.EnqueueIBCTransfer(ctx, transfer))
				funcs.MustNoErr(k.SetTransferCompleted(ctx, transfer.ID))
			}).
				When2(requestIsMade).
				Then("should return error", func(t *testing.T) {
					_, err := server.RetryIBCTransfer(sdk.WrapSDKContext(ctx), req)
					assert.Error(t, err)
				}),

			whenTransferIsFailed.
				When("chain is not activated", func() {
					n.IsChainActivatedFunc = func(sdk.Context, nexus.Chain) bool { return false }
				}).
				When2(requestIsMade).
				Then("should return error", func(t *testing.T) {
					_, err := server.RetryIBCTransfer(sdk.WrapSDKContext(ctx), req)
					assert.ErrorContains(t, err, "not activated")
				}),

			whenTransferIsFailed.
				When("ibc path matches", func() {}).
				When("send transfer succeeds", func() {}).
				When2(requestIsMade).
				Then("retry succeeds", func(t *testing.T) {
					_, err := server.RetryIBCTransfer(sdk.WrapSDKContext(ctx), req)
					assert.NoError(t, err)
					retiedTransfer, ok := k.GetTransfer(ctx, transfer.ID)
					assert.True(t, ok)
					assert.Equal(t, types.TransferPending, retiedTransfer.Status)
				}),
		).Run(t)

}

func TestAddCosmosBasedChain(t *testing.T) {
	var (
		server types.MsgServiceServer
		k      keeper.Keeper
		nexusK *mock.NexusMock
		ctx    sdk.Context
		req    *types.AddCosmosBasedChainRequest
	)
	repeats := 20

	givenMsgServer := Given("an axelarnet msg server", func() {
		ctx, k, _, _ = setup()
		k.InitGenesis(ctx, types.DefaultGenesisState())
		nexusK = &mock.NexusMock{
			GetChainFunc:              func(ctx sdk.Context, chain nexus.ChainName) (nexus.Chain, bool) { return nexus.Chain{}, false },
			GetChainByNativeAssetFunc: func(ctx sdk.Context, asset string) (nexus.Chain, bool) { return nexus.Chain{}, false },
			SetChainFunc:              func(ctx sdk.Context, chain nexus.Chain) {},
			RegisterAssetFunc: func(ctx sdk.Context, chain nexus.Chain, asset nexus.Asset, limit sdk.Uint, window time.Duration) error {
				return nil
			},
		}
		ibcK := keeper.NewIBCKeeper(k, &mock.IBCTransferKeeperMock{})
		server = keeper.NewMsgServerImpl(k, nexusK, &mock.BankKeeperMock{}, ibcK)
	})

	addChainRequest := When("an add cosmos based chain request is created", func() {
		req = types.NewAddCosmosBasedChainRequest(
			rand.AccAddr(),
			rand.StrBetween(1, 20),
			rand.StrBetween(1, 10),
			slices.Expand(func(idx int) nexus.Asset { return nexus.NewAsset(rand.Denom(3, 10), true) }, int(rand.I64Between(0, 5))),
			axelartestutils.RandomIBCPath(),
		)
	})

	requestFails := func(msg string) ThenStatement {
		return Then("add cosmos chain request fails", func(t *testing.T) {
			_, err := server.AddCosmosBasedChain(sdk.WrapSDKContext(ctx), req)
			assert.ErrorContains(t, err, msg)
		})
	}

	validationFails := func(msg string) ThenStatement {
		return Then("add cosmos chain validation fails", func(t *testing.T) {
			err := req.ValidateBasic()
			assert.ErrorContains(t, err, msg)
		})
	}

	givenMsgServer.
		When2(addChainRequest).
		Branch(
			When("chain name is invalid", func() {
				req.CosmosChain = "invalid_name"
			}).
				Then2(validationFails("invalid cosmos chain name")),

			When("invalid addr prefix", func() {
				req.AddrPrefix = "invalid_prefix"
			}).
				Then2(validationFails("invalid address prefix")),

			When("invalid asset", func() {
				req.NativeAssets = []nexus.Asset{{Denom: "invalid_asset", IsNativeAsset: true}}
			}).
				Then2(validationFails("invalid denomination")),

			When("invalid asset denom", func() {
				req.NativeAssets = []nexus.Asset{{Denom: "invalid@denom", IsNativeAsset: true}}
			}).
				Then2(validationFails("invalid denomination")),

			When("duplicate assets", func() {
				asset := nexus.Asset{Denom: rand.Denom(3, 10), IsNativeAsset: true}
				req.NativeAssets = []nexus.Asset{asset, asset}
			}).
				Then2(validationFails("duplicate asset")),

			When("invalid ibc path", func() {
				req.IBCPath = "invalid path"
			}).Then2(validationFails("invalid IBC path")),

			When("non native asset", func() {
				req.NativeAssets = []nexus.Asset{{Denom: rand.Denom(3, 10), IsNativeAsset: false}}
			}).
				Then2(validationFails("is not specified as a native asset")),
		).
		Run(t, repeats)

	givenMsgServer.
		When2(addChainRequest).
		Branch(
			When("chain is already registered", func() {
				nexusK.GetChainFunc = func(_ sdk.Context, chain nexus.ChainName) (nexus.Chain, bool) {
					return nexus.Chain{
						Name:                  chain,
						SupportsForeignAssets: true,
						Module:                rand.Str(10),
					}, true
				}
			}).
				Then2(requestFails("already registered")),

			When("asset is already registered", func() {
				req.NativeAssets = []nexus.Asset{{Denom: rand.Denom(3, 10), IsNativeAsset: true}}
				nexusK.RegisterAssetFunc = func(ctx sdk.Context, chain nexus.Chain, asset nexus.Asset, limit sdk.Uint, window time.Duration) error {
					return fmt.Errorf("asset already registered")
				}
			}).
				Then2(requestFails("asset already registered")),
		).
		Run(t, repeats)

	givenMsgServer.
		When2(addChainRequest).
		Then("chain is added", func(t *testing.T) {
			_, err := server.AddCosmosBasedChain(sdk.WrapSDKContext(ctx), req)
			assert.NoError(t, err)

			chain, ok := k.GetCosmosChainByName(ctx, req.CosmosChain)
			assert.True(t, ok)
			assert.Equal(t, req.CosmosChain, chain.Name)
			assert.Equal(t, req.AddrPrefix, chain.AddrPrefix)
		}).
		Run(t, repeats)
}

func TestRouteMessage(t *testing.T) {
	var (
		server types.MsgServiceServer
		nexusK *mock.NexusMock
		ctx    sdk.Context
	)

	req := types.RouteMessageRequest{
		ID:         rand.Str(10),
		Sender:     rand.AccAddr(),
		Feegranter: rand.AccAddr(),
		Payload:    rand.BytesBetween(5, 100),
	}

	givenMsgServer := Given("an axelarnet msg server", func() {
		c, k, _, _ := setup()
		ctx = c

		nexusK = &mock.NexusMock{}
		ibcK := keeper.NewIBCKeeper(k, &mock.IBCTransferKeeperMock{})
		bankK := &mock.BankKeeperMock{}
		server = keeper.NewMsgServerImpl(k, nexusK, bankK, ibcK)
	})

	givenMsgServer.
		When("route message successfully", func() {
			nexusK.RouteMessageFunc = func(_ sdk.Context, _ string, _ ...nexus.RoutingContext) error { return nil }
		}).
		Then("should route the correct message", func(t *testing.T) {
			_, err := server.RouteMessage(sdk.WrapSDKContext(ctx), &req)

			assert.NoError(t, err)
			assert.Len(t, nexusK.RouteMessageCalls(), 1)
			assert.Equal(t, nexusK.RouteMessageCalls()[0].RoutingCtx[0].Sender, req.Sender)
			assert.Equal(t, nexusK.RouteMessageCalls()[0].RoutingCtx[0].FeeGranter, req.Feegranter)
			assert.Equal(t, nexusK.RouteMessageCalls()[0].RoutingCtx[0].Payload, req.Payload)
			assert.Equal(t, nexusK.RouteMessageCalls()[0].ID, req.ID)
		}).
		Run(t)
}

func TestHandleCallContract(t *testing.T) {
	var (
		server types.MsgServiceServer
		k      keeper.Keeper
		nexusK *mock.NexusMock
		b      *mock.BankKeeperMock
		ctx    sdk.Context
		req    *types.CallContractRequest
		msg    nexus.GeneralMessage
	)

	givenMsgServer := Given("an axelarnet msg server", func() {
		ctx, k, _, _ = setup()
		k.InitGenesis(ctx, types.DefaultGenesisState())
		nexusK = &mock.NexusMock{
<<<<<<< HEAD
			NewLockableCoinFunc: func(ctx sdk.Context, ibc nexustypes.IBCKeeper, bank nexustypes.BankKeeper, coin sdk.Coin) (nexus.LockableCoin, error) {
				lockableCoin := &nexusmock.LockableCoinMock{
					GetCoinFunc: func() sdk.Coin { return req.Fee.Amount },
				}

				return lockableCoin, nil
=======
			NewLockableAssetFunc: func(ctx sdk.Context, ibc nexustypes.IBCKeeper, bank nexustypes.BankKeeper, coin sdk.Coin) (nexus.LockableAsset, error) {
				lockableAsset := &nexusmock.LockableAssetMock{
					GetAssetFunc: func() sdk.Coin { return req.Fee.Amount },
				}

				return lockableAsset, nil
>>>>>>> 2ee56047
			},
		}
		ibcK := keeper.NewIBCKeeper(k, &mock.IBCTransferKeeperMock{})
		b = &mock.BankKeeperMock{}
		server = keeper.NewMsgServerImpl(k, nexusK, b, ibcK)
		count := 0
		nexusK.GenerateMessageIDFunc = func(ctx sdk.Context) (string, []byte, uint64) {
			count++
			hash := sha256.Sum256(ctx.TxBytes())
			return fmt.Sprintf("%s-%x", hex.EncodeToString(hash[:]), count), hash[:], uint64(count)
		}
		b.SendCoinsFunc = func(sdk.Context, sdk.AccAddress, sdk.AccAddress, sdk.Coins) error { return nil }
		nexusK.GetChainByNativeAssetFunc = func(_ sdk.Context, asset string) (nexus.Chain, bool) { return exported.Axelarnet, true }
	})

	whenChainIsRegistered := When("chain is registered", func() {
		nexusK.GetChainFunc = func(_ sdk.Context, chain nexus.ChainName) (nexus.Chain, bool) {
			return nexus.Chain{
				Name:                  chain,
				SupportsForeignAssets: true,
				Module:                evmtypes.ModuleName,
				KeyType:               tss.Multisig,
			}, true
		}
	})

	whenChainIsActivated := When("chain is activated", func() {
		nexusK.IsChainActivatedFunc = func(_ sdk.Context, chain nexus.Chain) bool {
			return true
		}
	})

	whenAddressIsValid := When("address is valid", func() {
		nexusK.ValidateAddressFunc = func(_ sdk.Context, address nexus.CrossChainAddress) error {
			return nil
		}
	})

	whenSetNewMessageSucceeds := When("set new message succeeds", func() {
		nexusK.SetNewMessageFunc = func(_ sdk.Context, m nexus.GeneralMessage) error {
			msg = m
			return m.ValidateBasic()
		}
	})

	requestIsMade := When("a call contract request is made", func() {
		req = types.NewCallContractRequest(
			rand.AccAddr(),
			nexustestutils.RandomChain().Name.String(),
			evmtestutils.RandomAddress().Hex(),
			rand.BytesBetween(5, 1000),
			&types.Fee{Amount: rand.Coin(), Recipient: rand.AccAddr()})
	})

	callFails := Then("call contract request fails", func(t *testing.T) {
		_, err := server.CallContract(sdk.WrapSDKContext(ctx), req)
		assert.Error(t, err)
	})

	validationFails := Then("call contract validation fails", func(t *testing.T) {
		err := req.ValidateBasic()
		assert.Error(t, err)
	})

	t.Run("call contract", func(t *testing.T) {
		givenMsgServer.
			Branch(
				whenChainIsRegistered.
					When2(whenChainIsActivated).
					When2(whenAddressIsValid).
					When2(whenSetNewMessageSucceeds).
					When2(requestIsMade).
					Then("call contract succeeds", func(t *testing.T) {
						err := req.ValidateBasic()
						assert.NoError(t, err)
						_, err = server.CallContract(sdk.WrapSDKContext(ctx), req)
						assert.NoError(t, err)
						assert.Equal(t, msg.Status, nexus.Approved)
						assert.Equal(t, msg.GetSourceChain(), nexus.ChainName(exported.Axelarnet.Name))
						assert.Equal(t, msg.GetSourceAddress(), req.Sender.String())
						assert.Equal(t, msg.GetDestinationAddress(), req.ContractAddress)
						assert.Equal(t, msg.GetDestinationChain(), req.Chain)

						payloadHash := crypto.Keccak256(req.Payload)
						assert.Equal(t, msg.PayloadHash, payloadHash)
					}),

				whenChainIsRegistered.
					When2(whenChainIsActivated).
					When2(whenAddressIsValid).
					When2(whenSetNewMessageSucceeds).
					When2(requestIsMade).
					When("destination is cosmos", func() {

						nexusK.GetChainFunc = func(_ sdk.Context, chain nexus.ChainName) (nexus.Chain, bool) {
							return nexus.Chain{
								Name:                  chain,
								SupportsForeignAssets: true,
								Module:                exported.ModuleName,
								KeyType:               tss.Multisig,
							}, true
						}
					}).
					Then("call contract succeeds", func(t *testing.T) {
						err := req.ValidateBasic()
						assert.NoError(t, err)
						_, err = server.CallContract(sdk.WrapSDKContext(ctx), req)
						assert.NoError(t, err)
						assert.Equal(t, msg.Status, nexus.Approved)
						assert.Equal(t, msg.GetSourceChain(), nexus.ChainName(exported.Axelarnet.Name))
						assert.Equal(t, msg.GetSourceAddress(), req.Sender.String())
						assert.Equal(t, msg.GetDestinationAddress(), req.ContractAddress)
						assert.Equal(t, msg.GetDestinationChain(), req.Chain)

						payloadHash := crypto.Keccak256(req.Payload)
						assert.Equal(t, msg.PayloadHash, payloadHash)
					}),

				whenChainIsRegistered.
					When2(whenChainIsActivated).
					When2(whenAddressIsValid).
					When2(whenSetNewMessageSucceeds).
					When2(requestIsMade).
					When("fee is nil", func() {
						req.Fee = nil
					}).
					Then("call contract succeeds", func(t *testing.T) {
						err := req.ValidateBasic()
						assert.NoError(t, err)
						_, err = server.CallContract(sdk.WrapSDKContext(ctx), req)
						assert.NoError(t, err)
						assert.Equal(t, msg.Status, nexus.Approved)
						assert.Equal(t, msg.GetSourceChain(), nexus.ChainName(exported.Axelarnet.Name))
						assert.Equal(t, msg.GetSourceAddress(), req.Sender.String())
						assert.Equal(t, msg.GetDestinationAddress(), req.ContractAddress)
						assert.Equal(t, msg.GetDestinationChain(), req.Chain)

						payloadHash := crypto.Keccak256(req.Payload)
						assert.Equal(t, msg.PayloadHash, payloadHash)
					}),

				whenChainIsRegistered.
					When2(whenChainIsActivated).
					When2(whenAddressIsValid).
					When2(requestIsMade).
					When("fee is zero", func() {
						req.Fee.Amount.Amount = sdk.NewInt(0)
					}).
					Then2(validationFails),

				whenChainIsRegistered.
					When2(whenChainIsActivated).
					When2(whenAddressIsValid).
					When("set new message fails", func() {
						nexusK.SetNewMessageFunc = func(_ sdk.Context, m nexus.GeneralMessage) error {
							return fmt.Errorf("failed to set message")
						}
					}).
					Then2(callFails),

				whenChainIsRegistered.
					When2(whenChainIsActivated).
					When("address is not valid", func() {
						nexusK.ValidateAddressFunc = func(_ sdk.Context, address nexus.CrossChainAddress) error {
							return fmt.Errorf("address is invalid")
						}
					}).
					Then2(callFails),

				whenChainIsRegistered.
					When("chain is not activated", func() {
						nexusK.IsChainActivatedFunc = func(_ sdk.Context, chain nexus.Chain) bool { return false }
					}).
					Then2(callFails),

				When("chain is not registered", func() {
					nexusK.GetChainFunc = func(_ sdk.Context, chain nexus.ChainName) (nexus.Chain, bool) {
						return nexus.Chain{}, false
					}
				}).
					Then2(callFails),
			).Run(t)
	})
}

func randomMsgConfirmDeposit() *types.ConfirmDepositRequest {
	return types.NewConfirmDepositRequest(
		rand.AccAddr(),
		rand.Denom(5, 10),
		rand.AccAddr())
}

func randomTransfer(asset string, chain nexus.ChainName) nexus.CrossChainTransfer {
	hash := sha256.Sum256(rand.BytesBetween(20, 50))
	ranAddr := sdk.AccAddress(hash[:20]).String()

	return nexus.NewPendingCrossChainTransfer(
		mathRand.Uint64(),
		nexus.CrossChainAddress{
			Chain: nexus.Chain{
				Name:                  chain,
				SupportsForeignAssets: true,
				Module:                rand.Str(10),
			},
			Address: ranAddr,
		},
		sdk.NewInt64Coin(asset, rand.I64Between(1, 10000000000)),
	)
}<|MERGE_RESOLUTION|>--- conflicted
+++ resolved
@@ -222,10 +222,9 @@
 				whenDepositAddressHasBalance.
 					When2(recipientIsFound).
 					When2(chainIsActivated).
-<<<<<<< HEAD
-					When("fails to create a lockable coin", func() {
-						nexusK.NewLockableCoinFunc = func(ctx sdk.Context, ibc nexustypes.IBCKeeper, bank nexustypes.BankKeeper, coin sdk.Coin) (nexus.LockableCoin, error) {
-							return nil, fmt.Errorf("failed to create lockable coin")
+					When("fails to create a lockable asset", func() {
+						nexusK.NewLockableAssetFunc = func(ctx sdk.Context, ibc nexustypes.IBCKeeper, bank nexustypes.BankKeeper, coin sdk.Coin) (nexus.LockableAsset, error) {
+							return nil, fmt.Errorf("failed to create lockable asset")
 						}
 					}).
 					When2(confirmToken).
@@ -234,52 +233,17 @@
 				whenDepositAddressHasBalance.
 					When2(recipientIsFound).
 					When2(chainIsActivated).
-					When("suceeded to create a lockable coin but lock fails", func() {
-						nexusK.NewLockableCoinFunc = func(ctx sdk.Context, ibc nexustypes.IBCKeeper, bank nexustypes.BankKeeper, coin sdk.Coin) (nexus.LockableCoin, error) {
-							lockbleCoin := &nexusmock.LockableCoinMock{
-								LockFunc: func(ctx sdk.Context, fromAddr sdk.AccAddress) error {
-									return fmt.Errorf("failed to lock coin")
-								},
-							}
-
-							return lockbleCoin, nil
-=======
-					When("fails to create a lockable asset", func() {
-						nexusK.NewLockableAssetFunc = func(ctx sdk.Context, ibc nexustypes.IBCKeeper, bank nexustypes.BankKeeper, coin sdk.Coin) (nexus.LockableAsset, error) {
-							return nil, fmt.Errorf("failed to create lockable asset")
->>>>>>> 2ee56047
-						}
-					}).
-					When2(confirmToken).
-					Then2(confirmDepositFails),
-
-				whenDepositAddressHasBalance.
-					When2(recipientIsFound).
-					When2(chainIsActivated).
-<<<<<<< HEAD
-					When("suceeded to create a lockable coin but lock succeeds", func() {
-						nexusK.NewLockableCoinFunc = func(ctx sdk.Context, ibc nexustypes.IBCKeeper, bank nexustypes.BankKeeper, coin sdk.Coin) (nexus.LockableCoin, error) {
-							lockbleCoin := &nexusmock.LockableCoinMock{
-								LockFunc: func(ctx sdk.Context, fromAddr sdk.AccAddress) error {
-									return nil
-								},
-								GetCoinFunc: func() sdk.Coin {
-									return sdk.NewCoin(req.Denom, sdk.NewInt(1e18))
-=======
 					When("suceeded to create a lockable asset but lock fails", func() {
 						nexusK.NewLockableAssetFunc = func(ctx sdk.Context, ibc nexustypes.IBCKeeper, bank nexustypes.BankKeeper, coin sdk.Coin) (nexus.LockableAsset, error) {
 							lockbleCoin := &nexusmock.LockableAssetMock{
 								LockFromFunc: func(ctx sdk.Context, fromAddr sdk.AccAddress) error {
 									return fmt.Errorf("failed to lock coin")
->>>>>>> 2ee56047
 								},
 							}
 
 							return lockbleCoin, nil
 						}
 					}).
-<<<<<<< HEAD
-=======
 					When2(confirmToken).
 					Then2(confirmDepositFails),
 
@@ -300,7 +264,6 @@
 							return lockableAsset, nil
 						}
 					}).
->>>>>>> 2ee56047
 					When2(enqueueTransferSucceeds).
 					When2(confirmToken).
 					Then("confirm deposit succeeds", func(t *testing.T) {
@@ -313,16 +276,6 @@
 
 func TestHandleMsgExecutePendingTransfers(t *testing.T) {
 	var (
-<<<<<<< HEAD
-		server       types.MsgServiceServer
-		k            keeper.Keeper
-		nexusK       *mock.NexusMock
-		bankK        *mock.BankKeeperMock
-		transferK    *mock.IBCTransferKeeperMock
-		ctx          sdk.Context
-		req          *types.ExecutePendingTransfersRequest
-		lockableCoin *nexusmock.LockableCoinMock
-=======
 		server        types.MsgServiceServer
 		k             keeper.Keeper
 		nexusK        *mock.NexusMock
@@ -331,7 +284,6 @@
 		ctx           sdk.Context
 		req           *types.ExecutePendingTransfersRequest
 		lockableAsset *nexusmock.LockableAssetMock
->>>>>>> 2ee56047
 	)
 
 	givenMsgServer := Given("an axelarnet msg server", func() {
@@ -361,24 +313,14 @@
 	})
 
 	unlocksCoinSucceeds := When("unlock coins succeeds", func() {
-<<<<<<< HEAD
-		lockableCoin = &nexusmock.LockableCoinMock{
-			UnlockFunc: func(ctx sdk.Context, fromAddr sdk.AccAddress) error {
-=======
 		lockableAsset = &nexusmock.LockableAssetMock{
 			UnlockToFunc: func(ctx sdk.Context, fromAddr sdk.AccAddress) error {
->>>>>>> 2ee56047
 				return nil
 			},
 		}
 
-<<<<<<< HEAD
-		nexusK.NewLockableCoinFunc = func(ctx sdk.Context, ibc nexustypes.IBCKeeper, bank nexustypes.BankKeeper, coin sdk.Coin) (nexus.LockableCoin, error) {
-			return lockableCoin, nil
-=======
 		nexusK.NewLockableAssetFunc = func(ctx sdk.Context, ibc nexustypes.IBCKeeper, bank nexustypes.BankKeeper, coin sdk.Coin) (nexus.LockableAsset, error) {
 			return lockableAsset, nil
->>>>>>> 2ee56047
 		}
 
 	})
@@ -405,15 +347,6 @@
 
 				whenHasPendingTransfers.
 					When("unlock coins fails", func() {
-<<<<<<< HEAD
-						lockableCoin = &nexusmock.LockableCoinMock{
-							UnlockFunc: func(ctx sdk.Context, fromAddr sdk.AccAddress) error {
-								return fmt.Errorf("failed to unlock coin")
-							},
-						}
-						nexusK.NewLockableCoinFunc = func(ctx sdk.Context, ibc nexustypes.IBCKeeper, bank nexustypes.BankKeeper, coin sdk.Coin) (nexus.LockableCoin, error) {
-							return lockableCoin, nil
-=======
 						lockableAsset = &nexusmock.LockableAssetMock{
 							UnlockToFunc: func(ctx sdk.Context, fromAddr sdk.AccAddress) error {
 								return fmt.Errorf("failed to unlock coin")
@@ -421,7 +354,6 @@
 						}
 						nexusK.NewLockableAssetFunc = func(ctx sdk.Context, ibc nexustypes.IBCKeeper, bank nexustypes.BankKeeper, coin sdk.Coin) (nexus.LockableAsset, error) {
 							return lockableAsset, nil
->>>>>>> 2ee56047
 						}
 					}).
 					When2(requestIsMade).
@@ -440,11 +372,7 @@
 						assert.NoError(t, err)
 
 						assert.Len(t, nexusK.ArchivePendingTransferCalls(), 1)
-<<<<<<< HEAD
-						assert.Len(t, lockableCoin.UnlockCalls(), 1)
-=======
 						assert.Len(t, lockableAsset.UnlockToCalls(), 1)
->>>>>>> 2ee56047
 					}),
 
 				When("has many pending transfers", func() {
@@ -462,11 +390,7 @@
 
 						assert.NoError(t, err)
 						assert.Len(t, nexusK.ArchivePendingTransferCalls(), transferLimit)
-<<<<<<< HEAD
-						assert.Len(t, lockableCoin.UnlockCalls(), transferLimit)
-=======
 						assert.Len(t, lockableAsset.UnlockToCalls(), transferLimit)
->>>>>>> 2ee56047
 					}),
 			).Run(t)
 	})
@@ -474,18 +398,6 @@
 
 func TestHandleMsgRouteIBCTransfers(t *testing.T) {
 	var (
-<<<<<<< HEAD
-		server       types.MsgServiceServer
-		k            keeper.Keeper
-		nexusK       *mock.NexusMock
-		bankK        *mock.BankKeeperMock
-		transferK    *mock.IBCTransferKeeperMock
-		ctx          sdk.Context
-		req          *types.RouteIBCTransfersRequest
-		cosmosChains []types.CosmosChain
-		transfersNum int
-		lockableCoin *nexusmock.LockableCoinMock
-=======
 		server        types.MsgServiceServer
 		k             keeper.Keeper
 		nexusK        *mock.NexusMock
@@ -496,7 +408,6 @@
 		cosmosChains  []types.CosmosChain
 		transfersNum  int
 		lockableAsset *nexusmock.LockableAssetMock
->>>>>>> 2ee56047
 	)
 
 	givenMsgServer := Given("an axelarnet msg server", func() {
@@ -583,30 +494,17 @@
 				whenHasPendingTranfers.
 					When2(requestIsMade).
 					When("unlock coin succeeds", func() {
-<<<<<<< HEAD
-						lockableCoin = &nexusmock.LockableCoinMock{
-							UnlockFunc: func(ctx sdk.Context, fromAddr sdk.AccAddress) error {
-								return nil
-							},
-							GetOriginalCoinFunc: func(ctx sdk.Context) sdk.Coin {
-=======
 						lockableAsset = &nexusmock.LockableAssetMock{
 							UnlockToFunc: func(ctx sdk.Context, fromAddr sdk.AccAddress) error {
 								return nil
 							},
 							GetCoinFunc: func(ctx sdk.Context) sdk.Coin {
->>>>>>> 2ee56047
 								return sdk.NewCoin(rand.Denom(3, 10), sdk.NewInt(1e18))
 							},
 						}
 
-<<<<<<< HEAD
-						nexusK.NewLockableCoinFunc = func(ctx sdk.Context, ibc nexustypes.IBCKeeper, bank nexustypes.BankKeeper, coin sdk.Coin) (nexus.LockableCoin, error) {
-							return lockableCoin, nil
-=======
 						nexusK.NewLockableAssetFunc = func(ctx sdk.Context, ibc nexustypes.IBCKeeper, bank nexustypes.BankKeeper, coin sdk.Coin) (nexus.LockableAsset, error) {
 							return lockableAsset, nil
->>>>>>> 2ee56047
 						}
 					}).
 					Then("archive the transfer", func(t *testing.T) {
@@ -614,11 +512,7 @@
 
 						assert.NoError(t, err)
 						assert.Len(t, nexusK.ArchivePendingTransferCalls(), transfersNum, fmt.Sprintf("expected %d got %d", transfersNum, len(nexusK.ArchivePendingTransferCalls())))
-<<<<<<< HEAD
-						assert.Len(t, lockableCoin.UnlockCalls(), transfersNum)
-=======
 						assert.Len(t, lockableAsset.UnlockToCalls(), transfersNum)
->>>>>>> 2ee56047
 					}),
 			).Run(t)
 	})
@@ -922,21 +816,12 @@
 		ctx, k, _, _ = setup()
 		k.InitGenesis(ctx, types.DefaultGenesisState())
 		nexusK = &mock.NexusMock{
-<<<<<<< HEAD
-			NewLockableCoinFunc: func(ctx sdk.Context, ibc nexustypes.IBCKeeper, bank nexustypes.BankKeeper, coin sdk.Coin) (nexus.LockableCoin, error) {
-				lockableCoin := &nexusmock.LockableCoinMock{
-					GetCoinFunc: func() sdk.Coin { return req.Fee.Amount },
-				}
-
-				return lockableCoin, nil
-=======
 			NewLockableAssetFunc: func(ctx sdk.Context, ibc nexustypes.IBCKeeper, bank nexustypes.BankKeeper, coin sdk.Coin) (nexus.LockableAsset, error) {
 				lockableAsset := &nexusmock.LockableAssetMock{
 					GetAssetFunc: func() sdk.Coin { return req.Fee.Amount },
 				}
 
 				return lockableAsset, nil
->>>>>>> 2ee56047
 			},
 		}
 		ibcK := keeper.NewIBCKeeper(k, &mock.IBCTransferKeeperMock{})
