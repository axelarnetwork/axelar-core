package keeper

import (
	"fmt"

	"github.com/cosmos/cosmos-sdk/codec"
	sdk "github.com/cosmos/cosmos-sdk/types"
	sdkerrors "github.com/cosmos/cosmos-sdk/types/errors"
	params "github.com/cosmos/cosmos-sdk/x/params/types"
	channeltypes "github.com/cosmos/ibc-go/v2/modules/core/04-channel/types"
	gogoprototypes "github.com/gogo/protobuf/types"
	"github.com/tendermint/tendermint/libs/log"

	"github.com/axelarnetwork/axelar-core/utils"
	"github.com/axelarnetwork/axelar-core/utils/key"
	"github.com/axelarnetwork/axelar-core/x/axelarnet/types"
	nexus "github.com/axelarnetwork/axelar-core/x/nexus/exported"
	"github.com/axelarnetwork/utils/slices"
)

var (
	cosmosChainPrefix = utils.KeyFromStr("cosmos_chain")
	feeCollector      = utils.KeyFromStr("fee_collector")

<<<<<<< HEAD
	transferPrefix         = utils.KeyFromStr("ibc_transfer")
	routeTransferQueueName = "route_transfer_queue"
	nonceKey               = key.FromUInt[uint64](1)
	failedTransferPrefix   = key.FromUInt[uint64](2)
	seqIDMappingPrefix     = key.FromUInt[uint64](3)
=======
	transferPrefix       = utils.KeyFromStr("ibc_transfer")
	ibcTransferQueueName = "route_transfer_queue"
	// nonceKey is deprecated in v0.23
	nonceKey = key.FromUInt[uint64](1)
	// failedTransferPrefix is deprecated in v0.23
	failedTransferPrefix = key.FromUInt[uint64](2)
	seqIDMappingPrefix   = key.FromUInt[uint64](3)
>>>>>>> 981196d6
)

// Keeper provides access to all state changes regarding the Axelarnet module
type Keeper struct {
	storeKey sdk.StoreKey
	cdc      codec.BinaryCodec
	params   params.Subspace

	channelK types.ChannelKeeper
}

// NewKeeper returns a new axelarnet keeper
func NewKeeper(cdc codec.BinaryCodec, storeKey sdk.StoreKey, paramSpace params.Subspace, channelK types.ChannelKeeper) Keeper {
	return Keeper{cdc: cdc, storeKey: storeKey, params: paramSpace.WithKeyTable(types.KeyTable()), channelK: channelK}
}

// Logger returns a module-specific logger.
func (k Keeper) Logger(ctx sdk.Context) log.Logger {
	return ctx.Logger().With("module", fmt.Sprintf("x/%s", types.ModuleName))
}

func (k Keeper) getParams(ctx sdk.Context) (params types.Params) {
	k.params.GetParamSet(ctx, &params)
	return
}

func (k Keeper) setParams(ctx sdk.Context, p types.Params) {
	k.params.SetParamSet(ctx, &p)
}

// GetRouteTimeoutWindow returns the timeout window for IBC transfers routed by axelarnet
func (k Keeper) GetRouteTimeoutWindow(ctx sdk.Context) uint64 {
	var result uint64
	k.params.Get(ctx, types.KeyRouteTimeoutWindow, &result)

	return result
}

// SetIBCPath set an IBC path for a cosmos chain. Path can only be set once.
func (k Keeper) SetIBCPath(ctx sdk.Context, chain nexus.ChainName, path string) error {
	cosmosChain, ok := k.getCosmosChain(ctx, chain)
	if !ok {
		return fmt.Errorf("unknown cosmos chain %s", chain)
	}

	if _, ok := k.GetIBCPath(ctx, chain); ok {
		return fmt.Errorf("path %s already registered for cosmos chain %s", path, chain)
	}

	cosmosChain.IBCPath = path
	k.SetCosmosChain(ctx, cosmosChain)

	return nil
}

// GetIBCPath retrieves the IBC path associated to the specified chain
func (k Keeper) GetIBCPath(ctx sdk.Context, chain nexus.ChainName) (string, bool) {
	cosmosChain, ok := k.getCosmosChain(ctx, chain)
	if !ok || cosmosChain.IBCPath == "" {
		return "", false
	}

	return cosmosChain.IBCPath, true
}

// IsCosmosChain returns true if the given chain name is for a cosmos chain
func (k Keeper) IsCosmosChain(ctx sdk.Context, chain nexus.ChainName) bool {
	_, ok := k.getCosmosChain(ctx, chain)
	return ok
}

// GetCosmosChainByName gets the address prefix of the given cosmos chain
func (k Keeper) GetCosmosChainByName(ctx sdk.Context, chain nexus.ChainName) (types.CosmosChain, bool) {
	key := cosmosChainPrefix.Append(utils.LowerCaseKey(chain.String()))
	var value types.CosmosChain
	ok := k.getStore(ctx).Get(key, &value)
	if !ok {
		return types.CosmosChain{}, false
	}

	return value, true
}

// GetCosmosChains retrieves all registered cosmos chain names
func (k Keeper) GetCosmosChains(ctx sdk.Context) []nexus.ChainName {
	return slices.Map(k.getCosmosChains(ctx), func(c types.CosmosChain) nexus.ChainName { return c.Name })
}

func (k Keeper) getCosmosChains(ctx sdk.Context) (cosmosChains []types.CosmosChain) {
	iter := k.getStore(ctx).Iterator(cosmosChainPrefix)
	defer utils.CloseLogError(iter, k.Logger(ctx))

	for ; iter.Valid(); iter.Next() {
		var cosmosChain types.CosmosChain
		iter.UnmarshalValue(&cosmosChain)

		cosmosChains = append(cosmosChains, cosmosChain)
	}

	return cosmosChains
}

func (k Keeper) getCosmosChain(ctx sdk.Context, chain nexus.ChainName) (cosmosChain types.CosmosChain, ok bool) {
	return cosmosChain, k.getStore(ctx).Get(cosmosChainPrefix.Append(utils.LowerCaseKey(chain.String())), &cosmosChain)
}

// SetCosmosChain sets the address prefix for the given cosmos chain
func (k Keeper) SetCosmosChain(ctx sdk.Context, chain types.CosmosChain) {
	// register a cosmos chain to axelarnet
	k.getStore(ctx).Set(cosmosChainPrefix.Append(utils.LowerCaseKey(chain.Name.String())), &chain)
}

// SetFeeCollector sets axelarnet fee collector
func (k Keeper) SetFeeCollector(ctx sdk.Context, address sdk.AccAddress) error {
	if err := sdk.VerifyAddressFormat(address); err != nil {
		return err
	}

	k.getStore(ctx).SetRaw(feeCollector, address)
	return nil
}

// GetFeeCollector gets axelarnet fee collector
func (k Keeper) GetFeeCollector(ctx sdk.Context) (sdk.AccAddress, bool) {
	bz := k.getStore(ctx).GetRaw(feeCollector)
	if bz == nil {
		return sdk.AccAddress{}, false
	}

	return bz, true
}

func (k Keeper) getStore(ctx sdk.Context) utils.KVStore {
	return utils.NewNormalizedStore(ctx.KVStore(k.storeKey), k.cdc)
}

// GetIBCTransferQueue returns the queue of IBC transfers
func (k Keeper) GetIBCTransferQueue(ctx sdk.Context) utils.KVQueue {
	return utils.NewGeneralKVQueue(
		routeTransferQueueName,
		k.getStore(ctx),
		k.Logger(ctx),
		func(value codec.ProtoMarshaler) utils.Key {
			transfer := value.(*types.IBCTransfer)
			return utils.KeyFromBz(transfer.ID.Bytes())
		},
	)
}

func getTransferKey(id nexus.TransferID) utils.Key {
	return transferPrefix.AppendStr(id.String())
}

// EnqueueIBCTransfer stores the pending ibc transfer in the queue
func (k Keeper) EnqueueIBCTransfer(ctx sdk.Context, transfer types.IBCTransfer) error {
	key := getTransferKey(transfer.ID)
	if k.getStore(ctx).Has(key) {
		return fmt.Errorf("transfer %s already exists", transfer.ID.String())
	}

	k.GetIBCTransferQueue(ctx).Enqueue(key, &transfer)
	return nil
}

// validateIBCTransferQueueState checks if the keys of the given map have the correct format to be imported as ibc transfer queue state.
func (k Keeper) validateIBCTransferQueueState(state utils.QueueState, queueName ...string) error {
	if err := state.ValidateBasic(queueName...); err != nil {
		return err
	}

	for _, item := range state.Items {
		var transfer types.IBCTransfer
		if err := k.cdc.UnmarshalLengthPrefixed(item.Value, &transfer); err != nil {
			return err
		}

		if err := transfer.ValidateBasic(); err != nil {
			return err
		}
	}

	return nil
}

// GetTransfer returns the ibc transfer for the given transfer ID
func (k Keeper) GetTransfer(ctx sdk.Context, id nexus.TransferID) (transfer types.IBCTransfer, ok bool) {
	k.getStore(ctx).Get(getTransferKey(id), &transfer)
	return transfer, transfer.Status != types.TransferNonExistent

}

<<<<<<< HEAD
=======
// GetTransfer returns the ibc transfer for the given transfer ID
func (k Keeper) GetTransfer(ctx sdk.Context, id nexus.TransferID) (transfer types.IBCTransfer, ok bool) {
	k.getStore(ctx).Get(getTransferKey(id), &transfer)
	return transfer, transfer.Status != types.TransferNonExistent
}

>>>>>>> 981196d6
func (k Keeper) setTransfer(ctx sdk.Context, transfer types.IBCTransfer) {
	k.getStore(ctx).Set(getTransferKey(transfer.ID), &transfer)
}

func (k Keeper) getIBCTransfers(ctx sdk.Context) (transfers []types.IBCTransfer) {
	iter := k.getStore(ctx).Iterator(transferPrefix)
	defer utils.CloseLogError(iter, k.Logger(ctx))

	for ; iter.Valid(); iter.Next() {
		var t types.IBCTransfer
		iter.UnmarshalValue(&t)

		transfers = append(transfers, t)
	}

	return transfers
}

func (k Keeper) setTransferStatus(ctx sdk.Context, transferID nexus.TransferID, status types.IBCTransfer_Status) error {
	t, ok := k.GetTransfer(ctx, transferID)
	if !ok {
		return fmt.Errorf("transfer %s not found", transferID)
	}

	err := t.SetStatus(status)
	if err != nil {
		return err
	}

	k.setTransfer(ctx, t)
	return nil
}

// SetTransferCompleted sets the transfer as completed
func (k Keeper) SetTransferCompleted(ctx sdk.Context, transferID nexus.TransferID) error {
	return k.setTransferStatus(ctx, transferID, types.TransferCompleted)
}

// SetTransferFailed sets the transfer as failed
func (k Keeper) SetTransferFailed(ctx sdk.Context, transferID nexus.TransferID) error {
	return k.setTransferStatus(ctx, transferID, types.TransferFailed)
}

// SetTransferPending sets the transfer as pending
func (k Keeper) SetTransferPending(ctx sdk.Context, transferID nexus.TransferID) error {
	return k.setTransferStatus(ctx, transferID, types.TransferPending)
}

func getSeqIDMappingKey(portID, channelID string, seq uint64) key.Key {
	return seqIDMappingPrefix.
		Append(key.FromStr(portID)).
		Append(key.FromStr(channelID)).
		Append(key.FromUInt(seq))
}

// SetSeqIDMapping sets transfer ID by port, channel and packet seq
func (k Keeper) SetSeqIDMapping(ctx sdk.Context, t types.IBCTransfer) error {
	nextSeq, ok := k.channelK.GetNextSequenceSend(ctx, t.PortID, t.ChannelID)
	if !ok {
		return sdkerrors.Wrapf(
			channeltypes.ErrSequenceSendNotFound,
			"source port: %s, source channel: %s", t.PortID, t.ChannelID,
		)
	}
	k.getStore(ctx).SetNew(getSeqIDMappingKey(t.PortID, t.ChannelID, nextSeq), &gogoprototypes.UInt64Value{Value: uint64(t.ID)})

	return nil
}

// GetSeqIDMapping gets transfer ID by port, channel and packet seq
func (k Keeper) GetSeqIDMapping(ctx sdk.Context, portID, channelID string, seq uint64) (nexus.TransferID, bool) {
	var val gogoprototypes.UInt64Value
	return nexus.TransferID(val.Value), k.getStore(ctx).GetNew(getSeqIDMappingKey(portID, channelID, seq), &val)
}

// DeleteSeqIDMapping deletes (port, channel, packet seq) -> transfer ID mapping
func (k Keeper) DeleteSeqIDMapping(ctx sdk.Context, portID, channelID string, seq uint64) {
	k.getStore(ctx).DeleteRaw(getSeqIDMappingKey(portID, channelID, seq).Bytes())
}

func (k Keeper) getSeqIDMappings(ctx sdk.Context) map[string]uint64 {
	mapping := make(map[string]uint64)

	iter := k.getStore(ctx).IteratorNew(seqIDMappingPrefix)
	defer utils.CloseLogError(iter, k.Logger(ctx))

	for ; iter.Valid(); iter.Next() {
		var val gogoprototypes.UInt64Value
		iter.UnmarshalValue(&val)

		mapping[string(iter.Key())] = val.Value
	}

<<<<<<< HEAD
	return mapping
=======
	return failedTransfers
}

func (k Keeper) setTransferStatus(ctx sdk.Context, transferID nexus.TransferID, status types.IBCTransfer_Status) error {
	t, ok := k.GetTransfer(ctx, transferID)
	if !ok {
		return fmt.Errorf("transfer %s not found", transferID)
	}

	err := t.SetStatus(status)
	if err != nil {
		return err
	}

	k.setTransfer(ctx, t)
	return nil
}

// SetTransferCompleted sets the transfer as completed
func (k Keeper) SetTransferCompleted(ctx sdk.Context, transferID nexus.TransferID) error {
	return k.setTransferStatus(ctx, transferID, types.TransferCompleted)
}

// SetTransferFailed sets the transfer as failed
func (k Keeper) SetTransferFailed(ctx sdk.Context, transferID nexus.TransferID) error {
	return k.setTransferStatus(ctx, transferID, types.TransferFailed)
}

// SetTransferPending sets the transfer as pending
func (k Keeper) SetTransferPending(ctx sdk.Context, transferID nexus.TransferID) error {
	return k.setTransferStatus(ctx, transferID, types.TransferPending)
}

func getSeqIDMappingKey(portID, channelID string, seq uint64) key.Key {
	return seqIDMappingPrefix.
		Append(key.FromStr(portID)).
		Append(key.FromStr(channelID)).
		Append(key.FromUInt(seq))
}

// SetSeqIDMapping sets transfer ID by port, channel and packet seq
func (k Keeper) SetSeqIDMapping(ctx sdk.Context, t types.IBCTransfer) error {
	nextSeq, ok := k.channelK.GetNextSequenceSend(ctx, t.PortID, t.ChannelID)
	if !ok {
		return sdkerrors.Wrapf(
			channeltypes.ErrSequenceSendNotFound,
			"source port: %s, source channel: %s", t.PortID, t.ChannelID,
		)
	}
	k.getStore(ctx).SetNew(getSeqIDMappingKey(t.PortID, t.ChannelID, nextSeq), &gogoprototypes.UInt64Value{Value: uint64(t.ID)})

	return nil
}

// GetSeqIDMapping gets transfer ID by port, channel and packet seq
func (k Keeper) GetSeqIDMapping(ctx sdk.Context, portID, channelID string, seq uint64) (nexus.TransferID, bool) {
	var val gogoprototypes.UInt64Value
	return nexus.TransferID(val.Value), k.getStore(ctx).GetNew(getSeqIDMappingKey(portID, channelID, seq), &val)
}

// DeleteSeqIDMapping deletes (port, channel, packet seq) -> transfer ID mapping
func (k Keeper) DeleteSeqIDMapping(ctx sdk.Context, portID, channelID string, seq uint64) {
	k.getStore(ctx).DeleteRaw(getSeqIDMappingKey(portID, channelID, seq).Bytes())
}

func (k Keeper) getIBCTransfers(ctx sdk.Context) (transfers []types.IBCTransfer) {
	iter := k.getStore(ctx).Iterator(transferPrefix)
	defer utils.CloseLogError(iter, k.Logger(ctx))

	for ; iter.Valid(); iter.Next() {
		var t types.IBCTransfer
		iter.UnmarshalValue(&t)

		transfers = append(transfers, t)
	}

	return transfers
>>>>>>> 981196d6
}<|MERGE_RESOLUTION|>--- conflicted
+++ resolved
@@ -22,13 +22,6 @@
 	cosmosChainPrefix = utils.KeyFromStr("cosmos_chain")
 	feeCollector      = utils.KeyFromStr("fee_collector")
 
-<<<<<<< HEAD
-	transferPrefix         = utils.KeyFromStr("ibc_transfer")
-	routeTransferQueueName = "route_transfer_queue"
-	nonceKey               = key.FromUInt[uint64](1)
-	failedTransferPrefix   = key.FromUInt[uint64](2)
-	seqIDMappingPrefix     = key.FromUInt[uint64](3)
-=======
 	transferPrefix       = utils.KeyFromStr("ibc_transfer")
 	ibcTransferQueueName = "route_transfer_queue"
 	// nonceKey is deprecated in v0.23
@@ -36,7 +29,6 @@
 	// failedTransferPrefix is deprecated in v0.23
 	failedTransferPrefix = key.FromUInt[uint64](2)
 	seqIDMappingPrefix   = key.FromUInt[uint64](3)
->>>>>>> 981196d6
 )
 
 // Keeper provides access to all state changes regarding the Axelarnet module
@@ -176,7 +168,7 @@
 // GetIBCTransferQueue returns the queue of IBC transfers
 func (k Keeper) GetIBCTransferQueue(ctx sdk.Context) utils.KVQueue {
 	return utils.NewGeneralKVQueue(
-		routeTransferQueueName,
+		ibcTransferQueueName,
 		k.getStore(ctx),
 		k.Logger(ctx),
 		func(value codec.ProtoMarshaler) utils.Key {
@@ -221,38 +213,37 @@
 	return nil
 }
 
+func getFailedTransferKey(id nexus.TransferID) key.Key {
+	return failedTransferPrefix.Append(key.FromBz(id.Bytes()))
+}
+
+// GetFailedTransfer returns the failed transfer for the given transfer ID
+func (k Keeper) GetFailedTransfer(ctx sdk.Context, id nexus.TransferID) (transfer types.IBCTransfer, ok bool) {
+	return transfer, k.getStore(ctx).GetNew(getFailedTransferKey(id), &transfer)
+}
+
 // GetTransfer returns the ibc transfer for the given transfer ID
 func (k Keeper) GetTransfer(ctx sdk.Context, id nexus.TransferID) (transfer types.IBCTransfer, ok bool) {
 	k.getStore(ctx).Get(getTransferKey(id), &transfer)
 	return transfer, transfer.Status != types.TransferNonExistent
-
-}
-
-<<<<<<< HEAD
-=======
-// GetTransfer returns the ibc transfer for the given transfer ID
-func (k Keeper) GetTransfer(ctx sdk.Context, id nexus.TransferID) (transfer types.IBCTransfer, ok bool) {
-	k.getStore(ctx).Get(getTransferKey(id), &transfer)
-	return transfer, transfer.Status != types.TransferNonExistent
-}
-
->>>>>>> 981196d6
+}
+
 func (k Keeper) setTransfer(ctx sdk.Context, transfer types.IBCTransfer) {
 	k.getStore(ctx).Set(getTransferKey(transfer.ID), &transfer)
 }
 
-func (k Keeper) getIBCTransfers(ctx sdk.Context) (transfers []types.IBCTransfer) {
-	iter := k.getStore(ctx).Iterator(transferPrefix)
+func (k Keeper) getFailedTransfers(ctx sdk.Context) (failedTransfers []types.IBCTransfer) {
+	iter := k.getStore(ctx).IteratorNew(failedTransferPrefix)
 	defer utils.CloseLogError(iter, k.Logger(ctx))
 
 	for ; iter.Valid(); iter.Next() {
 		var t types.IBCTransfer
 		iter.UnmarshalValue(&t)
 
-		transfers = append(transfers, t)
-	}
-
-	return transfers
+		failedTransfers = append(failedTransfers, t)
+	}
+
+	return failedTransfers
 }
 
 func (k Keeper) setTransferStatus(ctx sdk.Context, transferID nexus.TransferID, status types.IBCTransfer_Status) error {
@@ -317,87 +308,6 @@
 	k.getStore(ctx).DeleteRaw(getSeqIDMappingKey(portID, channelID, seq).Bytes())
 }
 
-func (k Keeper) getSeqIDMappings(ctx sdk.Context) map[string]uint64 {
-	mapping := make(map[string]uint64)
-
-	iter := k.getStore(ctx).IteratorNew(seqIDMappingPrefix)
-	defer utils.CloseLogError(iter, k.Logger(ctx))
-
-	for ; iter.Valid(); iter.Next() {
-		var val gogoprototypes.UInt64Value
-		iter.UnmarshalValue(&val)
-
-		mapping[string(iter.Key())] = val.Value
-	}
-
-<<<<<<< HEAD
-	return mapping
-=======
-	return failedTransfers
-}
-
-func (k Keeper) setTransferStatus(ctx sdk.Context, transferID nexus.TransferID, status types.IBCTransfer_Status) error {
-	t, ok := k.GetTransfer(ctx, transferID)
-	if !ok {
-		return fmt.Errorf("transfer %s not found", transferID)
-	}
-
-	err := t.SetStatus(status)
-	if err != nil {
-		return err
-	}
-
-	k.setTransfer(ctx, t)
-	return nil
-}
-
-// SetTransferCompleted sets the transfer as completed
-func (k Keeper) SetTransferCompleted(ctx sdk.Context, transferID nexus.TransferID) error {
-	return k.setTransferStatus(ctx, transferID, types.TransferCompleted)
-}
-
-// SetTransferFailed sets the transfer as failed
-func (k Keeper) SetTransferFailed(ctx sdk.Context, transferID nexus.TransferID) error {
-	return k.setTransferStatus(ctx, transferID, types.TransferFailed)
-}
-
-// SetTransferPending sets the transfer as pending
-func (k Keeper) SetTransferPending(ctx sdk.Context, transferID nexus.TransferID) error {
-	return k.setTransferStatus(ctx, transferID, types.TransferPending)
-}
-
-func getSeqIDMappingKey(portID, channelID string, seq uint64) key.Key {
-	return seqIDMappingPrefix.
-		Append(key.FromStr(portID)).
-		Append(key.FromStr(channelID)).
-		Append(key.FromUInt(seq))
-}
-
-// SetSeqIDMapping sets transfer ID by port, channel and packet seq
-func (k Keeper) SetSeqIDMapping(ctx sdk.Context, t types.IBCTransfer) error {
-	nextSeq, ok := k.channelK.GetNextSequenceSend(ctx, t.PortID, t.ChannelID)
-	if !ok {
-		return sdkerrors.Wrapf(
-			channeltypes.ErrSequenceSendNotFound,
-			"source port: %s, source channel: %s", t.PortID, t.ChannelID,
-		)
-	}
-	k.getStore(ctx).SetNew(getSeqIDMappingKey(t.PortID, t.ChannelID, nextSeq), &gogoprototypes.UInt64Value{Value: uint64(t.ID)})
-
-	return nil
-}
-
-// GetSeqIDMapping gets transfer ID by port, channel and packet seq
-func (k Keeper) GetSeqIDMapping(ctx sdk.Context, portID, channelID string, seq uint64) (nexus.TransferID, bool) {
-	var val gogoprototypes.UInt64Value
-	return nexus.TransferID(val.Value), k.getStore(ctx).GetNew(getSeqIDMappingKey(portID, channelID, seq), &val)
-}
-
-// DeleteSeqIDMapping deletes (port, channel, packet seq) -> transfer ID mapping
-func (k Keeper) DeleteSeqIDMapping(ctx sdk.Context, portID, channelID string, seq uint64) {
-	k.getStore(ctx).DeleteRaw(getSeqIDMappingKey(portID, channelID, seq).Bytes())
-}
-
 func (k Keeper) getIBCTransfers(ctx sdk.Context) (transfers []types.IBCTransfer) {
 	iter := k.getStore(ctx).Iterator(transferPrefix)
 	defer utils.CloseLogError(iter, k.Logger(ctx))
@@ -410,5 +320,4 @@
 	}
 
 	return transfers
->>>>>>> 981196d6
 }