--- conflicted
+++ resolved
@@ -83,21 +83,12 @@
 		msg        nexus.GeneralMessage
 		route      nexus.MessageRoute
 
-<<<<<<< HEAD
-		feegrantK    *mock.FeegrantKeeperMock
-		ibcK         *mock.IBCKeeperMock
-		bankK        *mock.BankKeeperMock
-		nexusK       *mock.NexusMock
-		stakingK     *mock.StakingKeeperMock
-		lockableCoin *nexusmock.LockableCoinMock
-=======
 		feegrantK     *mock.FeegrantKeeperMock
 		ibcK          *mock.IBCKeeperMock
 		bankK         *mock.BankKeeperMock
 		nexusK        *mock.NexusMock
 		stakingK      *mock.StakingKeeperMock
 		lockableAsset *nexusmock.LockableAssetMock
->>>>>>> 2ee56047
 	)
 
 	givenMessageRoute := Given("the message route", func() {
@@ -211,15 +202,6 @@
 			msg = randMsg(nexus.Processing, routingCtx.Payload, &coin)
 		}).
 		Then("should unlock from the corresponding account", func(t *testing.T) {
-<<<<<<< HEAD
-			nexusK.NewLockableCoinFunc = func(ctx sdk.Context, ibc nexustypes.IBCKeeper, bank nexustypes.BankKeeper, coin sdk.Coin) (nexus.LockableCoin, error) {
-				lockableCoin = &nexusmock.LockableCoinMock{
-					GetOriginalCoinFunc: func(ctx sdk.Context) sdk.Coin { return coin },
-					UnlockFunc:          func(ctx sdk.Context, toAddr sdk.AccAddress) error { return nil },
-				}
-
-				return lockableCoin, nil
-=======
 			nexusK.NewLockableAssetFunc = func(ctx sdk.Context, ibc nexustypes.IBCKeeper, bank nexustypes.BankKeeper, coin sdk.Coin) (nexus.LockableAsset, error) {
 				lockableAsset = &nexusmock.LockableAssetMock{
 					GetCoinFunc:  func(ctx sdk.Context) sdk.Coin { return coin },
@@ -227,7 +209,6 @@
 				}
 
 				return lockableAsset, nil
->>>>>>> 2ee56047
 			}
 
 			ibcK.SendMessageFunc = func(_ context.Context, _ nexus.CrossChainAddress, _ sdk.Coin, _, _ string) error {
@@ -236,13 +217,8 @@
 
 			assert.NoError(t, route(ctx, routingCtx, msg))
 
-<<<<<<< HEAD
-			assert.Len(t, lockableCoin.UnlockCalls(), 1)
-			assert.Equal(t, types.AxelarIBCAccount, lockableCoin.UnlockCalls()[0].ToAddr)
-=======
 			assert.Len(t, lockableAsset.UnlockToCalls(), 1)
 			assert.Equal(t, types.AxelarIBCAccount, lockableAsset.UnlockToCalls()[0].ToAddr)
->>>>>>> 2ee56047
 
 			assert.Len(t, ibcK.SendMessageCalls(), 1)
 			assert.Equal(t, msg.Recipient, ibcK.SendMessageCalls()[0].Recipient)
