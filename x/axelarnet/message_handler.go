--- conflicted
+++ resolved
@@ -218,7 +218,8 @@
 }
 
 func handleMessage(ctx sdk.Context, n types.Nexus, b types.BankKeeper, sourceAddress nexus.CrossChainAddress, msg Message, token keeper.Coin) error {
-	id := n.GenerateMessageID(ctx)
+	txHash := sha256.Sum256(ctx.TxBytes())
+	id := n.GenerateMessageID(ctx, txHash[:])
 
 	// ignore token for call contract
 	_, err := deductFee(ctx, b, msg.Fee, token, id)
@@ -228,13 +229,8 @@
 
 	destChain := funcs.MustOk(n.GetChain(ctx, nexus.ChainName(msg.DestinationChain)))
 	recipient := nexus.CrossChainAddress{Chain: destChain, Address: msg.DestinationAddress}
-	txHash := sha256.Sum256(ctx.TxBytes())
 	m := nexus.NewGeneralMessage(
-<<<<<<< HEAD
-		n.GenerateMessageID(ctx, txHash[:]),
-=======
 		id,
->>>>>>> 89a87d88
 		sourceAddress,
 		recipient,
 		crypto.Keccak256Hash(msg.Payload).Bytes(),
@@ -257,7 +253,8 @@
 }
 
 func handleMessageWithToken(ctx sdk.Context, n types.Nexus, b types.BankKeeper, sourceAddress nexus.CrossChainAddress, msg Message, token keeper.Coin) error {
-	id := n.GenerateMessageID(ctx)
+	txHash := sha256.Sum256(ctx.TxBytes())
+	id := n.GenerateMessageID(ctx, txHash[:])
 
 	token, err := deductFee(ctx, b, msg.Fee, token, id)
 	if err != nil {
@@ -270,23 +267,14 @@
 
 	destChain := funcs.MustOk(n.GetChain(ctx, nexus.ChainName(msg.DestinationChain)))
 	recipient := nexus.CrossChainAddress{Chain: destChain, Address: msg.DestinationAddress}
-	txHash := sha256.Sum256(ctx.TxBytes())
 	m := nexus.NewGeneralMessage(
-<<<<<<< HEAD
-		n.GenerateMessageID(ctx, txHash[:]),
-=======
 		id,
->>>>>>> 89a87d88
 		sourceAddress,
 		recipient,
 		crypto.Keccak256Hash(msg.Payload).Bytes(),
 		nexus.Approved,
-<<<<<<< HEAD
-		&asset.Coin,
+		&token.Coin,
 		txHash[:],
-=======
-		&token.Coin,
->>>>>>> 89a87d88
 	)
 
 	events.Emit(ctx, &types.ContractCallWithTokenSubmitted{
