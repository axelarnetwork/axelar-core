--- conflicted
+++ resolved
@@ -149,15 +149,9 @@
 
 	msg := wasm{
 		Wasm: contractCall{
-<<<<<<< HEAD
-			Contract:      gm.Receiver,
-			SourceChain:   gm.SourceChain.String(),
-			SourceAddress: gm.Sender,
-=======
-			Contract:    gm.GetDestinationAddress(),
-			SourceChain: gm.GetSourceChain().String(),
-			Sender:      gm.GetSourceAddress(),
->>>>>>> b35abcb6
+			Contract:      gm.GetDestinationAddress(),
+			SourceChain:   gm.GetSourceChain().String(),
+			SourceAddress: gm.GetSourceAddress(),
 			Msg: map[string]interface{}{
 				methodName: executeMsg,
 			},
