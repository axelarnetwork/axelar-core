--- conflicted
+++ resolved
@@ -20,10 +20,7 @@
 
 // rest routes
 const (
-<<<<<<< HEAD
-=======
 	TxConfirmChain       = "confirm-chain"
->>>>>>> ef4f6450
 	TxLink               = "link"
 	TxConfirmTokenDeploy = "confirm-erc20-deploy"
 	TxConfirmDeposit     = "confirm-erc20-deposit"
@@ -32,10 +29,7 @@
 	TxSignDeployToken    = "sign-deploy-token"
 	TxSignBurnTokens     = "sign-burn"
 	TxAddChain           = "add-chain"
-<<<<<<< HEAD
 	TxTransferOwnership  = "transfer-ownership"
-=======
->>>>>>> ef4f6450
 
 	QueryMasterAddress        = keeper.QueryMasterAddress
 	QueryAxelarGatewayAddress = keeper.QueryAxelarGatewayAddress
@@ -55,12 +49,9 @@
 	registerTx(GetHandlerSignPendingTransfers(cliCtx), TxSignPending, clientUtils.PathVarChain)
 	registerTx(GetHandlerSignDeployToken(cliCtx), TxSignDeployToken, clientUtils.PathVarChain, clientUtils.PathVarSymbol)
 	registerTx(GetHandlerSignBurnTokens(cliCtx), TxSignBurnTokens, clientUtils.PathVarChain)
-<<<<<<< HEAD
+	registerTx(GetHandlerConfirmChain(cliCtx), TxConfirmChain)
+	registerTx(GetHandlerAddChain(cliCtx), TxAddChain)
 	registerTx(GetHandlerSignTransferOwnership(cliCtx), TxTransferOwnership, clientUtils.PathVarChain)
-=======
-	registerTx(GetHandlerConfirmChain(cliCtx), TxConfirmChain)
->>>>>>> ef4f6450
-	registerTx(GetHandlerAddChain(cliCtx), TxAddChain)
 
 	registerQuery := clientUtils.RegisterQueryHandlerFn(r, types.RestRoute)
 	registerQuery(GetHandlerQueryMasterAddress(cliCtx), QueryMasterAddress, clientUtils.PathVarChain)
@@ -77,15 +68,12 @@
 	RecipientChain string       `json:"chain" yaml:"chain"`
 	RecipientAddr  string       `json:"recipient" yaml:"recipient"`
 	Symbol         string       `json:"symbol" yaml:"symbol"`
-<<<<<<< HEAD
-=======
 }
 
 // ReqConfirmChain represents a request to confirm a token deployment
 type ReqConfirmChain struct {
 	BaseReq rest.BaseReq `json:"base_req" yaml:"base_req"`
 	Chain   string       `json:"chain" yaml:"chain"`
->>>>>>> ef4f6450
 }
 
 // ReqConfirmTokenDeploy represents a request to confirm a token deployment
@@ -124,15 +112,12 @@
 // ReqSignBurnTokens represents a request to sign all outstanding burn commands
 type ReqSignBurnTokens struct {
 	BaseReq rest.BaseReq `json:"base_req" yaml:"base_req"`
-<<<<<<< HEAD
 }
 
 // ReqSignTransferOwnership represents a request to sign transfer ownership command
 type ReqSignTransferOwnership struct {
 	BaseReq  rest.BaseReq `json:"base_req" yaml:"base_req"`
 	NewOwner string       `json:"new_owner" yaml:"new_owner"`
-=======
->>>>>>> ef4f6450
 }
 
 // ReqAddChain represents a request to add a new evm chain command
@@ -193,8 +178,6 @@
 
 		txID := common.HexToHash(req.TxID)
 		msg := types.NewConfirmTokenRequest(fromAddr, mux.Vars(r)[clientUtils.PathVarChain], mux.Vars(r)[clientUtils.PathVarSymbol], txID)
-<<<<<<< HEAD
-=======
 		if err := msg.ValidateBasic(); err != nil {
 			rest.WriteErrorResponse(w, http.StatusBadRequest, err.Error())
 			return
@@ -221,7 +204,6 @@
 		}
 
 		msg := types.NewConfirmChainRequest(fromAddr, req.Chain)
->>>>>>> ef4f6450
 		if err := msg.ValidateBasic(); err != nil {
 			rest.WriteErrorResponse(w, http.StatusBadRequest, err.Error())
 			return
@@ -372,7 +354,6 @@
 		}
 
 		msg := types.NewSignBurnTokensRequest(fromAddr, mux.Vars(r)[clientUtils.PathVarChain])
-<<<<<<< HEAD
 		if err := msg.ValidateBasic(); err != nil {
 			rest.WriteErrorResponse(w, http.StatusBadRequest, err.Error())
 			return
@@ -398,16 +379,13 @@
 		}
 		newOwner := common.HexToAddress(req.NewOwner)
 		msg := types.NewSignTransferOwnershipRequest(fromAddr, mux.Vars(r)[clientUtils.PathVarChain], newOwner)
-=======
->>>>>>> ef4f6450
-		if err := msg.ValidateBasic(); err != nil {
-			rest.WriteErrorResponse(w, http.StatusBadRequest, err.Error())
-			return
-		}
-		tx.WriteGeneratedTxResponse(cliCtx, w, req.BaseReq, msg)
-	}
-}
-
+		if err := msg.ValidateBasic(); err != nil {
+			rest.WriteErrorResponse(w, http.StatusBadRequest, err.Error())
+			return
+		}
+		tx.WriteGeneratedTxResponse(cliCtx, w, req.BaseReq, msg)
+	}
+}
 
 // GetHandlerAddChain returns a handler to add a new evm chain command
 func GetHandlerAddChain(cliCtx client.Context) http.HandlerFunc {
