--- conflicted
+++ resolved
@@ -938,14 +938,15 @@
 		Chain: chain.Name,
 	}
 
-	if _, err := s.signer.EnqueueSign(ctx, tss.SignInfo{
+	pos, err := s.signer.EnqueueSign(ctx, tss.SignInfo{
 		KeyID:           keyID,
 		SigID:           hash.Hex(),
 		Msg:             hash.Bytes(),
 		SnapshotCounter: snapshot.Counter,
 		RequestModule:   types.ModuleName,
 		Metadata:        string(types.ModuleCdc.MustMarshalJSON(&sigMetadata)),
-	}); err != nil {
+	})
+	if err != nil {
 		return nil, err
 	}
 
@@ -978,7 +979,7 @@
 		),
 	)
 
-	return &types.SignTxResponse{TxID: hash.Hex()}, nil
+	return &types.SignTxResponse{TxID: hash.Hex(), Position: pos}, nil
 }
 
 func getGatewayDeploymentBytecode(ctx sdk.Context, k types.ChainKeeper, s types.Signer, chain nexus.Chain) ([]byte, error) {
@@ -1204,21 +1205,16 @@
 		Chain: chain.Name,
 	}
 
-<<<<<<< HEAD
-	batchedCommandsIDHex := hex.EncodeToString(batchedCommands.ID)
-	if _, err := s.signer.EnqueueSign(ctx, tss.SignInfo{
-		KeyID:           batchedCommands.KeyID,
-=======
 	batchedCommandsIDHex := hex.EncodeToString(batchedCommands.GetID())
-	if _, err := s.signer.ScheduleSign(ctx, tss.SignInfo{
+	pos, err := s.signer.EnqueueSign(ctx, tss.SignInfo{
 		KeyID:           batchedCommands.GetKeyID(),
->>>>>>> 02d0e592
 		SigID:           batchedCommandsIDHex,
 		Msg:             batchedCommands.GetSigHash().Bytes(),
 		SnapshotCounter: counter,
 		RequestModule:   types.ModuleName,
 		Metadata:        string(types.ModuleCdc.MustMarshalJSON(&sigMetadata)),
-	}); err != nil {
+	})
+	if err != nil {
 		return nil, err
 	}
 
@@ -1232,7 +1228,7 @@
 		),
 	)
 
-	return &types.SignCommandsResponse{BatchedCommandsID: batchedCommands.GetID()}, nil
+	return &types.SignCommandsResponse{BatchedCommandsID: batchedCommands.GetID(), Position: pos}, nil
 }
 
 func (s msgServer) AddChain(c context.Context, req *types.AddChainRequest) (*types.AddChainResponse, error) {
