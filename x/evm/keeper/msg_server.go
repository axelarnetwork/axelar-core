--- conflicted
+++ resolved
@@ -330,13 +330,8 @@
 		return nil, err
 	}
 
-<<<<<<< HEAD
 	height := keeper.GetRequiredConfirmationHeight(ctx)
-	funcs.MustNoErr(ctx.EventManager().EmitTypedEvent(&types.ConfirmDepositStarted{
-=======
-	height, _ := keeper.GetRequiredConfirmationHeight(ctx)
 	events.Emit(ctx, &types.ConfirmDepositStarted{
->>>>>>> 53cd47e4
 		TxID:               req.TxID,
 		Chain:              chain.Name,
 		DepositAddress:     req.BurnerAddress,
@@ -777,14 +772,10 @@
 	chain := nexus.Chain{Name: req.Name, SupportsForeignAssets: true, KeyType: tss.Multisig, Module: types.ModuleName}
 	s.nexus.SetChain(ctx, chain)
 
-<<<<<<< HEAD
 	if err := s.CreateChain(ctx, req.Params); err != nil {
 		return nil, err
 	}
-	funcs.MustNoErr(ctx.EventManager().EmitTypedEvent(&types.ChainAdded{Chain: req.Name}))
-=======
 	events.Emit(ctx, &types.ChainAdded{Chain: req.Name})
->>>>>>> 53cd47e4
 
 	return &types.AddChainResponse{}, nil
 }
