package keeper

import (
	"bytes"
	"context"
	"encoding/hex"
	"fmt"
	"strconv"
	"strings"

	sdk "github.com/cosmos/cosmos-sdk/types"
	sdkerrors "github.com/cosmos/cosmos-sdk/types/errors"

	"github.com/axelarnetwork/axelar-core/x/evm/types"
	multisig "github.com/axelarnetwork/axelar-core/x/multisig/exported"
	nexus "github.com/axelarnetwork/axelar-core/x/nexus/exported"
	snapshot "github.com/axelarnetwork/axelar-core/x/snapshot/exported"
	tss "github.com/axelarnetwork/axelar-core/x/tss/exported"
	vote "github.com/axelarnetwork/axelar-core/x/vote/exported"
	"github.com/axelarnetwork/utils/funcs"
)

var _ types.MsgServiceServer = msgServer{}

type msgServer struct {
	types.BaseKeeper
	nexus          types.Nexus
	voter          types.Voter
	snapshotter    types.Snapshotter
	staking        types.StakingKeeper
	slashing       types.SlashingKeeper
	multisigKeeper types.MultisigKeeper
}

// NewMsgServerImpl returns an implementation of the evm MsgServiceServer interface
// for the provided Keeper.
func NewMsgServerImpl(keeper types.BaseKeeper, n types.Nexus, v types.Voter, snap types.Snapshotter, staking types.StakingKeeper, slashing types.SlashingKeeper, multisigKeeper types.MultisigKeeper) types.MsgServiceServer {
	return msgServer{
		BaseKeeper:     keeper,
		nexus:          n,
		voter:          v,
		snapshotter:    snap,
		staking:        staking,
		slashing:       slashing,
		multisigKeeper: multisigKeeper,
	}
}

func validateChainActivated(ctx sdk.Context, n types.Nexus, chain nexus.Chain) error {
	if !n.IsChainActivated(ctx, chain) {
		return sdkerrors.Wrap(sdkerrors.ErrInvalidRequest,
			fmt.Sprintf("chain %s is not activated yet", chain.Name))
	}

	return nil
}

func excludeJailedOrTombstoned(ctx sdk.Context, slashing types.SlashingKeeper, snapshotter types.Snapshotter) func(v snapshot.ValidatorI) bool {
	isTombstoned := func(v snapshot.ValidatorI) bool {
		consAdd, err := v.GetConsAddr()
		if err != nil {
			return true
		}

		return slashing.IsTombstoned(ctx, consAdd)
	}

	isProxyActive := func(v snapshot.ValidatorI) bool {
		_, isActive := snapshotter.GetProxy(ctx, v.GetOperator())

		return isActive
	}

	return funcs.And(
		snapshot.ValidatorI.IsBonded,
		funcs.Not(snapshot.ValidatorI.IsJailed),
		funcs.Not(isTombstoned),
		isProxyActive,
	)
}

func (s msgServer) ConfirmGatewayTx(c context.Context, req *types.ConfirmGatewayTxRequest) (*types.ConfirmGatewayTxResponse, error) {
	ctx := sdk.UnwrapSDKContext(c)

	chain, ok := s.nexus.GetChain(ctx, req.Chain)
	if !ok {
		return nil, fmt.Errorf("%s is not a registered chain", req.Chain)
	}

	if err := validateChainActivated(ctx, s.nexus, chain); err != nil {
		return nil, err
	}

	keeper := s.ForChain(chain.Name)
	gatewayAddress, ok := keeper.GetGatewayAddress(ctx)
	if !ok {
		return nil, fmt.Errorf("axelar gateway address not set")
	}

<<<<<<< HEAD
	params := keeper.GetParams(ctx)
	snapshot, err := s.snapshotter.CreateSnapshot(
		ctx,
		s.nexus.GetChainMaintainers(ctx, chain),
		excludeJailedOrTombstoned(ctx, s.slashing, s.snapshotter),
		snapshot.QuadraticWeightFunc,
		params.VotingThreshold,
	)
	if err != nil {
		return nil, err
	}

	pollID, err := s.voter.InitializePoll(
		ctx,
		vote.NewPollBuilder(types.ModuleName, params.VotingThreshold, snapshot, ctx.BlockHeight()+params.RevoteLockingPeriod).
			MinVoterCount(params.MinVoterCount).
			RewardPoolName(chain.Name.String()).
			GracePeriod(keeper.GetParams(ctx).VotingGracePeriod),
	)
=======
	pollID, err := s.initializePoll(ctx, chain, req.TxID)
>>>>>>> cad3150e
	if err != nil {
		return nil, err
	}

	height, ok := keeper.GetRequiredConfirmationHeight(ctx)
	if !ok {
		return nil, fmt.Errorf("required confirmation height not found")
	}

	ctx.EventManager().EmitEvent(
		sdk.NewEvent(types.EventTypeGatewayTxConfirmation,
			sdk.NewAttribute(sdk.AttributeKeyModule, types.ModuleName),
			sdk.NewAttribute(sdk.AttributeKeyAction, types.AttributeValueStart),
			sdk.NewAttribute(types.AttributeKeyChain, chain.Name.String()),
			sdk.NewAttribute(types.AttributeKeyGatewayAddress, gatewayAddress.Hex()),
			sdk.NewAttribute(types.AttributeKeyTxID, req.TxID.Hex()),
			sdk.NewAttribute(types.AttributeKeyConfHeight, strconv.FormatUint(height, 10)),
			sdk.NewAttribute(types.AttributeKeyPoll, pollID.String()),
		),
	)

	return &types.ConfirmGatewayTxResponse{}, nil
}

func (s msgServer) SetGateway(c context.Context, req *types.SetGatewayRequest) (*types.SetGatewayResponse, error) {
	ctx := sdk.UnwrapSDKContext(c)

	chain, ok := s.nexus.GetChain(ctx, req.Chain)
	if !ok {
		return nil, fmt.Errorf("%s is not a registered chain", req.Chain)
	}

	if err := validateChainActivated(ctx, s.nexus, chain); err != nil {
		return nil, err
	}

	if _, ok := s.multisigKeeper.GetCurrentKeyID(ctx, chain.Name); !ok {
		return nil, fmt.Errorf("current key not set for chain %s", chain.Name)
	}

	keeper := s.ForChain(chain.Name)
	if _, ok := keeper.GetGatewayAddress(ctx); ok {
		return nil, fmt.Errorf("%s gateway already set", req.Chain)
	}

	keeper.SetGateway(ctx, req.Address)

	ctx.EventManager().EmitEvent(
		sdk.NewEvent(types.EventTypeGateway,
			sdk.NewAttribute(sdk.AttributeKeyModule, types.ModuleName),
			sdk.NewAttribute(sdk.AttributeKeyAction, types.AttributeValueConfirm),
			sdk.NewAttribute(types.AttributeKeyChain, chain.Name.String()),
			sdk.NewAttribute(types.AttributeKeyAddress, req.Address.Hex()),
		),
	)

	return &types.SetGatewayResponse{}, nil
}

func (s msgServer) Link(c context.Context, req *types.LinkRequest) (*types.LinkResponse, error) {
	ctx := sdk.UnwrapSDKContext(c)

	senderChain, ok := s.nexus.GetChain(ctx, req.Chain)
	if !ok {
		return nil, fmt.Errorf("%s is not a registered chain", req.Chain)
	}

	if err := validateChainActivated(ctx, s.nexus, senderChain); err != nil {
		return nil, err
	}

	keeper := s.ForChain(senderChain.Name)
	gatewayAddr, ok := keeper.GetGatewayAddress(ctx)
	if !ok {
		return nil, fmt.Errorf("axelar gateway address not set")
	}

	recipientChain, ok := s.nexus.GetChain(ctx, req.RecipientChain)
	if !ok {
		return nil, fmt.Errorf("unknown recipient chain")
	}

	token := keeper.GetERC20TokenByAsset(ctx, req.Asset)
	found := s.nexus.IsAssetRegistered(ctx, recipientChain, req.Asset)
	if !found || !token.Is(types.Confirmed) {
		return nil, fmt.Errorf("asset '%s' not registered for chain '%s'", req.Asset, recipientChain.Name)
	}

	burnerAddress, salt, err := keeper.GetBurnerAddressAndSalt(ctx, token, req.RecipientAddr, gatewayAddr)
	if err != nil {
		return nil, err
	}

	symbol := token.GetDetails().Symbol
	recipient := nexus.CrossChainAddress{Chain: recipientChain, Address: req.RecipientAddr}

	err = s.nexus.LinkAddresses(ctx,
		nexus.CrossChainAddress{Chain: senderChain, Address: burnerAddress.Hex()},
		recipient)
	if err != nil {
		return nil, fmt.Errorf("could not link addresses: %s", err.Error())
	}

	burnerInfo := types.BurnerInfo{
		BurnerAddress:    burnerAddress,
		TokenAddress:     token.GetAddress(),
		DestinationChain: req.RecipientChain,
		Symbol:           symbol,
		Asset:            req.Asset,
		Salt:             salt,
	}
	keeper.SetBurnerInfo(ctx, burnerInfo)

	ctx.EventManager().EmitEvent(
		sdk.NewEvent(
			types.EventTypeLink,
			sdk.NewAttribute(sdk.AttributeKeyModule, types.ModuleName),
			sdk.NewAttribute(types.AttributeKeySourceChain, senderChain.Name.String()),
			sdk.NewAttribute(types.AttributeKeyDepositAddress, burnerAddress.Hex()),
			sdk.NewAttribute(types.AttributeKeyDestinationAddress, req.RecipientAddr),
			sdk.NewAttribute(types.AttributeKeyDestinationChain, recipientChain.Name.String()),
			sdk.NewAttribute(types.AttributeKeyTokenAddress, token.GetAddress().Hex()),
			sdk.NewAttribute(types.AttributeKeyAsset, req.Asset),
		),
	)

	s.Logger(ctx).Debug(fmt.Sprintf("successfully linked deposit %s on chain %s to recipient %s on chain %s for asset %s", burnerAddress.Hex(), req.Chain, req.RecipientAddr, req.RecipientChain, req.Asset),
		types.AttributeKeySourceChain, senderChain.Name,
		types.AttributeKeyDepositAddress, burnerAddress.Hex(),
		types.AttributeKeyDestinationChain, recipientChain.Name,
		types.AttributeKeyDestinationAddress, req.RecipientAddr,
		types.AttributeKeyAsset, req.Asset,
	)

	return &types.LinkResponse{DepositAddr: burnerAddress.Hex()}, nil
}

// ConfirmToken handles token deployment confirmation
func (s msgServer) ConfirmToken(c context.Context, req *types.ConfirmTokenRequest) (*types.ConfirmTokenResponse, error) {
	ctx := sdk.UnwrapSDKContext(c)
	chain, ok := s.nexus.GetChain(ctx, req.Chain)
	if !ok {
		return nil, fmt.Errorf("%s is not a registered chain", req.Chain)
	}

	if err := validateChainActivated(ctx, s.nexus, chain); err != nil {
		return nil, err
	}

	_, ok = s.nexus.GetChain(ctx, req.Asset.Chain)
	if !ok {
		return nil, fmt.Errorf("%s is not a registered chain", req.Asset.Chain)
	}

	keeper := s.ForChain(chain.Name)
	token := keeper.GetERC20TokenByAsset(ctx, req.Asset.Name)

	err := token.RecordDeployment(req.TxID)
	if err != nil {
		return nil, err
	}

<<<<<<< HEAD
	params := keeper.GetParams(ctx)
	snapshot, err := s.snapshotter.CreateSnapshot(
		ctx,
		s.nexus.GetChainMaintainers(ctx, chain),
		excludeJailedOrTombstoned(ctx, s.slashing, s.snapshotter),
		snapshot.QuadraticWeightFunc,
		params.VotingThreshold,
	)
	if err != nil {
		return nil, err
	}

	pollID, err := s.voter.InitializePoll(
		ctx,
		vote.NewPollBuilder(types.ModuleName, params.VotingThreshold, snapshot, ctx.BlockHeight()+params.RevoteLockingPeriod).
			MinVoterCount(params.MinVoterCount).
			RewardPoolName(chain.Name.String()).
			GracePeriod(keeper.GetParams(ctx).VotingGracePeriod),
	)
=======
	pollID, err := s.initializePoll(ctx, chain, req.TxID)
>>>>>>> cad3150e
	if err != nil {
		return nil, err
	}

	// if token was initialized, both token and gateway addresses are available
	tokenAddr := token.GetAddress()
	gatewayAddr, _ := keeper.GetGatewayAddress(ctx)
	height, _ := keeper.GetRequiredConfirmationHeight(ctx)

	ctx.EventManager().EmitEvent(
		sdk.NewEvent(types.EventTypeTokenConfirmation,
			sdk.NewAttribute(sdk.AttributeKeyModule, types.ModuleName),
			sdk.NewAttribute(sdk.AttributeKeyAction, types.AttributeValueStart),
			sdk.NewAttribute(types.AttributeKeyChain, chain.Name.String()),
			sdk.NewAttribute(types.AttributeKeyTxID, req.TxID.Hex()),
			sdk.NewAttribute(types.AttributeKeyGatewayAddress, gatewayAddr.Hex()),
			sdk.NewAttribute(types.AttributeKeyTokenAddress, tokenAddr.Hex()),
			sdk.NewAttribute(types.AttributeKeySymbol, token.GetDetails().Symbol),
			sdk.NewAttribute(types.AttributeKeyConfHeight, strconv.FormatUint(height, 10)),
			sdk.NewAttribute(types.AttributeKeyPoll, pollID.String()),
		),
	)

	return &types.ConfirmTokenResponse{}, nil
}

// ConfirmDeposit handles deposit confirmations
func (s msgServer) ConfirmDeposit(c context.Context, req *types.ConfirmDepositRequest) (*types.ConfirmDepositResponse, error) {
	ctx := sdk.UnwrapSDKContext(c)
	chain, ok := s.nexus.GetChain(ctx, req.Chain)
	if !ok {
		return nil, fmt.Errorf("%s is not a registered chain", req.Chain)
	}

	if err := validateChainActivated(ctx, s.nexus, chain); err != nil {
		return nil, err
	}

	keeper := s.ForChain(chain.Name)

	burnerInfo := keeper.GetBurnerInfo(ctx, req.BurnerAddress)
	if burnerInfo == nil {
		return nil, fmt.Errorf("no burner info found for address %s", req.BurnerAddress.Hex())
	}

<<<<<<< HEAD
	params := keeper.GetParams(ctx)
	snapshot, err := s.snapshotter.CreateSnapshot(
		ctx,
		s.nexus.GetChainMaintainers(ctx, chain),
		excludeJailedOrTombstoned(ctx, s.slashing, s.snapshotter),
		snapshot.QuadraticWeightFunc,
		params.VotingThreshold,
	)
	if err != nil {
		return nil, err
	}

	pollID, err := s.voter.InitializePoll(
		ctx,
		vote.NewPollBuilder(types.ModuleName, params.VotingThreshold, snapshot, ctx.BlockHeight()+params.RevoteLockingPeriod).
			MinVoterCount(params.MinVoterCount).
			RewardPoolName(chain.Name.String()).
			GracePeriod(keeper.GetParams(ctx).VotingGracePeriod),
	)
=======
	pollID, err := s.initializePoll(ctx, chain, req.TxID)
>>>>>>> cad3150e
	if err != nil {
		return nil, err
	}

	height, _ := keeper.GetRequiredConfirmationHeight(ctx)
	ctx.EventManager().EmitEvent(
		sdk.NewEvent(types.EventTypeDepositConfirmation,
			sdk.NewAttribute(sdk.AttributeKeyModule, types.ModuleName),
			sdk.NewAttribute(sdk.AttributeKeyAction, types.AttributeValueStart),
			sdk.NewAttribute(types.AttributeKeyChain, chain.Name.String()),
			sdk.NewAttribute(types.AttributeKeyTxID, req.TxID.Hex()),
			sdk.NewAttribute(types.AttributeKeyDepositAddress, req.BurnerAddress.Hex()),
			sdk.NewAttribute(types.AttributeKeyTokenAddress, burnerInfo.TokenAddress.Hex()),
			sdk.NewAttribute(types.AttributeKeyConfHeight, strconv.FormatUint(height, 10)),
			sdk.NewAttribute(types.AttributeKeyPoll, pollID.String()),
		),
	)

	return &types.ConfirmDepositResponse{}, nil
}

// ConfirmTransferKey handles transfer ownership/operatorship confirmations
func (s msgServer) ConfirmTransferKey(c context.Context, req *types.ConfirmTransferKeyRequest) (*types.ConfirmTransferKeyResponse, error) {
	ctx := sdk.UnwrapSDKContext(c)
	chain, ok := s.nexus.GetChain(ctx, req.Chain)
	if !ok {
		return nil, fmt.Errorf("%s is not a registered chain", req.Chain)
	}

	if err := validateChainActivated(ctx, s.nexus, chain); err != nil {
		return nil, err
	}

	if _, ok := s.multisigKeeper.GetNextKeyID(ctx, chain.Name); !ok {
		return nil, fmt.Errorf("next key for chain %s not set yet", chain.Name)
	}

	keeper := s.ForChain(chain.Name)

	gatewayAddr, ok := keeper.GetGatewayAddress(ctx)
	if !ok {
		return nil, fmt.Errorf("axelar gateway address not set")
	}

<<<<<<< HEAD
	params := keeper.GetParams(ctx)
	snapshot, err := s.snapshotter.CreateSnapshot(
		ctx,
		s.nexus.GetChainMaintainers(ctx, chain),
		excludeJailedOrTombstoned(ctx, s.slashing, s.snapshotter),
		snapshot.QuadraticWeightFunc,
		params.VotingThreshold,
	)
	if err != nil {
		return nil, err
	}

	pollID, err := s.voter.InitializePoll(
		ctx,
		vote.NewPollBuilder(types.ModuleName, params.VotingThreshold, snapshot, ctx.BlockHeight()+params.RevoteLockingPeriod).
			MinVoterCount(params.MinVoterCount).
			RewardPoolName(chain.Name.String()).
			GracePeriod(keeper.GetParams(ctx).VotingGracePeriod),
	)
=======
	pollID, err := s.initializePoll(ctx, chain, req.TxID)
>>>>>>> cad3150e
	if err != nil {
		return nil, err
	}

	height, _ := keeper.GetRequiredConfirmationHeight(ctx)

	event := sdk.NewEvent(types.EventTypeTransferKeyConfirmation,
		sdk.NewAttribute(sdk.AttributeKeyModule, types.ModuleName),
		sdk.NewAttribute(sdk.AttributeKeyAction, types.AttributeValueStart),
		sdk.NewAttribute(types.AttributeKeyChain, chain.Name.String()),
		sdk.NewAttribute(types.AttributeKeyTxID, req.TxID.Hex()),
		sdk.NewAttribute(types.AttributeKeyKeyType, chain.KeyType.SimpleString()),
		sdk.NewAttribute(types.AttributeKeyGatewayAddress, gatewayAddr.Hex()),
		sdk.NewAttribute(types.AttributeKeyConfHeight, strconv.FormatUint(height, 10)),
		sdk.NewAttribute(types.AttributeKeyPoll, pollID.String()),
	)
	defer func() { ctx.EventManager().EmitEvent(event) }()

	return &types.ConfirmTransferKeyResponse{}, nil
}

func (s msgServer) CreateDeployToken(c context.Context, req *types.CreateDeployTokenRequest) (*types.CreateDeployTokenResponse, error) {
	ctx := sdk.UnwrapSDKContext(c)
	chain, ok := s.nexus.GetChain(ctx, req.Chain)
	if !ok {
		return nil, fmt.Errorf("%s is not a registered chain", req.Chain)
	}

	if err := validateChainActivated(ctx, s.nexus, chain); err != nil {
		return nil, err
	}

	dailyMintLimit, err := sdk.ParseUint(req.DailyMintLimit)
	if err != nil {
		return nil, err
	}

	keeper := s.ForChain(chain.Name)

	switch req.Address.IsZeroAddress() {
	case true:
		originChain, found := s.nexus.GetChain(ctx, req.Asset.Chain)
		if !found {
			return nil, fmt.Errorf("%s is not a registered chain", req.Asset.Chain)
		}

		if !s.nexus.IsAssetRegistered(ctx, originChain, req.Asset.Name) {
			return nil, fmt.Errorf("asset %s is not registered on the origin chain %s", req.Asset.Name, originChain.Name)
		}
	case false:
		for _, c := range s.nexus.GetChains(ctx) {
			if s.nexus.IsAssetRegistered(ctx, c, req.Asset.Name) {
				return nil, fmt.Errorf("asset %s already registered on chain %s", req.Asset.Name, c.Name)
			}
		}

		for _, token := range keeper.GetTokens(ctx) {
			if bytes.Equal(token.GetAddress().Bytes(), req.Address.Bytes()) {
				return nil, fmt.Errorf("token %s already created for chain %s", token.GetAddress().Hex(), chain.Name)
			}
		}
	}

	keyID, ok := s.multisigKeeper.GetCurrentKeyID(ctx, chain.Name)
	if !ok {
		return nil, fmt.Errorf("current key not set for chain %s", chain.Name)
	}

	token, err := keeper.CreateERC20Token(ctx, req.Asset.Name, req.TokenDetails, req.Address)
	if err != nil {
		return nil, sdkerrors.Wrapf(err, "failed to initialize token %s(%s) for chain %s", req.TokenDetails.TokenName, req.TokenDetails.Symbol, chain.Name)
	}

	cmd, err := token.CreateDeployCommand(keyID, dailyMintLimit)
	if err != nil {
		return nil, err
	}

	if err := keeper.EnqueueCommand(ctx, cmd); err != nil {
		return nil, err
	}

	if err = s.nexus.RegisterAsset(ctx, chain, nexus.NewAsset(req.Asset.Name, false)); err != nil {
		return nil, err
	}

	return &types.CreateDeployTokenResponse{}, nil
}

func (s msgServer) CreateBurnTokens(c context.Context, req *types.CreateBurnTokensRequest) (*types.CreateBurnTokensResponse, error) {
	ctx := sdk.UnwrapSDKContext(c)

	chain, ok := s.nexus.GetChain(ctx, req.Chain)
	if !ok {
		return nil, fmt.Errorf("%s is not a registered chain", req.Chain)
	}

	if err := validateChainActivated(ctx, s.nexus, chain); err != nil {
		return nil, err
	}

	keeper := s.ForChain(chain.Name)

	deposits := keeper.GetConfirmedDeposits(ctx)
	if len(deposits) == 0 {
		return &types.CreateBurnTokensResponse{}, nil
	}

	chainID, ok := keeper.GetChainID(ctx)
	if !ok {
		return nil, fmt.Errorf("could not find chain ID for '%s'", chain.Name)
	}

	keyID, ok := s.multisigKeeper.GetCurrentKeyID(ctx, chain.Name)
	if !ok {
		return nil, fmt.Errorf("current key not set for chain %s", chain.Name)
	}

	seen := map[string]bool{}
	for _, deposit := range deposits {
		keeper.DeleteDeposit(ctx, deposit)
		keeper.SetDeposit(ctx, deposit, types.DepositStatus_Burned)

		burnerAddressHex := deposit.BurnerAddress.Hex()

		if seen[burnerAddressHex] {
			continue
		}

		burnerInfo := keeper.GetBurnerInfo(ctx, deposit.BurnerAddress)
		if burnerInfo == nil {
			return nil, fmt.Errorf("no burner info found for address %s", burnerAddressHex)
		}

		token := keeper.GetERC20TokenByAsset(ctx, burnerInfo.Asset)
		if !token.Is(types.Confirmed) {
			return nil, fmt.Errorf("token %s is not confirmed on %s", token.GetAsset(), chain.Name)
		}

		cmd, err := types.CreateBurnTokenCommand(chainID, multisig.KeyID(keyID), ctx.BlockHeight(), *burnerInfo, token.IsExternal())
		if err != nil {
			return nil, sdkerrors.Wrapf(err, "failed to create burn-token command to burn token at address %s for chain %s", burnerAddressHex, chain.Name)
		}

		if err := keeper.EnqueueCommand(ctx, cmd); err != nil {
			return nil, err
		}

		seen[burnerAddressHex] = true
	}

	return &types.CreateBurnTokensResponse{}, nil
}

func (s msgServer) CreatePendingTransfers(c context.Context, req *types.CreatePendingTransfersRequest) (*types.CreatePendingTransfersResponse, error) {
	ctx := sdk.UnwrapSDKContext(c)

	chain, ok := s.nexus.GetChain(ctx, req.Chain)
	if !ok {
		return nil, fmt.Errorf("%s is not a registered chain", req.Chain)
	}

	if err := validateChainActivated(ctx, s.nexus, chain); err != nil {
		return nil, err
	}

	keeper := s.ForChain(chain.Name)

	pendingTransfers := s.nexus.GetTransfersForChain(ctx, chain, nexus.Pending)
	if len(pendingTransfers) == 0 {
		s.Logger(ctx).Debug("no pending transfers found")
		return &types.CreatePendingTransfersResponse{}, nil
	}

	keyID, ok := s.multisigKeeper.GetCurrentKeyID(ctx, chain.Name)
	if !ok {
		return nil, fmt.Errorf("current key not set for chain %s", chain.Name)
	}

	for _, transfer := range pendingTransfers {
		token := keeper.GetERC20TokenByAsset(ctx, transfer.Asset.Denom)
		if !token.Is(types.Confirmed) {
			s.Logger(ctx).Debug(fmt.Sprintf("token %s is not confirmed on %s", token.GetAsset(), chain.Name))
			continue
		}

		cmd, err := token.CreateMintCommand(multisig.KeyID(keyID), transfer)
		if err != nil {
			return nil, sdkerrors.Wrapf(err, "failed create mint-token command for transfer %d", transfer.ID)
		}

		s.Logger(ctx).Info(fmt.Sprintf("minting %s to recipient %s on %s with transfer ID %s and command ID %s", transfer.Asset.String(), transfer.Recipient.Address, transfer.Recipient.Chain.Name, transfer.ID.String(), cmd.ID.Hex()),
			types.AttributeKeyDestinationChain, transfer.Recipient.Chain.Name,
			types.AttributeKeyDestinationAddress, transfer.Recipient.Address,
			sdk.AttributeKeyAmount, transfer.Asset.String(),
			types.AttributeKeyAsset, transfer.Asset.Denom,
			types.AttributeKeyTransferID, transfer.ID.String(),
			types.AttributeKeyCommandsID, cmd.ID.Hex(),
		)

		if err := keeper.EnqueueCommand(ctx, cmd); err != nil {
			return nil, err
		}

		s.nexus.ArchivePendingTransfer(ctx, transfer)
	}

	return &types.CreatePendingTransfersResponse{}, nil
}

func (s msgServer) CreateTransferOperatorship(c context.Context, req *types.CreateTransferOperatorshipRequest) (*types.CreateTransferOperatorshipResponse, error) {
	ctx := sdk.UnwrapSDKContext(c)
	keeper := s.ForChain(req.Chain)

	if _, ok := keeper.GetGatewayAddress(ctx); !ok {
		return nil, fmt.Errorf("axelar gateway address not set")
	}

	cmd, err := s.createTransferKeyCommand(ctx, keeper, req.Chain, multisig.KeyID(req.KeyID))
	if err != nil {
		return nil, err
	}

	if err := keeper.EnqueueCommand(ctx, cmd); err != nil {
		return nil, err
	}

	return &types.CreateTransferOperatorshipResponse{}, nil
}

func (s msgServer) createTransferKeyCommand(ctx sdk.Context, keeper types.ChainKeeper, chainStr nexus.ChainName, nextKeyID multisig.KeyID) (types.Command, error) {
	chain, ok := s.nexus.GetChain(ctx, chainStr)
	if !ok {
		return types.Command{}, fmt.Errorf("%s is not a registered chain", chainStr)
	}

	if err := validateChainActivated(ctx, s.nexus, chain); err != nil {
		return types.Command{}, err
	}

	chainID, ok := keeper.GetChainID(ctx)
	if !ok {
		return types.Command{}, fmt.Errorf("could not find chain ID for '%s'", chainStr)
	}

	if _, ok := s.multisigKeeper.GetNextKeyID(ctx, chain.Name); ok {
		return types.Command{}, sdkerrors.Wrapf(types.ErrRotationInProgress, "finish rotating to next key for chain %s first", chain.Name)
	}

	if err := s.multisigKeeper.AssignKey(ctx, chain.Name, nextKeyID); err != nil {
		return types.Command{}, err
	}

	keyID, ok := s.multisigKeeper.GetCurrentKeyID(ctx, chain.Name)
	if !ok {
		return types.Command{}, fmt.Errorf("current key not set for chain %s", chain.Name)
	}

	nextKey, ok := s.multisigKeeper.GetKey(ctx, nextKeyID)
	if !ok {
		return types.Command{}, fmt.Errorf("could not find threshold key '%s'", nextKeyID)
	}

	return types.CreateMultisigTransferCommand(chainID, keyID, nextKey), nil
}

func getCommandBatchToSign(ctx sdk.Context, keeper types.ChainKeeper) (types.CommandBatch, error) {
	latest := keeper.GetLatestCommandBatch(ctx)

	switch latest.GetStatus() {
	case types.BatchSigning:
		return types.CommandBatch{}, sdkerrors.Wrapf(types.ErrSignCommandsInProgress, "command batch '%s'", hex.EncodeToString(latest.GetID()))
	case types.BatchAborted:
		return latest, nil
	default:
		return keeper.CreateNewBatchToSign(ctx)
	}
}

func (s msgServer) SignCommands(c context.Context, req *types.SignCommandsRequest) (*types.SignCommandsResponse, error) {
	ctx := sdk.UnwrapSDKContext(c)
	chain, ok := s.nexus.GetChain(ctx, req.Chain)
	if !ok {
		return nil, fmt.Errorf("%s is not a registered chain", req.Chain)
	}

	if err := validateChainActivated(ctx, s.nexus, chain); err != nil {
		return nil, err
	}

	keeper := s.ForChain(chain.Name)

	if _, ok := keeper.GetChainID(ctx); !ok {
		return nil, fmt.Errorf("could not find chain ID for '%s'", chain.Name)
	}

	commandBatch, err := getCommandBatchToSign(ctx, keeper)
	if err != nil {
		return nil, err
	}
	if len(commandBatch.GetCommandIDs()) == 0 {
		return &types.SignCommandsResponse{CommandCount: 0, BatchedCommandsID: nil}, nil
	}

	if err := s.multisigKeeper.Sign(
		ctx,
		commandBatch.GetKeyID(),
		commandBatch.GetSigHash().Bytes(),
		types.ModuleName,
		types.NewSigMetadata(types.SigCommand, chain.Name),
	); err != nil {
		return nil, err
	}

	if !commandBatch.SetStatus(types.BatchSigning) {
		return nil, fmt.Errorf("failed setting status of command batch %s to be signing", hex.EncodeToString(commandBatch.GetID()))
	}

	batchedCommandsIDHex := hex.EncodeToString(commandBatch.GetID())
	commandList := types.CommandIDsToStrings(commandBatch.GetCommandIDs())
	for _, commandID := range commandList {
		s.Logger(ctx).Info(
			fmt.Sprintf("signing command %s in batch %s for chain %s using key %s", commandID, batchedCommandsIDHex, chain.Name, string(commandBatch.GetKeyID())),
			types.AttributeKeyChain, chain.Name,
			types.AttributeKeyKeyID, string(commandBatch.GetKeyID()),
			"commandBatchID", batchedCommandsIDHex,
			"commandID", commandID,
		)
	}

	ctx.EventManager().EmitEvent(
		sdk.NewEvent(
			types.EventTypeSign,
			sdk.NewAttribute(sdk.AttributeKeyAction, types.AttributeValueStart),
			sdk.NewAttribute(sdk.AttributeKeyModule, types.ModuleName),
			sdk.NewAttribute(types.AttributeKeyChain, chain.Name.String()),
			sdk.NewAttribute(sdk.AttributeKeySender, req.Sender.String()),
			sdk.NewAttribute(types.AttributeKeyBatchedCommandsID, batchedCommandsIDHex),
			sdk.NewAttribute(types.AttributeKeyCommandsIDs, strings.Join(commandList, ",")),
		),
	)

	return &types.SignCommandsResponse{CommandCount: uint32(len(commandBatch.GetCommandIDs())), BatchedCommandsID: commandBatch.GetID()}, nil
}

func (s msgServer) AddChain(c context.Context, req *types.AddChainRequest) (*types.AddChainResponse, error) {
	ctx := sdk.UnwrapSDKContext(c)

	if _, found := s.nexus.GetChain(ctx, req.Name); found {
		return nil, fmt.Errorf("chain '%s' is already registered", req.Name)
	}

	if err := req.Params.Validate(); err != nil {
		return nil, err
	}

	if req.KeyType == tss.Threshold {
		return nil, fmt.Errorf("TSS is disabled")
	}

	chain := nexus.Chain{Name: req.Name, SupportsForeignAssets: true, KeyType: req.KeyType, Module: types.ModuleName}
	s.nexus.SetChain(ctx, chain)
	s.ForChain(chain.Name).SetParams(ctx, req.Params)

	ctx.EventManager().EmitEvent(
		sdk.NewEvent(types.EventTypeNewChain,
			sdk.NewAttribute(sdk.AttributeKeyModule, types.ModuleName),
			sdk.NewAttribute(sdk.AttributeKeyAction, types.AttributeValueUpdate),
			sdk.NewAttribute(types.AttributeKeyChain, req.Name.String()),
		),
	)

	return &types.AddChainResponse{}, nil
}

func (s msgServer) RetryFailedEvent(c context.Context, req *types.RetryFailedEventRequest) (*types.RetryFailedEventResponse, error) {
	ctx := sdk.UnwrapSDKContext(c)

	chain, ok := s.nexus.GetChain(ctx, req.Chain)
	if !ok {
		return nil, fmt.Errorf("%s is not a registered chain", req.Chain)
	}

	if err := validateChainActivated(ctx, s.nexus, chain); err != nil {
		return nil, err
	}

	keeper := s.ForChain(chain.Name)

	event, ok := keeper.GetEvent(ctx, req.EventID)
	if !ok {
		return nil, fmt.Errorf("event %s not found for chain %s", req.EventID, req.Chain)
	}

	if event.Status != types.EventFailed {
		return nil, fmt.Errorf("event %s is not a failed event", req.EventID)
	}

	event.Status = types.EventConfirmed
	keeper.GetConfirmedEventQueue(ctx).Enqueue(getEventKey(req.EventID), &event)

	s.Logger(ctx).Info(
		"re-queued failed event",
		types.AttributeKeyChain, chain.Name,
		"eventID", req.EventID,
	)

	return &types.RetryFailedEventResponse{}, nil
}

func (s msgServer) initializePoll(ctx sdk.Context, chain nexus.Chain, txID types.Hash) (vote.PollID, error) {
	keeper := s.ForChain(chain.Name)
	params := keeper.GetParams(ctx)
	snap, err := s.snapshotter.CreateSnapshot(
		ctx,
		s.nexus.GetChainMaintainers(ctx, chain),
		excludeJailedOrTombstoned(ctx, s.slashing),
		snapshot.QuadraticWeightFunc,
		params.VotingThreshold,
	)
	if err != nil {
		return 0, err
	}

	return s.voter.InitializePoll(
		ctx,
		vote.NewPollBuilder(types.ModuleName, params.VotingThreshold, snap, ctx.BlockHeight()+params.RevoteLockingPeriod).
			MinVoterCount(params.MinVoterCount).
			RewardPoolName(chain.Name.String()).
			GracePeriod(keeper.GetParams(ctx).VotingGracePeriod).
			ModuleMetadata(&types.PollMetadata{
				Chain: chain.Name,
				TxID:  txID.Hex(),
			}),
	)
}<|MERGE_RESOLUTION|>--- conflicted
+++ resolved
@@ -97,29 +97,7 @@
 		return nil, fmt.Errorf("axelar gateway address not set")
 	}
 
-<<<<<<< HEAD
-	params := keeper.GetParams(ctx)
-	snapshot, err := s.snapshotter.CreateSnapshot(
-		ctx,
-		s.nexus.GetChainMaintainers(ctx, chain),
-		excludeJailedOrTombstoned(ctx, s.slashing, s.snapshotter),
-		snapshot.QuadraticWeightFunc,
-		params.VotingThreshold,
-	)
-	if err != nil {
-		return nil, err
-	}
-
-	pollID, err := s.voter.InitializePoll(
-		ctx,
-		vote.NewPollBuilder(types.ModuleName, params.VotingThreshold, snapshot, ctx.BlockHeight()+params.RevoteLockingPeriod).
-			MinVoterCount(params.MinVoterCount).
-			RewardPoolName(chain.Name.String()).
-			GracePeriod(keeper.GetParams(ctx).VotingGracePeriod),
-	)
-=======
 	pollID, err := s.initializePoll(ctx, chain, req.TxID)
->>>>>>> cad3150e
 	if err != nil {
 		return nil, err
 	}
@@ -282,29 +260,7 @@
 		return nil, err
 	}
 
-<<<<<<< HEAD
-	params := keeper.GetParams(ctx)
-	snapshot, err := s.snapshotter.CreateSnapshot(
-		ctx,
-		s.nexus.GetChainMaintainers(ctx, chain),
-		excludeJailedOrTombstoned(ctx, s.slashing, s.snapshotter),
-		snapshot.QuadraticWeightFunc,
-		params.VotingThreshold,
-	)
-	if err != nil {
-		return nil, err
-	}
-
-	pollID, err := s.voter.InitializePoll(
-		ctx,
-		vote.NewPollBuilder(types.ModuleName, params.VotingThreshold, snapshot, ctx.BlockHeight()+params.RevoteLockingPeriod).
-			MinVoterCount(params.MinVoterCount).
-			RewardPoolName(chain.Name.String()).
-			GracePeriod(keeper.GetParams(ctx).VotingGracePeriod),
-	)
-=======
 	pollID, err := s.initializePoll(ctx, chain, req.TxID)
->>>>>>> cad3150e
 	if err != nil {
 		return nil, err
 	}
@@ -350,29 +306,7 @@
 		return nil, fmt.Errorf("no burner info found for address %s", req.BurnerAddress.Hex())
 	}
 
-<<<<<<< HEAD
-	params := keeper.GetParams(ctx)
-	snapshot, err := s.snapshotter.CreateSnapshot(
-		ctx,
-		s.nexus.GetChainMaintainers(ctx, chain),
-		excludeJailedOrTombstoned(ctx, s.slashing, s.snapshotter),
-		snapshot.QuadraticWeightFunc,
-		params.VotingThreshold,
-	)
-	if err != nil {
-		return nil, err
-	}
-
-	pollID, err := s.voter.InitializePoll(
-		ctx,
-		vote.NewPollBuilder(types.ModuleName, params.VotingThreshold, snapshot, ctx.BlockHeight()+params.RevoteLockingPeriod).
-			MinVoterCount(params.MinVoterCount).
-			RewardPoolName(chain.Name.String()).
-			GracePeriod(keeper.GetParams(ctx).VotingGracePeriod),
-	)
-=======
 	pollID, err := s.initializePoll(ctx, chain, req.TxID)
->>>>>>> cad3150e
 	if err != nil {
 		return nil, err
 	}
@@ -417,29 +351,7 @@
 		return nil, fmt.Errorf("axelar gateway address not set")
 	}
 
-<<<<<<< HEAD
-	params := keeper.GetParams(ctx)
-	snapshot, err := s.snapshotter.CreateSnapshot(
-		ctx,
-		s.nexus.GetChainMaintainers(ctx, chain),
-		excludeJailedOrTombstoned(ctx, s.slashing, s.snapshotter),
-		snapshot.QuadraticWeightFunc,
-		params.VotingThreshold,
-	)
-	if err != nil {
-		return nil, err
-	}
-
-	pollID, err := s.voter.InitializePoll(
-		ctx,
-		vote.NewPollBuilder(types.ModuleName, params.VotingThreshold, snapshot, ctx.BlockHeight()+params.RevoteLockingPeriod).
-			MinVoterCount(params.MinVoterCount).
-			RewardPoolName(chain.Name.String()).
-			GracePeriod(keeper.GetParams(ctx).VotingGracePeriod),
-	)
-=======
 	pollID, err := s.initializePoll(ctx, chain, req.TxID)
->>>>>>> cad3150e
 	if err != nil {
 		return nil, err
 	}
@@ -856,7 +768,7 @@
 	snap, err := s.snapshotter.CreateSnapshot(
 		ctx,
 		s.nexus.GetChainMaintainers(ctx, chain),
-		excludeJailedOrTombstoned(ctx, s.slashing),
+		excludeJailedOrTombstoned(ctx, s.slashing, s.snapshotter),
 		snapshot.QuadraticWeightFunc,
 		params.VotingThreshold,
 	)
