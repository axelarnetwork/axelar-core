package keeper_test

import (
	"encoding/hex"
	"errors"
	"fmt"
	"math/big"
	"testing"

	sdk "github.com/cosmos/cosmos-sdk/types"
	"github.com/ethereum/go-ethereum/common"
	"github.com/ethereum/go-ethereum/crypto"
	"github.com/stretchr/testify/assert"
	"github.com/tendermint/tendermint/libs/log"
	tmproto "github.com/tendermint/tendermint/proto/tendermint/types"

	"github.com/axelarnetwork/axelar-core/testutils"
	"github.com/axelarnetwork/axelar-core/testutils/rand"
	evmKeeper "github.com/axelarnetwork/axelar-core/x/evm/keeper"
	"github.com/axelarnetwork/axelar-core/x/evm/types"
	"github.com/axelarnetwork/axelar-core/x/evm/types/mock"
	evmTest "github.com/axelarnetwork/axelar-core/x/evm/types/testutils"
	multisig "github.com/axelarnetwork/axelar-core/x/multisig/exported"
	multisigTestutils "github.com/axelarnetwork/axelar-core/x/multisig/exported/testutils"
	nexus "github.com/axelarnetwork/axelar-core/x/nexus/exported"
)

func TestQueryPendingCommands(t *testing.T) {
	var (
		chainKeeper    *mock.ChainKeeperMock
		baseKeeper     *mock.BaseKeeperMock
		multisigKeeper *mock.MultisigKeeperMock
		nexusKeeper    *mock.NexusMock
		ctx            sdk.Context
		evmChain       nexus.ChainName
		asset          string
		symbol         string
		chainID        sdk.Int
		keyID          multisig.KeyID
		cmds           []types.Command
	)

	setup := func() {
		ctx = sdk.NewContext(nil, tmproto.Header{Height: rand.PosI64()}, false, log.TestingLogger())
		evmChain = nexus.ChainName(rand.StrBetween(5, 10))
		asset = rand.Str(5)
		symbol = rand.Str(5)
		chainID = sdk.NewInt(1)
		keyID = multisigTestutils.KeyID()
		dailyMintLimit := sdk.NewUint(uint64(rand.PosI64()))
		cmdDeploy := types.NewDeployTokenCommand(chainID, keyID, asset, createDetails(asset, symbol), types.ZeroAddress, dailyMintLimit)
		cmdMint := types.NewMintTokenCommand(keyID, types.NewCommandID(rand.Bytes(10), chainID), symbol, common.BytesToAddress(rand.Bytes(common.AddressLength)), big.NewInt(rand.I64Between(1000, 100000)))
		cmdBurn := types.NewBurnTokenCommand(chainID, keyID, ctx.BlockHeight(), types.BurnerInfo{
			BurnerAddress: types.Address(common.BytesToAddress(rand.Bytes(common.AddressLength))),
			TokenAddress:  types.Address(common.BytesToAddress(rand.Bytes(common.AddressLength))),
			Symbol:        symbol,
			Salt:          types.Hash(common.BytesToHash(rand.Bytes(common.HashLength))),
		}, false)
		cmds = append(cmds, cmdDeploy, cmdMint, cmdBurn)

		chainKeeper = &mock.ChainKeeperMock{
			GetNameFunc: func() nexus.ChainName { return evmChain },
			GetPendingCommandsFunc: func(sdk.Context) []types.Command {
				return cmds
			},
		}

		nexusKeeper = &mock.NexusMock{
			GetChainFunc: func(_ sdk.Context, chain nexus.ChainName) (nexus.Chain, bool) {
				if chain.Equals(evmChain) {
					return nexus.Chain{
						Name:                  evmChain,
						SupportsForeignAssets: true,
						Module:                rand.Str(10),
					}, true
				}
				return nexus.Chain{}, false
			},
		}

		baseKeeper = &mock.BaseKeeperMock{
			ForChainFunc: func(_ sdk.Context, chain nexus.ChainName) (types.ChainKeeper, error) {
				return chainKeeper, nil
			},
		}
	}

	repeatCount := 20

	t.Run("happy path", testutils.Func(func(t *testing.T) {
		setup()

		q := evmKeeper.NewGRPCQuerier(baseKeeper, nexusKeeper, multisigKeeper)

		res, err := q.PendingCommands(sdk.WrapSDKContext(ctx), &types.PendingCommandsRequest{Chain: evmChain.String()})
		assert.NoError(t, err)

		var cmdResp []types.QueryCommandResponse
		for _, cmd := range cmds {
			resp, err := evmKeeper.GetCommandResponse(cmd)
			assert.NoError(t, err)
			cmdResp = append(cmdResp, resp)
		}

		assert.ElementsMatch(t, cmdResp, res.Commands)

	}).Repeat(repeatCount))
}

<<<<<<< HEAD
=======
func TestQueryDepositState(t *testing.T) {
	var (
		baseKeeper      *mock.BaseKeeperMock
		multisig        *mock.MultisigKeeperMock
		ctx             sdk.Context
		evmChain        nexus.ChainName
		expectedDeposit types.ERC20Deposit
		chainKeeper     *mock.ChainKeeperMock
		nexusKeeper     *mock.NexusMock
		grpcQuerier     *evmKeeper.Querier
	)

	setup := func() {
		evmChain = nexus.ChainName(rand.StrBetween(5, 10))
		ctx = sdk.NewContext(nil, tmproto.Header{Height: rand.PosI64()}, false, log.TestingLogger())

		expectedDeposit = types.ERC20Deposit{
			DestinationChain: nexus.ChainName(rand.StrBetween(5, 10)),
			Amount:           sdk.NewUint(uint64(rand.I64Between(100, 10000))),
			BurnerAddress:    evmTest.RandomAddress(),
			TxID:             evmTest.RandomHash(),
			Asset:            rand.StrBetween(5, 10),
		}

		chainKeeper = &mock.ChainKeeperMock{
			GetNameFunc: func() nexus.ChainName { return evmChain },
			GetDepositFunc: func(_ sdk.Context, txID types.Hash, burnerAddr types.Address) (types.ERC20Deposit, types.DepositStatus, bool) {
				return types.ERC20Deposit{}, 0, false
			},
		}
		nexusKeeper = &mock.NexusMock{
			GetChainFunc: func(_ sdk.Context, chain nexus.ChainName) (nexus.Chain, bool) {
				if chain.Equals(evmChain) {
					return nexus.Chain{
						Name:                  evmChain,
						SupportsForeignAssets: true,
						Module:                rand.Str(10),
					}, true
				}
				return nexus.Chain{}, false
			},
		}
		baseKeeper = &mock.BaseKeeperMock{
			ForChainFunc: func(_ sdk.Context, chain nexus.ChainName) (types.ChainKeeper, error) {
				return chainKeeper, nil
			},
		}

		q := evmKeeper.NewGRPCQuerier(baseKeeper, nexusKeeper, multisig)
		grpcQuerier = &q
	}
	repeatCount := 20
	t.Run("no deposit", testutils.Func(func(t *testing.T) {
		setup()
		res, err := grpcQuerier.DepositState(sdk.WrapSDKContext(ctx), &types.DepositStateRequest{
			Chain: evmChain,
			Params: &types.QueryDepositStateParams{
				TxID:          expectedDeposit.TxID,
				BurnerAddress: expectedDeposit.BurnerAddress,
			},
		})

		assert := assert.New(t)
		assert.NoError(err)
		assert.Len(chainKeeper.GetNameCalls(), 1)
		assert.Len(chainKeeper.GetDepositCalls(), 1)
		assert.Len(nexusKeeper.GetChainCalls(), 1)

		assert.Equal(types.DepositStatus_None, res.Status)
	}).Repeat(repeatCount))

	t.Run("deposit confirmed", testutils.Func(func(t *testing.T) {
		setup()
		chainKeeper.GetDepositFunc = func(_ sdk.Context, txID types.Hash, burnerAddr types.Address) (types.ERC20Deposit, types.DepositStatus, bool) {
			if txID == expectedDeposit.TxID && burnerAddr == expectedDeposit.BurnerAddress {
				return expectedDeposit, types.DepositStatus_Confirmed, true
			}
			return types.ERC20Deposit{}, 0, false
		}

		res, err := grpcQuerier.DepositState(sdk.WrapSDKContext(ctx), &types.DepositStateRequest{
			Chain: evmChain,
			Params: &types.QueryDepositStateParams{
				TxID:          expectedDeposit.TxID,
				BurnerAddress: expectedDeposit.BurnerAddress,
			},
		})

		assert := assert.New(t)
		assert.NoError(err)
		assert.Len(chainKeeper.GetNameCalls(), 1)
		assert.Len(chainKeeper.GetDepositCalls(), 1)
		assert.Len(nexusKeeper.GetChainCalls(), 1)

		assert.Equal(types.DepositStatus_Confirmed, res.Status)

	}).Repeat(repeatCount))

	t.Run("deposit burned", testutils.Func(func(t *testing.T) {
		setup()
		chainKeeper.GetDepositFunc = func(_ sdk.Context, txID types.Hash, burnerAddr types.Address) (types.ERC20Deposit, types.DepositStatus, bool) {
			if txID == expectedDeposit.TxID && burnerAddr == expectedDeposit.BurnerAddress {
				return expectedDeposit, types.DepositStatus_Burned, true
			}
			return types.ERC20Deposit{}, 0, false
		}

		res, err := grpcQuerier.DepositState(sdk.WrapSDKContext(ctx), &types.DepositStateRequest{
			Chain: evmChain,
			Params: &types.QueryDepositStateParams{
				TxID:          expectedDeposit.TxID,
				BurnerAddress: expectedDeposit.BurnerAddress,
			},
		})

		assert := assert.New(t)
		assert.NoError(err)
		assert.Len(chainKeeper.GetNameCalls(), 1)
		assert.Len(chainKeeper.GetDepositCalls(), 1)
		assert.Len(nexusKeeper.GetChainCalls(), 1)

		assert.Equal(types.DepositStatus_Burned, res.Status)

	}).Repeat(repeatCount))

	t.Run("chain not registered", testutils.Func(func(t *testing.T) {
		setup()
		nexusKeeper.GetChainFunc = func(ctx sdk.Context, chain nexus.ChainName) (nexus.Chain, bool) {
			return nexus.Chain{}, false
		}
		_, err := grpcQuerier.DepositState(sdk.WrapSDKContext(ctx), &types.DepositStateRequest{
			Chain: evmChain,
			Params: &types.QueryDepositStateParams{
				TxID:          expectedDeposit.TxID,
				BurnerAddress: expectedDeposit.BurnerAddress,
			},
		})

		assert := assert.New(t)
		assert.EqualError(err, fmt.Sprintf("rpc error: code = NotFound desc = %s is not a registered chain", evmChain))

	}).Repeat(repeatCount))
}

>>>>>>> 72859d2c
func TestChains(t *testing.T) {
	var (
		baseKeeper  *mock.BaseKeeperMock
		multisig    *mock.MultisigKeeperMock
		nexusKeeper *mock.NexusMock
		ctx         sdk.Context
		evmChain    nexus.ChainName
		nonEvmChain nexus.ChainName
		expectedRes types.ChainsResponse
		grpcQuerier *evmKeeper.Querier
	)

	setup := func() {
		evmChain = "evm-chain"
		nonEvmChain = "non-evm-chain"
		ctx = sdk.NewContext(nil, tmproto.Header{Height: rand.PosI64()}, false, log.TestingLogger())
	}

	repeatCount := 1

	t.Run("evm chain exists", testutils.Func(func(t *testing.T) {
		setup()

		expectedRes = types.ChainsResponse{Chains: []nexus.ChainName{evmChain}}
		nexusKeeper = &mock.NexusMock{
			GetChainsFunc: func(ctx sdk.Context) []nexus.Chain {
				return []nexus.Chain{
					{
						Name:                  evmChain,
						SupportsForeignAssets: true,
						Module:                types.ModuleName,
					},
					{
						Name:                  nonEvmChain,
						SupportsForeignAssets: true,
						Module:                "non-evm",
					}}
			},
		}

		q := evmKeeper.NewGRPCQuerier(baseKeeper, nexusKeeper, multisig)
		grpcQuerier = &q
		res, err := grpcQuerier.Chains(sdk.WrapSDKContext(ctx), &types.ChainsRequest{})

		assert := assert.New(t)
		assert.NoError(err)

		assert.Equal(expectedRes, *res)
	}).Repeat(repeatCount))

	t.Run("evm chain doesn't exist", testutils.Func(func(t *testing.T) {
		setup()

		expectedRes = types.ChainsResponse{Chains: []nexus.ChainName{}}
		nexusKeeper = &mock.NexusMock{
			GetChainsFunc: func(ctx sdk.Context) []nexus.Chain {
				return []nexus.Chain{
					{
						Name:                  nonEvmChain,
						SupportsForeignAssets: true,
						Module:                "non-evm",
					}}
			},
		}

		q := evmKeeper.NewGRPCQuerier(baseKeeper, nexusKeeper, multisig)
		grpcQuerier = &q
		res, err := grpcQuerier.Chains(sdk.WrapSDKContext(ctx), &types.ChainsRequest{})

		assert := assert.New(t)
		assert.NoError(err)

		assert.Equal(expectedRes, *res)
	}).Repeat(repeatCount))
}

func TestGateway(t *testing.T) {
	var (
		baseKeeper    *mock.BaseKeeperMock
		multisig      *mock.MultisigKeeperMock
		nexusKeeper   *mock.NexusMock
		chainKeeper   *mock.ChainKeeperMock
		ctx           sdk.Context
		expectedRes   types.GatewayAddressResponse
		grpcQuerier   *evmKeeper.Querier
		address       types.Address
		existingChain nexus.ChainName
	)

	setup := func() {
		ctx = sdk.NewContext(nil, tmproto.Header{Height: rand.PosI64()}, false, log.TestingLogger())
		address = types.Address(common.BytesToAddress([]byte{0}))

		chainKeeper = &mock.ChainKeeperMock{
			GetGatewayAddressFunc: func(ctx sdk.Context) (types.Address, bool) {
				return address, true
			},
		}

		existingChain = "existing"
		baseKeeper = &mock.BaseKeeperMock{
			ForChainFunc: func(_ sdk.Context, chain nexus.ChainName) (types.ChainKeeper, error) {
				if chain != existingChain {
					return nil, errors.New("not found")
				}

				return chainKeeper, nil
			},
		}

		q := evmKeeper.NewGRPCQuerier(baseKeeper, nexusKeeper, multisig)
		grpcQuerier = &q
	}

	repeatCount := 1

	t.Run("gateway exists", testutils.Func(func(t *testing.T) {
		setup()

		expectedRes = types.GatewayAddressResponse{
			Address: address.Hex(),
		}

		res, err := grpcQuerier.GatewayAddress(sdk.WrapSDKContext(ctx), &types.GatewayAddressRequest{
			Chain: existingChain.String(),
		})

		assert := assert.New(t)
		assert.NoError(err)

		assert.Equal(expectedRes, *res)
	}).Repeat(repeatCount))

	t.Run("chain does not exist", testutils.Func(func(t *testing.T) {
		setup()

		_, err := grpcQuerier.GatewayAddress(sdk.WrapSDKContext(ctx), &types.GatewayAddressRequest{
			Chain: "non-existing-chain",
		})

		assert := assert.New(t)
		assert.Error(err)
	}).Repeat(repeatCount))

	t.Run("gateway does not exist", testutils.Func(func(t *testing.T) {
		setup()

		chainKeeper = &mock.ChainKeeperMock{
			GetGatewayAddressFunc: func(ctx sdk.Context) (types.Address, bool) {
				return address, false
			},
		}

		_, err := grpcQuerier.GatewayAddress(sdk.WrapSDKContext(ctx), &types.GatewayAddressRequest{
			Chain: existingChain.String(),
		})

		assert := assert.New(t)
		assert.Error(err)
	}).Repeat(repeatCount))
}

func TestBytecode(t *testing.T) {
	var (
		baseKeeper    *mock.BaseKeeperMock
		multisig      *mock.MultisigKeeperMock
		nexusKeeper   *mock.NexusMock
		chainKeeper   *mock.ChainKeeperMock
		ctx           sdk.Context
		expectedRes   types.BytecodeResponse
		grpcQuerier   *evmKeeper.Querier
		existingChain nexus.ChainName
		contracts     []string
	)

	setup := func() {
		existingChain = "existing"
		contracts = []string{"token", "burner"}

		ctx = sdk.NewContext(nil, tmproto.Header{Height: rand.PosI64()}, false, log.TestingLogger())

		nexusKeeper = &mock.NexusMock{
			GetChainFunc: func(ctx sdk.Context, chain nexus.ChainName) (nexus.Chain, bool) {
				if chain == existingChain {
					return nexus.Chain{
						Name:                  chain,
						SupportsForeignAssets: false,
						KeyType:               0,
						Module:                "evm",
					}, true
				}
				return nexus.Chain{}, false
			},
		}

		chainKeeper = &mock.ChainKeeperMock{
			GetTokenByteCodeFunc: func(ctx sdk.Context) []byte {
				return []byte(contracts[0])
			},
			GetBurnerByteCodeFunc: func(ctx sdk.Context) []byte {
				return []byte(contracts[1])
			},
		}

		baseKeeper = &mock.BaseKeeperMock{
			ForChainFunc: func(_ sdk.Context, chain nexus.ChainName) (types.ChainKeeper, error) {
				return chainKeeper, nil
			},
		}

		q := evmKeeper.NewGRPCQuerier(baseKeeper, nexusKeeper, multisig)
		grpcQuerier = &q
	}

	repeatCount := 1

	t.Run("chain exists", testutils.Func(func(t *testing.T) {
		setup()
		for _, bytecode := range contracts {
			hexBytecode := fmt.Sprintf("0x" + common.Bytes2Hex([]byte(bytecode)))
			expectedRes = types.BytecodeResponse{
				Bytecode: hexBytecode,
			}

			res, err := grpcQuerier.Bytecode(sdk.WrapSDKContext(ctx), &types.BytecodeRequest{
				Chain:    existingChain.String(),
				Contract: bytecode,
			})

			assert := assert.New(t)
			assert.NoError(err)

			assert.Equal(expectedRes, *res)
		}
	}).Repeat(repeatCount))
}

func TestEvent(t *testing.T) {
	var (
		baseKeeper         *mock.BaseKeeperMock
		multisig           *mock.MultisigKeeperMock
		chainKeeper        *mock.ChainKeeperMock
		nexusKeeper        *mock.NexusMock
		ctx                sdk.Context
		expectedResp       types.EventResponse
		grpcQuerier        *evmKeeper.Querier
		existingChain      nexus.ChainName
		nonExistingChain   nexus.ChainName
		existingTxID       string
		existingEventID    string
		nonExistingEventID string
		existingStatus     types.Event_Status
	)

	setup := func() {
		existingChain = "existing-chain"
		nonExistingChain = "non-existing-chain"
		existingTxID = evmTest.RandomHash().Hex()
		existingEventID = fmt.Sprintf("%s-%d", existingTxID, rand.PosI64())
		nonExistingEventID = fmt.Sprintf("%s-%d", evmTest.RandomHash().Hex(), rand.PosI64())

		ctx = sdk.NewContext(nil, tmproto.Header{Height: rand.PosI64()}, false, log.TestingLogger())

		chainKeeper = &mock.ChainKeeperMock{
			GetEventFunc: func(ctx sdk.Context, eventID types.EventID) (types.Event, bool) {
				if eventID == types.EventID(existingEventID) {
					return types.Event{
						Chain:  existingChain,
						TxID:   types.Hash(common.HexToHash(existingTxID)),
						Index:  0,
						Status: existingStatus,
						Event:  nil,
					}, true
				}
				return types.Event{}, false
			},
		}

		baseKeeper = &mock.BaseKeeperMock{
			ForChainFunc: func(_ sdk.Context, chain nexus.ChainName) (types.ChainKeeper, error) {
				if chain != existingChain {
					return nil, errors.New("not found")
				}

				return chainKeeper, nil
			},
		}

		q := evmKeeper.NewGRPCQuerier(baseKeeper, nexusKeeper, multisig)
		grpcQuerier = &q
	}

	repeatCount := 10

	statuses := []types.Event_Status{types.EventCompleted, types.EventConfirmed, types.EventNonExistent}

	t.Run("chain and event exist", testutils.Func(func(t *testing.T) {
		setup()
		for _, status := range statuses {
			existingStatus = status
			expectedResp = types.EventResponse{
				Event: &types.Event{
					Chain:  existingChain,
					TxID:   types.Hash(common.HexToHash(existingTxID)),
					Index:  0,
					Status: existingStatus,
					Event:  nil,
				},
			}

			res, err := grpcQuerier.Event(sdk.WrapSDKContext(ctx), &types.EventRequest{
				Chain:   existingChain.String(),
				EventId: existingEventID,
			})

			assert := assert.New(t)
			assert.NoError(err)

			assert.Equal(expectedResp, *res)
		}
	}).Repeat(repeatCount))

	t.Run("chain doesn't exist", testutils.Func(func(t *testing.T) {
		setup()
		_, err := grpcQuerier.Event(sdk.WrapSDKContext(ctx), &types.EventRequest{
			Chain:   nonExistingChain.String(),
			EventId: existingEventID,
		})

		assert := assert.New(t)
		assert.Error(err)

		assert.Equal(err.Error(), fmt.Sprintf("rpc error: code = NotFound desc = [%s] is not a registered chain: bridge error", nonExistingChain))
	}).Repeat(repeatCount))

	t.Run("event doesn't exist", testutils.Func(func(t *testing.T) {
		setup()
		_, err := grpcQuerier.Event(sdk.WrapSDKContext(ctx), &types.EventRequest{
			Chain:   existingChain.String(),
			EventId: nonExistingEventID,
		})

		assert := assert.New(t)
		assert.Error(err)

		assert.Equal(err.Error(), fmt.Sprintf("rpc error: code = NotFound desc = no event with ID [%s] was found: bridge error", nonExistingEventID))
	}).Repeat(repeatCount))
}

func TestERC20Tokens(t *testing.T) {
	var (
		baseKeeper    *mock.BaseKeeperMock
		nexusKeeper   *mock.NexusMock
		chainKeeper   *mock.ChainKeeperMock
		ctx           sdk.Context
		existingChain nexus.ChainName
		expectedRes   types.ERC20TokensResponse
		grpcQuerier   *evmKeeper.Querier
	)

	external := types.CreateERC20Token(func(meta types.ERC20TokenMetadata) {}, types.ERC20TokenMetadata{Asset: "external", IsExternal: true})
	internal := types.CreateERC20Token(func(meta types.ERC20TokenMetadata) {}, types.ERC20TokenMetadata{Asset: "internal", IsExternal: false})

	setup := func() {
		existingChain = nexus.ChainName("chain")

		ctx = sdk.NewContext(nil, tmproto.Header{Height: rand.PosI64()}, false, log.TestingLogger())

		nexusKeeper = &mock.NexusMock{
			GetChainFunc: func(ctx sdk.Context, chain nexus.ChainName) (nexus.Chain, bool) {
				if chain == existingChain {
					return nexus.Chain{
						Name:                  chain,
						SupportsForeignAssets: true,
						Module:                types.ModuleName,
					}, true
				}
				return nexus.Chain{}, false
			},
		}
		chainKeeper = &mock.ChainKeeperMock{
			GetTokensFunc: func(ctx sdk.Context) []types.ERC20Token {
				return []types.ERC20Token{external, internal}
			},
		}
		baseKeeper = &mock.BaseKeeperMock{
			ForChainFunc: func(_ sdk.Context, chain nexus.ChainName) (types.ChainKeeper, error) {
				return chainKeeper, nil
			},
		}

		q := evmKeeper.NewGRPCQuerier(baseKeeper, nexusKeeper, nil)
		grpcQuerier = &q
	}

	repeatCount := 1

	t.Run("all erc20 tokens", testutils.Func(func(t *testing.T) {
		setup()

		expectedTokens := []types.ERC20TokensResponse_Token{
			{
				Asset:  external.GetAsset(),
				Symbol: external.GetDetails().Symbol,
			},
			{
				Asset:  internal.GetAsset(),
				Symbol: internal.GetDetails().Symbol,
			},
		}
		expectedRes = types.ERC20TokensResponse{Tokens: expectedTokens}

		res, err := grpcQuerier.ERC20Tokens(sdk.WrapSDKContext(ctx), &types.ERC20TokensRequest{Chain: existingChain.String()})
		assert := assert.New(t)
		assert.NoError(err)

		assert.Equal(expectedRes, *res)
	}).Repeat(repeatCount))

	t.Run("internal erc20 tokens only", testutils.Func(func(t *testing.T) {
		setup()

		expectedTokens := []types.ERC20TokensResponse_Token{{
			Asset:  internal.GetAsset(),
			Symbol: internal.GetDetails().Symbol,
		}}
		expectedRes = types.ERC20TokensResponse{Tokens: expectedTokens}

		res, err := grpcQuerier.ERC20Tokens(sdk.WrapSDKContext(ctx), &types.ERC20TokensRequest{Chain: existingChain.String(), Type: types.Internal})
		assert := assert.New(t)
		assert.NoError(err)
		assert.Equal(expectedRes, *res)
	}).Repeat(repeatCount))

	t.Run("external erc20 tokens only", testutils.Func(func(t *testing.T) {
		setup()

		expectedTokens := []types.ERC20TokensResponse_Token{{
			Asset:  external.GetAsset(),
			Symbol: external.GetDetails().Symbol,
		}}
		expectedRes = types.ERC20TokensResponse{Tokens: expectedTokens}

		res, err := grpcQuerier.ERC20Tokens(sdk.WrapSDKContext(ctx), &types.ERC20TokensRequest{Chain: existingChain.String(), Type: types.External})
		assert := assert.New(t)
		assert.NoError(err)
		assert.Equal(expectedRes, *res)
	}).Repeat(repeatCount))

	t.Run("non evm chain", testutils.Func(func(t *testing.T) {
		setup()

		res, err := grpcQuerier.ERC20Tokens(sdk.WrapSDKContext(ctx), &types.ERC20TokensRequest{Chain: "non-existing-chain", Type: types.Unspecified})
		assert := assert.New(t)
		assert.Error(err)
		assert.Nil(res)
	}).Repeat(repeatCount))
}

func TestTokenInfo(t *testing.T) {
	var (
		baseKeeper    *mock.BaseKeeperMock
		multisig      *mock.MultisigKeeperMock
		nexusKeeper   *mock.NexusMock
		chainKeeper   *mock.ChainKeeperMock
		existingChain nexus.ChainName
		ctx           sdk.Context
		grpcQuerier   *evmKeeper.Querier
	)

	burnerCode, err := hex.DecodeString(rand.HexStr(200))
	if err != nil {
		panic(err)
	}
	burnerCodeHash := types.Hash(crypto.Keccak256Hash(burnerCode)).Hex()
	token := types.CreateERC20Token(func(meta types.ERC20TokenMetadata) {}, types.ERC20TokenMetadata{
		Asset:        "token",
		Details:      types.NewTokenDetails("Token", "TOKEN", 10, sdk.NewInt(0)),
		TokenAddress: types.ZeroAddress,
		Status:       types.Confirmed,
		IsExternal:   true,
		BurnerCode:   burnerCode,
	})

	setup := func() {
		existingChain = nexus.ChainName("chain")

		ctx = sdk.NewContext(nil, tmproto.Header{Height: rand.PosI64()}, false, log.TestingLogger())

		nexusKeeper = &mock.NexusMock{
			GetChainFunc: func(ctx sdk.Context, chain nexus.ChainName) (nexus.Chain, bool) {
				if chain == existingChain {
					return nexus.Chain{
						Name:                  existingChain,
						SupportsForeignAssets: true,
						Module:                types.ModuleName,
					}, true
				}
				return nexus.Chain{}, false
			},
		}
		chainKeeper = &mock.ChainKeeperMock{
			GetERC20TokenByAssetFunc: func(ctx sdk.Context, asset string) types.ERC20Token {
				if asset == token.GetAsset() {
					return token
				}

				return types.NilToken
			},
			GetERC20TokenBySymbolFunc: func(ctx sdk.Context, symbol string) types.ERC20Token {
				if symbol == token.GetDetails().Symbol {
					return token
				}

				return types.NilToken
			},
		}
		baseKeeper = &mock.BaseKeeperMock{
			ForChainFunc: func(_ sdk.Context, chain nexus.ChainName) (types.ChainKeeper, error) {
				return chainKeeper, nil
			},
		}

		q := evmKeeper.NewGRPCQuerier(baseKeeper, nexusKeeper, multisig)
		grpcQuerier = &q
	}

	repeatCount := 1
	expectedRes := types.TokenInfoResponse{
		Asset:          token.GetAsset(),
		Details:        token.GetDetails(),
		Address:        token.GetAddress().Hex(),
		Confirmed:      token.Is(types.Confirmed),
		IsExternal:     token.IsExternal(),
		BurnerCodeHash: burnerCodeHash,
	}

	t.Run("token detail by asset", testutils.Func(func(t *testing.T) {
		setup()

		res, err := grpcQuerier.TokenInfo(sdk.WrapSDKContext(ctx), &types.TokenInfoRequest{
			Chain:  existingChain.String(),
			FindBy: &types.TokenInfoRequest_Asset{Asset: token.GetAsset()},
		})
		assert := assert.New(t)
		assert.NoError(err)
		assert.Equal(expectedRes, *res)
	}).Repeat(repeatCount))

	t.Run("token detail by symbol", testutils.Func(func(t *testing.T) {
		setup()

		res, err := grpcQuerier.TokenInfo(sdk.WrapSDKContext(ctx), &types.TokenInfoRequest{
			Chain:  existingChain.String(),
			FindBy: &types.TokenInfoRequest_Symbol{Symbol: token.GetDetails().Symbol},
		})
		assert := assert.New(t)
		assert.NoError(err)
		assert.Equal(expectedRes, *res)
	}).Repeat(repeatCount))

	t.Run("unknown token by asset", testutils.Func(func(t *testing.T) {
		setup()

		res, err := grpcQuerier.TokenInfo(sdk.WrapSDKContext(ctx), &types.TokenInfoRequest{
			Chain:  existingChain.String(),
			FindBy: &types.TokenInfoRequest_Asset{Asset: "unknown-token"},
		})
		assert := assert.New(t)
		assert.Nil(res)
		assert.Error(err)
	}).Repeat(repeatCount))

	t.Run("unknown token by symbol", testutils.Func(func(t *testing.T) {
		setup()

		res, err := grpcQuerier.TokenInfo(sdk.WrapSDKContext(ctx), &types.TokenInfoRequest{
			Chain:  existingChain.String(),
			FindBy: &types.TokenInfoRequest_Symbol{Symbol: "UTOKEN"},
		})
		assert := assert.New(t)
		assert.Nil(res)
		assert.Error(err)
	}).Repeat(repeatCount))
}<|MERGE_RESOLUTION|>--- conflicted
+++ resolved
@@ -107,153 +107,6 @@
 	}).Repeat(repeatCount))
 }
 
-<<<<<<< HEAD
-=======
-func TestQueryDepositState(t *testing.T) {
-	var (
-		baseKeeper      *mock.BaseKeeperMock
-		multisig        *mock.MultisigKeeperMock
-		ctx             sdk.Context
-		evmChain        nexus.ChainName
-		expectedDeposit types.ERC20Deposit
-		chainKeeper     *mock.ChainKeeperMock
-		nexusKeeper     *mock.NexusMock
-		grpcQuerier     *evmKeeper.Querier
-	)
-
-	setup := func() {
-		evmChain = nexus.ChainName(rand.StrBetween(5, 10))
-		ctx = sdk.NewContext(nil, tmproto.Header{Height: rand.PosI64()}, false, log.TestingLogger())
-
-		expectedDeposit = types.ERC20Deposit{
-			DestinationChain: nexus.ChainName(rand.StrBetween(5, 10)),
-			Amount:           sdk.NewUint(uint64(rand.I64Between(100, 10000))),
-			BurnerAddress:    evmTest.RandomAddress(),
-			TxID:             evmTest.RandomHash(),
-			Asset:            rand.StrBetween(5, 10),
-		}
-
-		chainKeeper = &mock.ChainKeeperMock{
-			GetNameFunc: func() nexus.ChainName { return evmChain },
-			GetDepositFunc: func(_ sdk.Context, txID types.Hash, burnerAddr types.Address) (types.ERC20Deposit, types.DepositStatus, bool) {
-				return types.ERC20Deposit{}, 0, false
-			},
-		}
-		nexusKeeper = &mock.NexusMock{
-			GetChainFunc: func(_ sdk.Context, chain nexus.ChainName) (nexus.Chain, bool) {
-				if chain.Equals(evmChain) {
-					return nexus.Chain{
-						Name:                  evmChain,
-						SupportsForeignAssets: true,
-						Module:                rand.Str(10),
-					}, true
-				}
-				return nexus.Chain{}, false
-			},
-		}
-		baseKeeper = &mock.BaseKeeperMock{
-			ForChainFunc: func(_ sdk.Context, chain nexus.ChainName) (types.ChainKeeper, error) {
-				return chainKeeper, nil
-			},
-		}
-
-		q := evmKeeper.NewGRPCQuerier(baseKeeper, nexusKeeper, multisig)
-		grpcQuerier = &q
-	}
-	repeatCount := 20
-	t.Run("no deposit", testutils.Func(func(t *testing.T) {
-		setup()
-		res, err := grpcQuerier.DepositState(sdk.WrapSDKContext(ctx), &types.DepositStateRequest{
-			Chain: evmChain,
-			Params: &types.QueryDepositStateParams{
-				TxID:          expectedDeposit.TxID,
-				BurnerAddress: expectedDeposit.BurnerAddress,
-			},
-		})
-
-		assert := assert.New(t)
-		assert.NoError(err)
-		assert.Len(chainKeeper.GetNameCalls(), 1)
-		assert.Len(chainKeeper.GetDepositCalls(), 1)
-		assert.Len(nexusKeeper.GetChainCalls(), 1)
-
-		assert.Equal(types.DepositStatus_None, res.Status)
-	}).Repeat(repeatCount))
-
-	t.Run("deposit confirmed", testutils.Func(func(t *testing.T) {
-		setup()
-		chainKeeper.GetDepositFunc = func(_ sdk.Context, txID types.Hash, burnerAddr types.Address) (types.ERC20Deposit, types.DepositStatus, bool) {
-			if txID == expectedDeposit.TxID && burnerAddr == expectedDeposit.BurnerAddress {
-				return expectedDeposit, types.DepositStatus_Confirmed, true
-			}
-			return types.ERC20Deposit{}, 0, false
-		}
-
-		res, err := grpcQuerier.DepositState(sdk.WrapSDKContext(ctx), &types.DepositStateRequest{
-			Chain: evmChain,
-			Params: &types.QueryDepositStateParams{
-				TxID:          expectedDeposit.TxID,
-				BurnerAddress: expectedDeposit.BurnerAddress,
-			},
-		})
-
-		assert := assert.New(t)
-		assert.NoError(err)
-		assert.Len(chainKeeper.GetNameCalls(), 1)
-		assert.Len(chainKeeper.GetDepositCalls(), 1)
-		assert.Len(nexusKeeper.GetChainCalls(), 1)
-
-		assert.Equal(types.DepositStatus_Confirmed, res.Status)
-
-	}).Repeat(repeatCount))
-
-	t.Run("deposit burned", testutils.Func(func(t *testing.T) {
-		setup()
-		chainKeeper.GetDepositFunc = func(_ sdk.Context, txID types.Hash, burnerAddr types.Address) (types.ERC20Deposit, types.DepositStatus, bool) {
-			if txID == expectedDeposit.TxID && burnerAddr == expectedDeposit.BurnerAddress {
-				return expectedDeposit, types.DepositStatus_Burned, true
-			}
-			return types.ERC20Deposit{}, 0, false
-		}
-
-		res, err := grpcQuerier.DepositState(sdk.WrapSDKContext(ctx), &types.DepositStateRequest{
-			Chain: evmChain,
-			Params: &types.QueryDepositStateParams{
-				TxID:          expectedDeposit.TxID,
-				BurnerAddress: expectedDeposit.BurnerAddress,
-			},
-		})
-
-		assert := assert.New(t)
-		assert.NoError(err)
-		assert.Len(chainKeeper.GetNameCalls(), 1)
-		assert.Len(chainKeeper.GetDepositCalls(), 1)
-		assert.Len(nexusKeeper.GetChainCalls(), 1)
-
-		assert.Equal(types.DepositStatus_Burned, res.Status)
-
-	}).Repeat(repeatCount))
-
-	t.Run("chain not registered", testutils.Func(func(t *testing.T) {
-		setup()
-		nexusKeeper.GetChainFunc = func(ctx sdk.Context, chain nexus.ChainName) (nexus.Chain, bool) {
-			return nexus.Chain{}, false
-		}
-		_, err := grpcQuerier.DepositState(sdk.WrapSDKContext(ctx), &types.DepositStateRequest{
-			Chain: evmChain,
-			Params: &types.QueryDepositStateParams{
-				TxID:          expectedDeposit.TxID,
-				BurnerAddress: expectedDeposit.BurnerAddress,
-			},
-		})
-
-		assert := assert.New(t)
-		assert.EqualError(err, fmt.Sprintf("rpc error: code = NotFound desc = %s is not a registered chain", evmChain))
-
-	}).Repeat(repeatCount))
-}
-
->>>>>>> 72859d2c
 func TestChains(t *testing.T) {
 	var (
 		baseKeeper  *mock.BaseKeeperMock
