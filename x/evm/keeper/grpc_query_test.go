--- conflicted
+++ resolved
@@ -304,11 +304,7 @@
 	t.Run("chain exists", testutils.Func(func(t *testing.T) {
 		setup()
 		for _, bytecode := range contracts {
-<<<<<<< HEAD
-			hexBytecode := fmt.Sprint("0x" + common.Bytes2Hex([]byte(bytecode)))
-=======
 			hexBytecode := "0x" + common.Bytes2Hex([]byte(bytecode))
->>>>>>> 51b8e0f2
 			expectedRes = types.BytecodeResponse{
 				Bytecode: hexBytecode,
 			}
