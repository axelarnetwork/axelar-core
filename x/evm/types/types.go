package types

import (
	"bytes"
	"crypto/ecdsa"
	"encoding/binary"
	"encoding/hex"
	"fmt"
	"math/big"
	"strconv"
	"strings"

	"github.com/btcsuite/btcd/btcec"
	"github.com/cosmos/cosmos-sdk/codec"
	sdk "github.com/cosmos/cosmos-sdk/types"
	sdkerrors "github.com/cosmos/cosmos-sdk/types/errors"
	"github.com/ethereum/go-ethereum/accounts/abi"
	"github.com/ethereum/go-ethereum/common"
	"github.com/ethereum/go-ethereum/crypto"

	"github.com/axelarnetwork/axelar-core/utils"
	nexus "github.com/axelarnetwork/axelar-core/x/nexus/exported"
	tss "github.com/axelarnetwork/axelar-core/x/tss/exported"
	vote "github.com/axelarnetwork/axelar-core/x/vote/exported"
)

// Ethereum network labels
const (
	Mainnet = "mainnet"
	Ropsten = "ropsten"
	Rinkeby = "rinkeby"
	Goerli  = "goerli"
	Ganache = "ganache"
)

// Burner code hashes
const (
	// BurnerCodeHashV1 is the hash of the bytecode of burner v1
	BurnerCodeHashV1 = "0x70be6eedec1d63b7cf8b9233615e4e408c99e0753be123b605aa5d53ed4a8670"
	// BurnerCodeHashV2 is the hash of the bytecode of burner v2
	BurnerCodeHashV2 = "0x49c166661e31e0bf5434d891dea1448dc35f6ecd54a0d88594df06e24effe7c2"
)

func validateBurnerCode(burnerCode []byte) error {
	burnerCodeHash := crypto.Keccak256Hash(burnerCode).Hex()
	switch burnerCodeHash {
	case BurnerCodeHashV1:
	case BurnerCodeHashV2:
	default:
		return fmt.Errorf("unsupported burner code with hash %s", burnerCodeHash)
	}

	return nil
}

// AxelarGateway contract ABI and command selectors
const (
	// TODO: Check if there's a way to install the smart contract module with compiled ABI files
	axelarGatewayABI = `[
		{
			"inputs": [
				{
					"internalType": "bytes",
          "name": "input",
          "type": "bytes"
        }
			],
			"name": "execute",
			"outputs": [],
			"stateMutability": "nonpayable",
			"type": "function"
		}
	]`
	AxelarGatewayCommandMintToken            = "mintToken"
	mintTokenMaxGasCost                      = 150000
	AxelarGatewayCommandDeployToken          = "deployToken"
	deployTokenMaxGasCost                    = 1400000
	AxelarGatewayCommandBurnToken            = "burnToken"
	burnTokenMaxGasCost                      = 400000
	AxelarGatewayCommandTransferOwnership    = "transferOwnership"
	transferOwnershipMaxGasCost              = 120000
	AxelarGatewayCommandTransferOperatorship = "transferOperatorship"
	transferOperatorshipMaxGasCost           = 120000
	axelarGatewayFuncExecute                 = "execute"
)

type role uint8

const (
	roleOwner    role = 1
	roleOperator role = 2
)

// ERC20Token represents an ERC20 token and its respective state
type ERC20Token struct {
	metadata ERC20TokenMetadata
	setMeta  func(meta ERC20TokenMetadata)
}

// CreateERC20Token returns an ERC20Token struct
func CreateERC20Token(setter func(meta ERC20TokenMetadata), meta ERC20TokenMetadata) ERC20Token {
	token := ERC20Token{
		metadata: meta,
		setMeta:  setter,
	}

	return token
}

// GetAsset returns the asset name
func (t *ERC20Token) GetAsset() string {
	return t.metadata.Asset
}

// GetTxID returns the tx ID set with StartConfirmation
func (t *ERC20Token) GetTxID() Hash {
	return t.metadata.TxHash
}

// GetDetails returns the details of the token
func (t *ERC20Token) GetDetails() TokenDetails {
	return t.metadata.Details
}

<<<<<<< HEAD
=======
// GetMinAmount returns the minimum amount allowed for mint/withdrawals.
//
// Deprecated: Minimum amount was moved to nexus keeper. Function will be removed in future version.
func (t *ERC20Token) GetMinAmount() sdk.Int {
	return t.metadata.MinAmount
}

>>>>>>> 963a0d37
// Is returns true if the given status matches the token's status
func (t *ERC20Token) Is(status Status) bool {
	// this special case check is needed, because 0 & x == 0 is true for any x
	if status == NonExistent {
		return t.metadata.Status == NonExistent
	}
	return status&t.metadata.Status == status
}

// IsExternal returns true if the given token is external; false otherwise
func (t ERC20Token) IsExternal() bool {
	return t.metadata.IsExternal
}

// SaveBurnerCode saves the burner code; panic if already saved since it should only be used during in-place storage migration
func (t ERC20Token) SaveBurnerCode(burnerCode []byte) {
	if len(t.metadata.BurnerCode) > 0 {
		panic(fmt.Errorf("burner code already set"))
	}

	t.metadata.BurnerCode = burnerCode
	t.setMeta(t.metadata)
}

// GetBurnerCode returns the version of the burner the token is deployed with
func (t ERC20Token) GetBurnerCode() []byte {
	return t.metadata.BurnerCode
}

// GetBurnerCodeHash returns the version of the burner the token is deployed with
func (t ERC20Token) GetBurnerCodeHash() Hash {
	return Hash(crypto.Keccak256Hash(t.metadata.BurnerCode))
}

// CreateDeployCommand returns a token deployment command for the token
func (t *ERC20Token) CreateDeployCommand(key tss.KeyID) (Command, error) {
	switch {
	case t.Is(NonExistent):
		return Command{}, fmt.Errorf("token %s non-existent", t.metadata.Asset)
	case t.Is(Confirmed):
		return Command{}, fmt.Errorf("token %s already confirmed", t.metadata.Asset)
	}
	if err := key.Validate(); err != nil {
		return Command{}, err
	}

	if t.IsExternal() {
		return CreateDeployTokenCommand(
			t.metadata.ChainID.BigInt(),
			key,
			t.metadata.Details,
			t.GetAddress(),
		)
	}

	return CreateDeployTokenCommand(
		t.metadata.ChainID.BigInt(),
		key,
		t.metadata.Details,
		ZeroAddress,
	)
}

// CreateMintCommand returns a mint deployment command for the token
func (t *ERC20Token) CreateMintCommand(key tss.KeyID, transfer nexus.CrossChainTransfer) (Command, error) {
	if !t.Is(Confirmed) {
		return Command{}, fmt.Errorf("token %s not confirmed (current status: %s)",
			t.metadata.Asset, t.metadata.Status.String())
	}
	if err := key.Validate(); err != nil {
		return Command{}, err
	}

	return CreateMintTokenCommand(key, TransferIDtoCommandID(transfer.ID), t.metadata.Details.Symbol, common.HexToAddress(transfer.Recipient.Address), transfer.Asset.Amount.BigInt())
}

// TransferIDtoCommandID converts a transferID to a commandID
func TransferIDtoCommandID(transferID nexus.TransferID) CommandID {
	var commandID CommandID
	copy(commandID[:], common.LeftPadBytes(transferID.Bytes(), 32)[:32])

	return commandID
}

// GetAddress returns the token's address
func (t *ERC20Token) GetAddress() Address {
	return t.metadata.TokenAddress

}

// RecordDeployment signals that the token confirmation is underway for the given tx ID
func (t *ERC20Token) RecordDeployment(txID Hash) error {
	switch {
	case t.Is(NonExistent):
		return fmt.Errorf("token %s non-existent", t.metadata.Asset)
	case t.Is(Confirmed):
		return fmt.Errorf("token %s already confirmed", t.metadata.Asset)
	case t.Is(Pending):
		return fmt.Errorf("voting for token %s is already underway", t.metadata.Asset)
	}

	t.metadata.TxHash = txID
	t.metadata.Status |= Pending
	t.setMeta(t.metadata)

	return nil
}

// RejectDeployment reverts the token state back to Initialized
func (t *ERC20Token) RejectDeployment() error {
	switch {
	case t.Is(NonExistent):
		return fmt.Errorf("token %s non-existent", t.metadata.Asset)
	case !t.Is(Pending):
		return fmt.Errorf("token %s not waiting confirmation (current status: %s)", t.metadata.Asset, t.metadata.Status.String())
	}

	t.metadata.Status = Initialized
	t.metadata.TxHash = Hash{}
	t.setMeta(t.metadata)
	return nil
}

// ConfirmDeployment signals that the token was successfully confirmed
func (t *ERC20Token) ConfirmDeployment() error {
	switch {
	case t.Is(NonExistent):
		return fmt.Errorf("token %s non-existent", t.metadata.Asset)
	case !t.Is(Pending):
		return fmt.Errorf("token %s not waiting confirmation (current status: %s)", t.metadata.Asset, t.metadata.Status.String())
	}

	t.metadata.Status = Confirmed
	t.setMeta(t.metadata)

	return nil
}

// SigKeyPairs is an array of SigKeyPair
type SigKeyPairs []tss.SigKeyPair

func (s SigKeyPairs) Len() int {
	return len(s)
}

func (s SigKeyPairs) Less(i, j int) bool {
	pubKeyI, err := btcec.ParsePubKey(s[i].PubKey, btcec.S256())
	if err != nil {
		panic(err)
	}

	pubKeyJ, err := btcec.ParsePubKey(s[j].PubKey, btcec.S256())
	if err != nil {
		panic(err)
	}

	return bytes.Compare(crypto.PubkeyToAddress(*pubKeyI.ToECDSA()).Bytes(), crypto.PubkeyToAddress(*pubKeyJ.ToECDSA()).Bytes()) < 0
}

func (s SigKeyPairs) Swap(i, j int) {
	s[i], s[j] = s[j], s[i]
}

// NilToken is a nil erc20 token
var NilToken = ERC20Token{}

// GetConfirmGatewayDeploymentPollKey creates a poll key for the gateway deployment
func GetConfirmGatewayDeploymentPollKey(chain nexus.Chain, txID Hash, address Address) vote.PollKey {
	return vote.NewPollKey(ModuleName, fmt.Sprintf("%s_%s_%s", chain.Name, txID.Hex(), address.Hex()))
}

// GetConfirmTokenKey creates a poll key for token confirmation
func GetConfirmTokenKey(txID Hash, asset string) vote.PollKey {
	return vote.NewPollKey(ModuleName, txID.Hex()+"_"+strings.ToLower(asset))
}

// Address wraps EVM Address
type Address common.Address

// ZeroAddress represents an evm address with all bytes being zero
var ZeroAddress = Address{}

// IsZeroAddress returns true if the address contains only zero bytes; false otherwise
func (a Address) IsZeroAddress() bool {
	return bytes.Equal(a.Bytes(), ZeroAddress.Bytes())
}

// Bytes returns the actual byte array of the address
func (a Address) Bytes() []byte {
	return common.Address(a).Bytes()
}

// Hex returns an EIP55-compliant hex string representation of the address
func (a Address) Hex() string {
	return common.Address(a).Hex()
}

// Marshal implements codec.ProtoMarshaler
func (a Address) Marshal() ([]byte, error) {
	return a[:], nil
}

// MarshalTo implements codec.ProtoMarshaler
func (a Address) MarshalTo(data []byte) (n int, err error) {
	bytesCopied := copy(data, a[:])
	if bytesCopied != common.AddressLength {
		return 0, fmt.Errorf("expected data size to be %d, actual %d", common.AddressLength, len(data))
	}

	return common.AddressLength, nil
}

// Unmarshal implements codec.ProtoMarshaler
func (a *Address) Unmarshal(data []byte) error {
	if len(data) != common.AddressLength {
		return fmt.Errorf("expected data size to be %d, actual %d", common.AddressLength, len(data))
	}

	*a = Address(common.BytesToAddress(data))

	return nil
}

// Size implements codec.ProtoMarshaler
func (a Address) Size() int {
	return common.AddressLength
}

// Hash wraps EVM Hash
type Hash common.Hash

// Bytes returns the actual byte array of the hash
func (h Hash) Bytes() []byte {
	return common.Hash(h).Bytes()
}

// Hex converts a hash to a hex string.
func (h Hash) Hex() string {
	return common.Hash(h).Hex()
}

// Marshal implements codec.ProtoMarshaler
func (h Hash) Marshal() ([]byte, error) {
	return h[:], nil
}

// MarshalTo implements codec.ProtoMarshaler
func (h Hash) MarshalTo(data []byte) (n int, err error) {
	bytesCopied := copy(data, h[:])
	if bytesCopied != common.HashLength {
		return 0, fmt.Errorf("expected data size to be %d, actual %d", common.HashLength, len(data))
	}

	return common.HashLength, nil
}

// Unmarshal implements codec.ProtoMarshaler
func (h *Hash) Unmarshal(data []byte) error {
	if len(data) != common.HashLength {
		return fmt.Errorf("expected data size to be %d, actual %d", common.HashLength, len(data))
	}

	*h = Hash(common.BytesToHash(data))

	return nil
}

// Size implements codec.ProtoMarshaler
func (h Hash) Size() int {
	return common.HashLength
}

// Signature encodes the parameters R,S,V in the byte format expected by an EVM chain
type Signature [crypto.SignatureLength]byte

// ToSignature transforms an Axelar generated signature into a recoverable signature
func ToSignature(sig btcec.Signature, hash common.Hash, pk ecdsa.PublicKey) (Signature, error) {
	s := Signature{}
	copy(s[:32], common.LeftPadBytes(sig.R.Bytes(), 32))
	copy(s[32:], common.LeftPadBytes(sig.S.Bytes(), 32))
	// s[64] = 0 implicit

	derivedPK, err := crypto.SigToPub(hash.Bytes(), s[:])
	if err != nil {
		return Signature{}, err
	}

	if bytes.Equal(pk.Y.Bytes(), derivedPK.Y.Bytes()) {
		return s, nil
	}

	s[64] = 1

	return s, nil
}

// CommandParams describe the parameters used to send a pre-signed command to the given contract,
// with the sender signing the transaction on the node
type CommandParams struct {
	Chain     string
	CommandID CommandID
	Sender    string
}

// KeysToAddresses converts a slice of ECDSA public keys to evm addresses
func KeysToAddresses(keys ...ecdsa.PublicKey) []common.Address {
	addresses := make([]common.Address, len(keys))

	for i, key := range keys {
		addresses[i] = crypto.PubkeyToAddress(key)
	}

	return addresses
}

func toHomesteadSig(sig Signature) []byte {
	/* TODO: We have to make v 27 or 28 due to openzeppelin's implementation at https://github.com/OpenZeppelin/openzeppelin-contracts/blob/master/contracts/cryptography/ECDSA.sol
	requiring that. Consider copying and modifying it to require v to be just 0 or 1
	instead.
	*/
	bz := sig[:]
	if bz[crypto.SignatureLength-1] == 0 || bz[crypto.SignatureLength-1] == 1 {
		bz[crypto.SignatureLength-1] += 27
	}

	return bz
}

// CreateExecuteDataSinglesig wraps the specific command data and includes the command signature.
// Returns the data that goes into the data field of an EVM transaction
func CreateExecuteDataSinglesig(data []byte, sig Signature) ([]byte, error) {
	abiEncoder, err := abi.JSON(strings.NewReader(axelarGatewayABI))
	if err != nil {
		return nil, err
	}

	bytesType, err := abi.NewType("bytes", "bytes", nil)
	if err != nil {
		return nil, err
	}

	arguments := abi.Arguments{{Type: bytesType}, {Type: bytesType}}
	executeData, err := arguments.Pack(data, toHomesteadSig(sig))
	if err != nil {
		return nil, err
	}

	result, err := abiEncoder.Pack(axelarGatewayFuncExecute, executeData)
	if err != nil {
		return nil, err
	}

	return result, nil
}

// CreateExecuteDataMultisig wraps the specific command data and includes the command signatures.
// Returns the data that goes into the data field of an EVM transaction
func CreateExecuteDataMultisig(data []byte, sigs ...Signature) ([]byte, error) {
	abiEncoder, err := abi.JSON(strings.NewReader(axelarGatewayABI))
	if err != nil {
		return nil, err
	}

	var homesteadSigs [][]byte
	for _, sig := range sigs {
		homesteadSigs = append(homesteadSigs, toHomesteadSig(sig))
	}

	bytesType, err := abi.NewType("bytes", "bytes", nil)
	if err != nil {
		return nil, err
	}

	bytesArrayType, err := abi.NewType("bytes[]", "bytes[]", nil)
	if err != nil {
		return nil, err
	}

	arguments := abi.Arguments{{Type: bytesType}, {Type: bytesArrayType}}
	executeData, err := arguments.Pack(data, homesteadSigs)
	if err != nil {
		return nil, err
	}

	result, err := abiEncoder.Pack(axelarGatewayFuncExecute, executeData)
	if err != nil {
		return nil, err
	}

	return result, nil
}

// GetSignHash returns the hash that needs to be signed so AxelarGateway accepts the given command
func GetSignHash(commandData []byte) common.Hash {
	hash := crypto.Keccak256(commandData)

	// TODO: is this the same across any EVM chain?
	msg := fmt.Sprintf("\x19Ethereum Signed Message:\n%d%s", len(hash), hash)

	return crypto.Keccak256Hash([]byte(msg))
}

// CreateBurnTokenCommand creates a command to burn tokens with the given burner's information
func CreateBurnTokenCommand(chainID *big.Int, keyID tss.KeyID, height int64, burnerInfo BurnerInfo) (Command, error) {
	params, err := createBurnTokenParams(burnerInfo.Symbol, common.Hash(burnerInfo.Salt))
	if err != nil {
		return Command{}, err
	}

	heightBytes := make([]byte, 8)
	binary.LittleEndian.PutUint64(heightBytes, uint64(height))

	return Command{
		ID:         NewCommandID(append(burnerInfo.Salt.Bytes(), heightBytes...), chainID),
		Command:    AxelarGatewayCommandBurnToken,
		Params:     params,
		KeyID:      keyID,
		MaxGasCost: burnTokenMaxGasCost,
	}, nil
}

// CreateDeployTokenCommand creates a command to deploy a token
func CreateDeployTokenCommand(chainID *big.Int, keyID tss.KeyID, tokenDetails TokenDetails, address Address) (Command, error) {
	params, err := createDeployTokenParams(tokenDetails.TokenName, tokenDetails.Symbol, tokenDetails.Decimals, tokenDetails.Capacity.BigInt(), address)
	if err != nil {
		return Command{}, err
	}

	return Command{
		ID:         NewCommandID([]byte(tokenDetails.Symbol), chainID),
		Command:    AxelarGatewayCommandDeployToken,
		Params:     params,
		KeyID:      keyID,
		MaxGasCost: deployTokenMaxGasCost,
	}, nil
}

// CreateMintTokenCommand creates a command to mint token to the given address
func CreateMintTokenCommand(keyID tss.KeyID, id CommandID, symbol string, address common.Address, amount *big.Int) (Command, error) {
	params, err := createMintTokenParams(symbol, address, amount)
	if err != nil {
		return Command{}, err
	}

	return Command{
		ID:         id,
		Command:    AxelarGatewayCommandMintToken,
		Params:     params,
		KeyID:      keyID,
		MaxGasCost: mintTokenMaxGasCost,
	}, nil
}

// CreateSinglesigTransferCommand creates a command to transfer ownership/operator of the singlesig contract
func CreateSinglesigTransferCommand(
	transferType TransferKeyType,
	chainID *big.Int,
	keyID tss.KeyID,
	address common.Address) (Command, error) {
	params, err := createTransferSinglesigParams(address)
	if err != nil {
		return Command{}, err
	}

	return createTransferCmd(NewCommandID(address.Bytes(), chainID), params, keyID, transferType)
}

// CreateMultisigTransferCommand creates a command to transfer ownership/operator of the multisig contract
func CreateMultisigTransferCommand(
	transferType TransferKeyType,
	chainID *big.Int,
	keyID tss.KeyID,
	threshold uint8,
	addresses ...common.Address) (Command, error) {

	if len(addresses) <= 0 {
		return Command{}, fmt.Errorf("transfer ownership command requires at least one key (received %d)", len(addresses))
	}

	var concat []byte
	for _, addr := range addresses {
		concat = append(concat, addr.Bytes()...)
	}

	params, err := createTransferMultisigParams(addresses, threshold)
	if err != nil {
		return Command{}, err
	}

	return createTransferCmd(NewCommandID(concat, chainID), params, keyID, transferType)
}

func createTransferCmd(id CommandID, params []byte, keyID tss.KeyID, transferType TransferKeyType) (Command, error) {
	switch transferType {
	case Ownership:
		return Command{
			ID:         id,
			Command:    AxelarGatewayCommandTransferOwnership,
			Params:     params,
			KeyID:      keyID,
			MaxGasCost: transferOwnershipMaxGasCost,
		}, nil
	case Operatorship:
		return Command{
			ID:         id,
			Command:    AxelarGatewayCommandTransferOperatorship,
			Params:     params,
			KeyID:      keyID,
			MaxGasCost: transferOperatorshipMaxGasCost,
		}, nil
	default:
		return Command{}, fmt.Errorf("invalid transfer key type %s", transferType.SimpleString())
	}
}

// GetSinglesigGatewayDeploymentBytecode returns the deployment bytecode for the singlesig gateway contract
func GetSinglesigGatewayDeploymentBytecode(contractBytecode []byte, admins []common.Address, threshold uint8, owner common.Address, operator common.Address) ([]byte, error) {
	if len(contractBytecode) == 0 {
		return nil, fmt.Errorf("contract bytecode cannot be empty bytes")
	}

	if threshold == 0 {
		return nil, fmt.Errorf("admin threshold must be >0")
	}

	if len(admins) < int(threshold) {
		return nil, fmt.Errorf("not enought admins")
	}

	uint256Type, err := abi.NewType("uint256", "uint256", nil)
	if err != nil {
		return nil, err
	}

	addressesType, err := abi.NewType("address[]", "address[]", nil)
	if err != nil {
		return nil, err
	}

	addressType, err := abi.NewType("address", "address", nil)
	if err != nil {
		return nil, err
	}

	bytesType, err := abi.NewType("bytes", "bytes", nil)
	if err != nil {
		return nil, err
	}

	args := abi.Arguments{{Type: addressesType}, {Type: uint256Type}, {Type: addressType}, {Type: addressType}}
	argBytes, err := args.Pack(admins, big.NewInt(int64(threshold)), owner, operator)
	if err != nil {
		return nil, err
	}

	argBytes, err = abi.Arguments{{Type: bytesType}}.Pack(argBytes)
	if err != nil {
		return nil, err
	}

	return append(contractBytecode, argBytes...), nil
}

// GetMultisigGatewayDeploymentBytecode returns the deployment bytecode for the multisig gateway contract
func GetMultisigGatewayDeploymentBytecode(contractBytecode []byte, admins []common.Address, adminThreshold uint8, owners []common.Address, ownerThreshold uint8, operators []common.Address, operatorThreshold uint8) ([]byte, error) {
	if len(contractBytecode) == 0 {
		return nil, fmt.Errorf("contract bytecode cannot be empty bytes")
	}

	if adminThreshold == 0 {
		return nil, fmt.Errorf("admin threshold must be >0")
	}

	if len(admins) < int(adminThreshold) {
		return nil, fmt.Errorf("not enought admins")
	}

	if ownerThreshold == 0 {
		return nil, fmt.Errorf("owner threshold must be >0")
	}

	if len(owners) < int(ownerThreshold) {
		return nil, fmt.Errorf("not enought owners")
	}

	if operatorThreshold == 0 {
		return nil, fmt.Errorf("operator threshold must be >0")
	}

	if len(operators) < int(operatorThreshold) {
		return nil, fmt.Errorf("not enought operators")
	}

	uint256Type, err := abi.NewType("uint256", "uint256", nil)
	if err != nil {
		return nil, err
	}

	addressesType, err := abi.NewType("address[]", "address[]", nil)
	if err != nil {
		return nil, err
	}

	bytesType, err := abi.NewType("bytes", "bytes", nil)
	if err != nil {
		return nil, err
	}

	args := abi.Arguments{{Type: addressesType}, {Type: uint256Type}, {Type: addressesType}, {Type: uint256Type}, {Type: addressesType}, {Type: uint256Type}}
	argBytes, err := args.Pack(admins, big.NewInt(int64(adminThreshold)), owners, big.NewInt(int64(ownerThreshold)), operators, big.NewInt(int64(operatorThreshold)))
	if err != nil {
		return nil, err
	}

	argBytes, err = abi.Arguments{{Type: bytesType}}.Pack(argBytes)
	if err != nil {
		return nil, err
	}

	return append(contractBytecode, argBytes...), nil
}

// Clone returns an exacy copy of Command
func (c Command) Clone() Command {
	var clone Command

	clone.Command = c.Command
	clone.ID = c.ID
	clone.KeyID = c.KeyID
	clone.Params = make([]byte, len(c.Params))
	copy(clone.Params, c.Params)

	return clone
}

// CommandBatch represents a batch of commands
type CommandBatch struct {
	metadata CommandBatchMetadata
	setter   func(batch CommandBatchMetadata)
}

// NonExistentCommand can be used to represent a non-existent command
var NonExistentCommand = NewCommandBatch(CommandBatchMetadata{}, func(CommandBatchMetadata) {})

// NewCommandBatch returns a new command batch struct
func NewCommandBatch(metadata CommandBatchMetadata, setter func(batch CommandBatchMetadata)) CommandBatch {
	return CommandBatch{
		metadata: metadata,
		setter:   setter,
	}
}

// GetPrevBatchedCommandsID returns the batch that preceeds this one
func (b CommandBatch) GetPrevBatchedCommandsID() []byte {
	return b.metadata.PrevBatchedCommandsID
}

// GetStatus returns the batch's status
func (b CommandBatch) GetStatus() BatchedCommandsStatus {
	return b.metadata.Status
}

// GetData returns the batch's data
func (b CommandBatch) GetData() []byte {
	return b.metadata.Data
}

// GetID returns the batch ID
func (b CommandBatch) GetID() []byte {
	return b.metadata.ID

}

// GetKeyID returns the batch's key ID
func (b CommandBatch) GetKeyID() tss.KeyID {
	return b.metadata.KeyID

}

// GetSigHash returns the batch's key ID
func (b CommandBatch) GetSigHash() Hash {
	return b.metadata.SigHash

}

// GetCommandIDs returns the IDs of the commands included in the batch
func (b CommandBatch) GetCommandIDs() []CommandID {
	return b.metadata.CommandIDs
}

// Is returns true if batched commands is in the given status; false otherwise
func (b CommandBatch) Is(status BatchedCommandsStatus) bool {
	return b.metadata.Status == status
}

// SetStatus sets the status for the batch, returning true if the status was updated
func (b *CommandBatch) SetStatus(status BatchedCommandsStatus) bool {
	if b.metadata.Status != BatchNonExistent && b.metadata.Status != BatchSigned {
		b.metadata.Status = status
		b.setter(b.metadata)
		return true
	}

	return false
}

// NewCommandBatchMetadata assembles a CommandBatchMetadata struct from the provided arguments
func NewCommandBatchMetadata(chainID *big.Int, keyID tss.KeyID, keyRole tss.KeyRole, cmds []Command) (CommandBatchMetadata, error) {
	var r role
	var commandIDs []CommandID
	var commands []string
	var commandParams [][]byte

	switch keyRole {
	case tss.MasterKey:
		r = roleOwner
	case tss.SecondaryKey:
		r = roleOperator
	default:
		return CommandBatchMetadata{}, fmt.Errorf("cannot sign command batch with a key of role %s", keyRole.SimpleString())
	}

	for _, cmd := range cmds {
		commandIDs = append(commandIDs, cmd.ID)
		commands = append(commands, cmd.Command)
		commandParams = append(commandParams, cmd.Params)
	}

	data, err := packArguments(chainID, r, commandIDs, commands, commandParams)
	if err != nil {
		return CommandBatchMetadata{}, err
	}

	return CommandBatchMetadata{
		ID:         crypto.Keccak256(data),
		CommandIDs: commandIDs,
		Data:       data,
		SigHash:    Hash(GetSignHash(data)),
		Status:     BatchSigning,
		KeyID:      keyID,
	}, nil
}

const commandIDSize = 32

// CommandID represents the unique command identifier
type CommandID [commandIDSize]byte

// NewCommandID is the constructor for CommandID
func NewCommandID(data []byte, chainID *big.Int) CommandID {
	var commandID CommandID
	copy(commandID[:], crypto.Keccak256(append(data, chainID.Bytes()...))[:commandIDSize])

	return commandID
}

// HexToCommandID decodes an hex representation of a CommandID
func HexToCommandID(id string) (CommandID, error) {
	bz, err := hex.DecodeString(id)
	if err != nil {
		return CommandID{}, err
	}

	var commandID CommandID
	copy(commandID[:], bz)

	return commandID, nil
}

// Hex returns the hex representation of command ID
func (c CommandID) Hex() string {
	return hex.EncodeToString(c[:])
}

// Size implements codec.ProtoMarshaler
func (c CommandID) Size() int {
	return commandIDSize
}

// Marshal implements codec.ProtoMarshaler
func (c CommandID) Marshal() ([]byte, error) {
	return c[:], nil
}

// MarshalTo implements codec.ProtoMarshaler
func (c CommandID) MarshalTo(data []byte) (n int, err error) {
	bytesCopied := copy(data, c[:])
	if bytesCopied != commandIDSize {
		return 0, fmt.Errorf("expected data size to be %d, actual %d", commandIDSize, len(data))
	}

	return commandIDSize, nil
}

// Unmarshal implements codec.ProtoMarshaler
func (c *CommandID) Unmarshal(data []byte) error {
	bytesCopied := copy(c[:], data)
	if bytesCopied != commandIDSize {
		return fmt.Errorf("expected data size to be %d, actual %d", commandIDSize, len(data))
	}

	return nil
}

// TransferKeyTypeFromSimpleStr converts a given string into TransferKeyType
func TransferKeyTypeFromSimpleStr(str string) (TransferKeyType, error) {
	switch strings.ToLower(str) {
	case Ownership.SimpleString():
		return Ownership, nil
	case Operatorship.SimpleString():
		return Operatorship, nil
	default:
		return -1, fmt.Errorf("invalid transfer key type %s", str)
	}
}

// Validate returns an error if the TransferKeyType is invalid; nil otherwise
func (t TransferKeyType) Validate() error {
	switch t {
	case Ownership, Operatorship:
		return nil
	default:
		return fmt.Errorf("invalid transfer key type")
	}
}

// SimpleString returns a human-readable string representing the TransferKeyType
func (t TransferKeyType) SimpleString() string {
	switch t {
	case Ownership:
		return "transfer_ownership"
	case Operatorship:
		return "transfer_operatorship"
	default:
		return "unknown"
	}
}

// NewAsset returns a new Asset instance
func NewAsset(chain, name string) Asset {
	return Asset{
		Chain: utils.NormalizeString(chain),
		Name:  utils.NormalizeString(name),
	}
}

// Validate ensures that all fields are filled with sensible values
func (m Asset) Validate() error {
	if err := utils.ValidateString(m.Chain); err != nil {
		return sdkerrors.Wrap(err, "invalid chain")
	}

	if err := utils.ValidateString(m.Name); err != nil {
		return sdkerrors.Wrap(err, "invalid name")
	}

	return nil
}

// NewTokenDetails returns a new TokenDetails instance
func NewTokenDetails(tokenName, symbol string, decimals uint8, capacity sdk.Int) TokenDetails {
	return TokenDetails{
		TokenName: utils.NormalizeString(tokenName),
		Symbol:    utils.NormalizeString(symbol),
		Decimals:  decimals,
		Capacity:  capacity,
	}
}

// Validate ensures that all fields are filled with sensible values
func (m TokenDetails) Validate() error {
	if err := utils.ValidateString(m.TokenName); err != nil {
		return sdkerrors.Wrap(err, "invalid token name")
	}

	if err := utils.ValidateString(m.Symbol); err != nil {
		return sdkerrors.Wrap(err, "invalid token symbol")
	}

	if m.Capacity.IsNil() || m.Capacity.IsNegative() {
		return fmt.Errorf("token capacity must be a non-negative number")
	}

	return nil
}

func packArguments(chainID *big.Int, r role, commandIDs []CommandID, commands []string, commandParams [][]byte) ([]byte, error) {
	if len(commandIDs) != len(commands) || len(commandIDs) != len(commandParams) {
		return nil, fmt.Errorf("length mismatch for command arguments")
	}

	uint256Type, err := abi.NewType("uint256", "uint256", nil)
	if err != nil {
		return nil, err
	}

	uint8Type, err := abi.NewType("uint8", "uint8", nil)
	if err != nil {
		return nil, err
	}

	bytes32ArrayType, err := abi.NewType("bytes32[]", "bytes32[]", nil)
	if err != nil {
		return nil, err
	}

	stringArrayType, err := abi.NewType("string[]", "string[]", nil)
	if err != nil {
		return nil, err
	}

	bytesArrayType, err := abi.NewType("bytes[]", "bytes[]", nil)
	if err != nil {
		return nil, err
	}

	arguments := abi.Arguments{{Type: uint256Type}, {Type: uint8Type}, {Type: bytes32ArrayType}, {Type: stringArrayType}, {Type: bytesArrayType}}
	result, err := arguments.Pack(
		chainID,
		r,
		commandIDs,
		commands,
		commandParams,
	)
	if err != nil {
		return nil, err
	}

	return result, nil
}

func createMintTokenParams(symbol string, address common.Address, amount *big.Int) ([]byte, error) {
	stringType, err := abi.NewType("string", "string", nil)
	if err != nil {
		return nil, err
	}

	addressType, err := abi.NewType("address", "address", nil)
	if err != nil {
		return nil, err
	}

	uint256Type, err := abi.NewType("uint256", "uint256", nil)
	if err != nil {
		return nil, err
	}

	arguments := abi.Arguments{{Type: stringType}, {Type: addressType}, {Type: uint256Type}}
	result, err := arguments.Pack(symbol, address, amount)
	if err != nil {
		return nil, err
	}

	return result, nil
}

// DecodeMintTokenParams unpacks the parameters of a mint token command
func DecodeMintTokenParams(bz []byte) (string, common.Address, *big.Int, error) {
	stringType, err := abi.NewType("string", "string", nil)
	if err != nil {
		return "", common.Address{}, nil, err
	}

	addressType, err := abi.NewType("address", "address", nil)
	if err != nil {
		return "", common.Address{}, nil, err
	}

	uint256Type, err := abi.NewType("uint256", "uint256", nil)
	if err != nil {
		return "", common.Address{}, nil, err
	}

	arguments := abi.Arguments{{Type: stringType}, {Type: addressType}, {Type: uint256Type}}
	params, err := arguments.Unpack(bz)
	if err != nil {
		return "", common.Address{}, nil, err
	}

	return params[0].(string), params[1].(common.Address), params[2].(*big.Int), nil
}

func createDeployTokenParams(tokenName string, symbol string, decimals uint8, capacity *big.Int, address Address) ([]byte, error) {
	stringType, err := abi.NewType("string", "string", nil)
	if err != nil {
		return nil, err
	}

	uint8Type, err := abi.NewType("uint8", "uint8", nil)
	if err != nil {
		return nil, err
	}

	uint256Type, err := abi.NewType("uint256", "uint256", nil)
	if err != nil {
		return nil, err
	}

	addressType, err := abi.NewType("address", "address", nil)
	if err != nil {
		return nil, err
	}

	arguments := abi.Arguments{{Type: stringType}, {Type: stringType}, {Type: uint8Type}, {Type: uint256Type}, {Type: addressType}}
	result, err := arguments.Pack(
		tokenName,
		symbol,
		decimals,
		capacity,
		address,
	)
	if err != nil {
		return nil, err
	}

	return result, nil
}

// DecodeDeployTokenParams unpacks the parameters of a deploy token command
func DecodeDeployTokenParams(bz []byte) (string, string, uint8, *big.Int, error) {
	stringType, err := abi.NewType("string", "string", nil)
	if err != nil {
		return "", "", 0, nil, err
	}

	uint8Type, err := abi.NewType("uint8", "uint8", nil)
	if err != nil {
		return "", "", 0, nil, err
	}

	uint256Type, err := abi.NewType("uint256", "uint256", nil)
	if err != nil {
		return "", "", 0, nil, err
	}

	arguments := abi.Arguments{{Type: stringType}, {Type: stringType}, {Type: uint8Type}, {Type: uint256Type}}
	params, err := arguments.Unpack(bz)
	if err != nil {
		return "", "", 0, nil, err
	}

	return params[0].(string), params[1].(string), params[2].(uint8), params[3].(*big.Int), nil
}

func createBurnTokenParams(symbol string, salt common.Hash) ([]byte, error) {
	stringType, err := abi.NewType("string", "string", nil)
	if err != nil {
		return nil, err
	}

	bytes32Type, err := abi.NewType("bytes32", "bytes32", nil)
	if err != nil {
		return nil, err
	}

	arguments := abi.Arguments{{Type: stringType}, {Type: bytes32Type}}
	result, err := arguments.Pack(symbol, salt)
	if err != nil {
		return nil, err
	}

	return result, nil
}

// DecodeBurnTokenParams unpacks the parameters of a burn token command
func DecodeBurnTokenParams(bz []byte) (string, common.Hash, error) {
	stringType, err := abi.NewType("string", "string", nil)
	if err != nil {
		return "", common.Hash{}, err
	}

	bytes32Type, err := abi.NewType("bytes32", "bytes32", nil)
	if err != nil {
		return "", common.Hash{}, err
	}

	arguments := abi.Arguments{{Type: stringType}, {Type: bytes32Type}}
	params, err := arguments.Unpack(bz)
	if err != nil {
		return "", common.Hash{}, err
	}

	return params[0].(string), params[1].([common.HashLength]byte), nil
}

func createTransferSinglesigParams(addr common.Address) ([]byte, error) {
	addressType, err := abi.NewType("address", "address", nil)
	if err != nil {
		return nil, err
	}

	arguments := abi.Arguments{{Type: addressType}}
	result, err := arguments.Pack(addr)
	if err != nil {
		return nil, err
	}

	return result, nil
}

// DecodeTransferSinglesigParams unpacks the parameters of a single sig transfer command
func DecodeTransferSinglesigParams(bz []byte) (common.Address, error) {
	addressType, err := abi.NewType("address", "address", nil)
	if err != nil {
		return common.Address{}, err
	}

	arguments := abi.Arguments{{Type: addressType}}
	params, err := arguments.Unpack(bz)
	if err != nil {
		return common.Address{}, err
	}

	return params[0].(common.Address), nil
}

func createTransferMultisigParams(addrs []common.Address, threshold uint8) ([]byte, error) {
	addressesType, err := abi.NewType("address[]", "address[]", nil)
	if err != nil {
		return nil, err
	}

	uint256Type, err := abi.NewType("uint256", "uint256", nil)
	if err != nil {
		return nil, err
	}

	arguments := abi.Arguments{{Type: addressesType}, {Type: uint256Type}}
	result, err := arguments.Pack(addrs, big.NewInt(int64(threshold)))
	if err != nil {
		return nil, err
	}

	return result, nil
}

// DecodeTransferMultisigParams unpacks the parameters of a multi sig transfer command
func DecodeTransferMultisigParams(bz []byte) ([]common.Address, uint8, error) {
	addressesType, err := abi.NewType("address[]", "address[]", nil)
	if err != nil {
		return []common.Address{}, 0, err
	}

	uint256Type, err := abi.NewType("uint256", "uint256", nil)
	if err != nil {
		return []common.Address{}, 0, err
	}

	arguments := abi.Arguments{{Type: addressesType}, {Type: uint256Type}}
	params, err := arguments.Unpack(bz)
	if err != nil {
		return []common.Address{}, 0, err
	}

	return params[0].([]common.Address), uint8(params[1].(*big.Int).Uint64()), nil
}

// ValidateBasic does stateless validation of the object
func (m *BurnerInfo) ValidateBasic() error {
	if err := utils.ValidateString(m.DestinationChain); err != nil {
		return sdkerrors.Wrap(err, "invalid destination chain")
	}

	if err := sdk.ValidateDenom(m.Asset); err != nil {
		return sdkerrors.Wrap(err, "invalid asset")
	}

	if err := utils.ValidateString(m.Symbol); err != nil {
		return sdkerrors.Wrap(err, "invalid symbol")
	}

	return nil
}

// ValidateBasic does stateless validation of the object
func (m *ERC20TokenMetadata) ValidateBasic() error {
	if m.Status == NonExistent {
		return fmt.Errorf("token status not set")
	}

	if err := sdk.ValidateDenom(m.Asset); err != nil {
		return sdkerrors.Wrap(err, "invalid asset")
	}

	if m.ChainID.IsNil() || !m.ChainID.IsPositive() {
		return fmt.Errorf("chain ID not set")
	}

	if err := m.Details.Validate(); err != nil {
		return err
	}

	if err := validateBurnerCode(m.BurnerCode); err != nil {
		return err
	}

	return nil
}

// ValidateBasic does stateless validation of the object
func (m *ERC20Deposit) ValidateBasic() error {
	if err := sdk.ValidateDenom(m.Asset); err != nil {
		return sdkerrors.Wrap(err, "invalid asset")
	}

	if err := utils.ValidateString(m.DestinationChain); err != nil {
		return sdkerrors.Wrap(err, "invalid destination chain")
	}

	if m.Amount.IsZero() {
		return fmt.Errorf("amount must be >0")
	}

	return nil
}

// CommandIDsToStrings converts a slice of type CommandID to a slice of strings
func CommandIDsToStrings(commandIDs []CommandID) []string {
	commandList := make([]string, len(commandIDs))
	for i, commandID := range commandIDs {
		commandList[i] = commandID.Hex()
	}

	return commandList
}

// ValidateCommandQueueState checks if the keys of the given map have the correct format to be imported as command queue state.
// The expected format is {block height}_{[a-zA-Z0-9]+}
func ValidateCommandQueueState(state map[string]codec.ProtoMarshaler) error {
	for key := range state {
		keyParticles := strings.Split(key, utils.DefaultDelimiter)
		if len(keyParticles) != 2 {
			return fmt.Errorf("expected key %s to consist of two parts", key)
		}

		if _, err := strconv.ParseInt(keyParticles[0], 10, 64); err != nil {
			return fmt.Errorf("expected first key part of %s to be a block height", key)
		}
	}

	return nil
}<|MERGE_RESOLUTION|>--- conflicted
+++ resolved
@@ -122,16 +122,6 @@
 	return t.metadata.Details
 }
 
-<<<<<<< HEAD
-=======
-// GetMinAmount returns the minimum amount allowed for mint/withdrawals.
-//
-// Deprecated: Minimum amount was moved to nexus keeper. Function will be removed in future version.
-func (t *ERC20Token) GetMinAmount() sdk.Int {
-	return t.metadata.MinAmount
-}
-
->>>>>>> 963a0d37
 // Is returns true if the given status matches the token's status
 func (t *ERC20Token) Is(status Status) bool {
 	// this special case check is needed, because 0 & x == 0 is true for any x
