package keeper

import (
	"context"
	"testing"
	"time"

	sdk "github.com/cosmos/cosmos-sdk/types"
	gogoprototypes "github.com/gogo/protobuf/types"
	"github.com/stretchr/testify/assert"
	"github.com/tendermint/tendermint/libs/log"
	tmproto "github.com/tendermint/tendermint/proto/tendermint/types"

	"github.com/axelarnetwork/axelar-core/testutils"
	"github.com/axelarnetwork/axelar-core/testutils/fake"
	"github.com/axelarnetwork/axelar-core/testutils/rand"
	"github.com/axelarnetwork/axelar-core/utils"
	snapshot "github.com/axelarnetwork/axelar-core/x/snapshot/exported"
	snapMock "github.com/axelarnetwork/axelar-core/x/snapshot/exported/mock"
	"github.com/axelarnetwork/axelar-core/x/vote/exported"
	"github.com/axelarnetwork/axelar-core/x/vote/types"
)

var stringGen = rand.Strings(5, 50).Distinct()

type testSetup struct {
	Keeper      Keeper
	Ctx         sdk.Context
	Snapshotter *snapMock.SnapshotterMock
	// used by the snapshotter when returning a snapshot
	ValidatorSet []snapshot.Validator
	Timeout      context.Context
	cancel       context.CancelFunc
}

func setup() *testSetup {
	encCfg := testutils.MakeEncodingConfig()
	encCfg.InterfaceRegistry.RegisterImplementations((*exported.VotingData)(nil),
		&gogoprototypes.StringValue{},
	)

	setup := &testSetup{Ctx: sdk.NewContext(fake.NewMultiStore(), tmproto.Header{}, false, log.TestingLogger())}
	setup.Snapshotter = &snapMock.SnapshotterMock{
		GetLatestCounterFunc: func(sdk.Context) int64 { return rand.I64Between(1, 10000) },
		GetSnapshotFunc: func(sdk.Context, int64) (snapshot.Snapshot, bool) {
			totalShareCount := sdk.ZeroInt()
			for _, v := range setup.ValidatorSet {
				totalShareCount = totalShareCount.AddRaw(v.ShareCount)
			}
			return snapshot.Snapshot{Validators: setup.ValidatorSet, TotalShareCount: totalShareCount}, true
		},
		GetPrincipalFunc: func(ctx sdk.Context, proxy sdk.AccAddress) sdk.ValAddress { return rand.Bytes(sdk.AddrLen) },
	}

	setup.Keeper = NewKeeper(encCfg.Marshaler, sdk.NewKVStoreKey(stringGen.Next()), setup.Snapshotter)
	return setup
}

func (s *testSetup) NewTimeout(t time.Duration) {
	s.Timeout, s.cancel = context.WithTimeout(context.Background(), t)
}

func TestInitPoll(t *testing.T) {
	t.Run("should create a new poll", testutils.Func(func(t *testing.T) {
		s := setup()

		pollMeta := randomPollMeta()
		snapshotCounter := int64(100)
		expireAt := int64(0)

		assert.NoError(t, s.Keeper.InitPoll(s.Ctx, pollMeta, snapshotCounter, expireAt))

		expected := types.NewPoll(pollMeta, snapshotCounter, expireAt)
		actual := s.Keeper.GetPoll(s.Ctx, pollMeta)
		assert.Equal(t, expected, *actual)
	}))

	t.Run("should return error if poll with same meta exists and has not expired yet", testutils.Func(func(t *testing.T) {
		s := setup()
		pollMeta := randomPollMeta()
		snapshotCounter := int64(100)
		expireAt := int64(0)

		assert.NoError(t, s.Keeper.InitPoll(s.Ctx, pollMeta, snapshotCounter, expireAt))
		assert.Error(t, s.Keeper.InitPoll(s.Ctx, pollMeta, snapshotCounter, expireAt))
	}))

	t.Run("should create a new poll if poll with same meta exists and has already expired", testutils.Func(func(t *testing.T) {
		s := setup()
		pollMeta := randomPollMeta()
		snapshotCounter1 := int64(100)
		snapshotCounter2 := int64(101)
		expireAt1 := int64(10)
		expireAt2 := int64(20)

		assert.NoError(t, s.Keeper.InitPoll(s.Ctx, pollMeta, snapshotCounter1, expireAt1))
		assert.NoError(t, s.Keeper.InitPoll(s.Ctx.WithBlockHeight(expireAt1), pollMeta, snapshotCounter2, expireAt2))

		expected := types.NewPoll(pollMeta, snapshotCounter2, expireAt2)
		actual := s.Keeper.GetPoll(s.Ctx, pollMeta)
		assert.Equal(t, expected, *actual)
	}))
}

// error when tallying non-existing poll
func TestTallyVote_NonExistingPoll_ReturnError(t *testing.T) {
	s := setup()

	pollMeta := randomPollMeta()

	assert.NoError(t, s.Keeper.InitPoll(s.Ctx, pollMeta, rand.PosI64(), 0))
	_, err := s.Keeper.TallyVote(s.Ctx, randomSender(), pollMeta, randomData())
	assert.Error(t, err)
}

// error when tallied vote comes from unauthorized voter
func TestTallyVote_UnknownVoter_ReturnError(t *testing.T) {
	s := setup()
	// proxy is unknown
	s.Snapshotter.GetPrincipalFunc = func(ctx sdk.Context, proxy sdk.AccAddress) sdk.ValAddress { return nil }

	pollMeta := randomPollMeta()

	assert.NoError(t, s.Keeper.InitPoll(s.Ctx, pollMeta, rand.PosI64(), 0))
	_, err := s.Keeper.TallyVote(s.Ctx, randomSender(), pollMeta, randomData())
	assert.Error(t, err)
}

// tally vote no winner
func TestTallyVote_NoWinner(t *testing.T) {
	s := setup()
	threshold := utils.Threshold{Numerator: 2, Denominator: 3}
	s.Keeper.SetVotingThreshold(s.Ctx, threshold)
	minorityPower := newValidator(rand.Bytes(sdk.AddrLen), rand.I64Between(1, 200))
	majorityPower := newValidator(rand.Bytes(sdk.AddrLen), rand.I64Between(calcMajorityLowerLimit(threshold, minorityPower), 1000))
	s.ValidatorSet = []snapshot.Validator{minorityPower, majorityPower}

<<<<<<< HEAD
	s.Broadcaster.GetPrincipalFunc = func(ctx sdk.Context, proxy sdk.AccAddress) sdk.ValAddress {
		return minorityPower.GetSDKValidator().GetOperator()
	}
=======
	s.Snapshotter.GetPrincipalFunc = func(ctx sdk.Context, proxy sdk.AccAddress) sdk.ValAddress { return minorityPower.GetOperator() }
>>>>>>> 8ccbcc19

	pollMeta := randomPollMeta()

	assert.NoError(t, s.Keeper.InitPoll(s.Ctx, pollMeta, rand.PosI64(), 0))
	poll, err := s.Keeper.TallyVote(s.Ctx, randomSender(), pollMeta, randomData())
	assert.NoError(t, err)
	assert.Nil(t, poll.GetResult())
}

// tally vote with winner
func TestTallyVote_WithWinner(t *testing.T) {
	s := setup()
	threshold := utils.Threshold{Numerator: 2, Denominator: 3}
	s.Keeper.SetVotingThreshold(s.Ctx, threshold)
	minorityPower := newValidator(rand.Bytes(sdk.AddrLen), rand.I64Between(1, 200))
	majorityPower := newValidator(rand.Bytes(sdk.AddrLen), rand.I64Between(calcMajorityLowerLimit(threshold, minorityPower), 1000))
	s.ValidatorSet = []snapshot.Validator{minorityPower, majorityPower}

<<<<<<< HEAD
	s.Broadcaster.GetPrincipalFunc = func(ctx sdk.Context, proxy sdk.AccAddress) sdk.ValAddress {
		return majorityPower.GetSDKValidator().GetOperator()
	}
	poll := randomPoll()
=======
	s.Snapshotter.GetPrincipalFunc = func(ctx sdk.Context, proxy sdk.AccAddress) sdk.ValAddress { return majorityPower.GetOperator() }
	pollMeta := randomPollMeta()
>>>>>>> 8ccbcc19
	data := randomData()

	assert.NoError(t, s.Keeper.InitPoll(s.Ctx, pollMeta, rand.PosI64(), 0))
	poll, err := s.Keeper.TallyVote(s.Ctx, randomSender(), pollMeta, data)

	assert.NoError(t, err)
	assert.Equal(t, data, poll.GetResult())
}

// error when tallying second vote from same validator
func TestTallyVote_TwoVotesFromSameValidator_ReturnError(t *testing.T) {
	s := setup()
	s.Keeper.SetVotingThreshold(s.Ctx, utils.Threshold{Numerator: 2, Denominator: 3})
	s.ValidatorSet = []snapshot.Validator{newValidator(rand.Bytes(sdk.AddrLen), rand.I64Between(1, 1000))}

	// return same validator for all votes
<<<<<<< HEAD
	s.Broadcaster.GetPrincipalFunc = func(ctx sdk.Context, proxy sdk.AccAddress) sdk.ValAddress {
		return s.ValidatorSet[0].GetSDKValidator().GetOperator()
	}
=======
	s.Snapshotter.GetPrincipalFunc = func(ctx sdk.Context, proxy sdk.AccAddress) sdk.ValAddress { return s.ValidatorSet[0].GetOperator() }
>>>>>>> 8ccbcc19

	pollMeta := randomPollMeta()
	sender := randomSender()

	assert.NoError(t, s.Keeper.InitPoll(s.Ctx, pollMeta, rand.PosI64(), 0))
	_, err := s.Keeper.TallyVote(s.Ctx, sender, pollMeta, randomData())
	assert.NoError(t, err)
	_, err = s.Keeper.TallyVote(s.Ctx, sender, pollMeta, randomData())
	assert.Error(t, err)
	_, err = s.Keeper.TallyVote(s.Ctx, sender, pollMeta, randomData())
	assert.Error(t, err)
}

// tally multiple votes until poll is decided
func TestTallyVote_MultipleVotesUntilDecision(t *testing.T) {
	s := setup()
	s.Keeper.SetVotingThreshold(s.Ctx, utils.Threshold{Numerator: 2, Denominator: 3})
	s.ValidatorSet = []snapshot.Validator{
		// ensure first validator does not have majority voting power
		newValidator(rand.Bytes(sdk.AddrLen), rand.I64Between(1, 100)),
		newValidator(rand.Bytes(sdk.AddrLen), rand.I64Between(100, 200)),
		newValidator(rand.Bytes(sdk.AddrLen), rand.I64Between(100, 200)),
		newValidator(rand.Bytes(sdk.AddrLen), rand.I64Between(100, 200)),
		newValidator(rand.Bytes(sdk.AddrLen), rand.I64Between(100, 200)),
	}

	pollMeta := randomPollMeta()
	assert.NoError(t, s.Keeper.InitPoll(s.Ctx, pollMeta, 100, 0))

	sender := randomSender()
	data := randomData()

<<<<<<< HEAD
	s.Broadcaster.GetPrincipalFunc = func(sdk.Context, sdk.AccAddress) sdk.ValAddress {
		return s.ValidatorSet[0].GetSDKValidator().GetOperator()
	}
=======
	s.Snapshotter.GetPrincipalFunc = func(sdk.Context, sdk.AccAddress) sdk.ValAddress { return s.ValidatorSet[0].GetOperator() }
>>>>>>> 8ccbcc19

	poll, err := s.Keeper.TallyVote(s.Ctx, sender, pollMeta, data)
	assert.NoError(t, err)
	assert.Nil(t, poll.GetResult())

	var pollDecided bool
	for i, val := range s.ValidatorSet {
		if i == 0 {
			continue
		}
<<<<<<< HEAD
		s.Broadcaster.GetPrincipalFunc = func(sdk.Context, sdk.AccAddress) sdk.ValAddress {
			return val.GetSDKValidator().GetOperator()
		}
		assert.NoError(t, s.Keeper.TallyVote(s.Ctx, sender, poll, data))
		pollDecided = pollDecided || s.Keeper.Result(s.Ctx, poll) != nil
=======
		s.Snapshotter.GetPrincipalFunc = func(sdk.Context, sdk.AccAddress) sdk.ValAddress { return val.GetOperator() }
		poll, err = s.Keeper.TallyVote(s.Ctx, sender, pollMeta, data)
		assert.NoError(t, err)
		pollDecided = pollDecided || poll.GetResult() != nil
>>>>>>> 8ccbcc19
	}

	assert.Equal(t, data, s.Keeper.GetPoll(s.Ctx, pollMeta).GetResult())
}

// tally vote for already decided vote
func TestTallyVote_ForDecidedPoll(t *testing.T) {
	s := setup()
	threshold := utils.Threshold{Numerator: 2, Denominator: 3}
	s.Keeper.SetVotingThreshold(s.Ctx, threshold)
	minorityPower := newValidator(rand.Bytes(sdk.AddrLen), rand.I64Between(1, 200))
	majorityPower := newValidator(rand.Bytes(sdk.AddrLen), rand.I64Between(calcMajorityLowerLimit(threshold, minorityPower), 1000))
	s.ValidatorSet = []snapshot.Validator{minorityPower, majorityPower}

	pollMeta := randomPollMeta()
	assert.NoError(t, s.Keeper.InitPoll(s.Ctx, pollMeta, 100, 0))

<<<<<<< HEAD
	s.Broadcaster.GetPrincipalFunc = func(sdk.Context, sdk.AccAddress) sdk.ValAddress {
		return majorityPower.GetSDKValidator().GetOperator()
	}
=======
	s.Snapshotter.GetPrincipalFunc = func(sdk.Context, sdk.AccAddress) sdk.ValAddress { return majorityPower.GetOperator() }
>>>>>>> 8ccbcc19

	data1 := randomData()
	poll, err := s.Keeper.TallyVote(s.Ctx, randomSender(), pollMeta, data1)
	assert.NoError(t, err)
	assert.Equal(t, data1, poll.GetResult())

<<<<<<< HEAD
	s.Broadcaster.GetPrincipalFunc = func(sdk.Context, sdk.AccAddress) sdk.ValAddress {
		return minorityPower.GetSDKValidator().GetOperator()
	}
=======
	s.Snapshotter.GetPrincipalFunc = func(sdk.Context, sdk.AccAddress) sdk.ValAddress { return minorityPower.GetOperator() }
>>>>>>> 8ccbcc19

	data2 := randomData()
	poll, err = s.Keeper.TallyVote(s.Ctx, randomSender(), pollMeta, data2)
	assert.NoError(t, err)
	// does not change outcome
	assert.Equal(t, data1, poll.GetResult())
}

func TestTallyVote_FailedPoll(t *testing.T) {
	s := setup()
	threshold := utils.Threshold{Numerator: 1, Denominator: 2}
	s.Keeper.SetVotingThreshold(s.Ctx, threshold)
	validatorPower := rand.I64Between(1, 200)
	validator1 := newValidator(rand.Bytes(sdk.AddrLen), validatorPower)
	validator2 := newValidator(rand.Bytes(sdk.AddrLen), validatorPower)
	s.ValidatorSet = []snapshot.Validator{validator1, validator2}

<<<<<<< HEAD
	poll := randomPoll()
	assert.NoError(t, s.Keeper.InitPoll(s.Ctx, poll, 100, 0))

	s.Broadcaster.GetPrincipalFunc = func(sdk.Context, sdk.AccAddress) sdk.ValAddress { return validator1.GetSDKValidator().GetOperator() }
	assert.NoError(t, s.Keeper.TallyVote(s.Ctx, randomSender(), poll, randomData()))

	assert.Nil(t, s.Keeper.Result(s.Ctx, poll))
	assert.False(t, s.Keeper.GetPoll(s.Ctx, poll).Failed)

	s.Broadcaster.GetPrincipalFunc = func(sdk.Context, sdk.AccAddress) sdk.ValAddress { return validator2.GetSDKValidator().GetOperator() }
	assert.NoError(t, s.Keeper.TallyVote(s.Ctx, randomSender(), poll, randomData()))
=======
	pollMeta := randomPollMeta()
	assert.NoError(t, s.Keeper.InitPoll(s.Ctx, pollMeta, 100, 0))

	s.Snapshotter.GetPrincipalFunc = func(sdk.Context, sdk.AccAddress) sdk.ValAddress { return validator1.GetOperator() }
	poll, err := s.Keeper.TallyVote(s.Ctx, randomSender(), pollMeta, randomData())
	assert.NoError(t, err)
	assert.Nil(t, poll.GetResult())
	assert.False(t, poll.Failed)
>>>>>>> 8ccbcc19

	s.Snapshotter.GetPrincipalFunc = func(sdk.Context, sdk.AccAddress) sdk.ValAddress { return validator2.GetOperator() }
	poll, err = s.Keeper.TallyVote(s.Ctx, randomSender(), pollMeta, randomData())
	assert.NoError(t, err)
	assert.Nil(t, poll.GetResult())
	assert.True(t, poll.Failed)
}

func randomData() exported.VotingData {
	return &gogoprototypes.StringValue{Value: stringGen.Next()}
}

func randomSender() sdk.AccAddress {
	return rand.Bytes(sdk.AddrLen)
}

func randomPollMeta() exported.PollMeta {
	return exported.NewPollMeta(stringGen.Next(), stringGen.Next())
}

func newValidator(address sdk.ValAddress, power int64) snapshot.Validator {
	sdkValidator := &snapMock.SDKValidatorMock{
		GetOperatorFunc: func() sdk.ValAddress { return address },
	}

	return snapshot.NewValidator(sdkValidator, power)
}

func calcMajorityLowerLimit(threshold utils.Threshold, minorityPower snapshot.Validator) int64 {
	minorityShare := threshold.Denominator - threshold.Numerator
	majorityShare := threshold.Numerator
	majorityLowerLimit := minorityPower.ShareCount / minorityShare * majorityShare
	// Due to integer division the lower limit might be underestimated by up to 2
	for threshold.IsMet(sdk.NewInt(majorityLowerLimit), sdk.NewInt(majorityLowerLimit).AddRaw(minorityPower.ShareCount)) {
		majorityLowerLimit++
	}
	return majorityLowerLimit
}<|MERGE_RESOLUTION|>--- conflicted
+++ resolved
@@ -135,13 +135,9 @@
 	majorityPower := newValidator(rand.Bytes(sdk.AddrLen), rand.I64Between(calcMajorityLowerLimit(threshold, minorityPower), 1000))
 	s.ValidatorSet = []snapshot.Validator{minorityPower, majorityPower}
 
-<<<<<<< HEAD
-	s.Broadcaster.GetPrincipalFunc = func(ctx sdk.Context, proxy sdk.AccAddress) sdk.ValAddress {
+	s.Snapshotter.GetPrincipalFunc = func(ctx sdk.Context, proxy sdk.AccAddress) sdk.ValAddress {
 		return minorityPower.GetSDKValidator().GetOperator()
 	}
-=======
-	s.Snapshotter.GetPrincipalFunc = func(ctx sdk.Context, proxy sdk.AccAddress) sdk.ValAddress { return minorityPower.GetOperator() }
->>>>>>> 8ccbcc19
 
 	pollMeta := randomPollMeta()
 
@@ -160,15 +156,10 @@
 	majorityPower := newValidator(rand.Bytes(sdk.AddrLen), rand.I64Between(calcMajorityLowerLimit(threshold, minorityPower), 1000))
 	s.ValidatorSet = []snapshot.Validator{minorityPower, majorityPower}
 
-<<<<<<< HEAD
-	s.Broadcaster.GetPrincipalFunc = func(ctx sdk.Context, proxy sdk.AccAddress) sdk.ValAddress {
+	s.Snapshotter.GetPrincipalFunc = func(ctx sdk.Context, proxy sdk.AccAddress) sdk.ValAddress {
 		return majorityPower.GetSDKValidator().GetOperator()
 	}
-	poll := randomPoll()
-=======
-	s.Snapshotter.GetPrincipalFunc = func(ctx sdk.Context, proxy sdk.AccAddress) sdk.ValAddress { return majorityPower.GetOperator() }
-	pollMeta := randomPollMeta()
->>>>>>> 8ccbcc19
+	pollMeta := randomPollMeta()
 	data := randomData()
 
 	assert.NoError(t, s.Keeper.InitPoll(s.Ctx, pollMeta, rand.PosI64(), 0))
@@ -185,13 +176,9 @@
 	s.ValidatorSet = []snapshot.Validator{newValidator(rand.Bytes(sdk.AddrLen), rand.I64Between(1, 1000))}
 
 	// return same validator for all votes
-<<<<<<< HEAD
-	s.Broadcaster.GetPrincipalFunc = func(ctx sdk.Context, proxy sdk.AccAddress) sdk.ValAddress {
+	s.Snapshotter.GetPrincipalFunc = func(ctx sdk.Context, proxy sdk.AccAddress) sdk.ValAddress {
 		return s.ValidatorSet[0].GetSDKValidator().GetOperator()
 	}
-=======
-	s.Snapshotter.GetPrincipalFunc = func(ctx sdk.Context, proxy sdk.AccAddress) sdk.ValAddress { return s.ValidatorSet[0].GetOperator() }
->>>>>>> 8ccbcc19
 
 	pollMeta := randomPollMeta()
 	sender := randomSender()
@@ -224,13 +211,9 @@
 	sender := randomSender()
 	data := randomData()
 
-<<<<<<< HEAD
-	s.Broadcaster.GetPrincipalFunc = func(sdk.Context, sdk.AccAddress) sdk.ValAddress {
+	s.Snapshotter.GetPrincipalFunc = func(sdk.Context, sdk.AccAddress) sdk.ValAddress {
 		return s.ValidatorSet[0].GetSDKValidator().GetOperator()
 	}
-=======
-	s.Snapshotter.GetPrincipalFunc = func(sdk.Context, sdk.AccAddress) sdk.ValAddress { return s.ValidatorSet[0].GetOperator() }
->>>>>>> 8ccbcc19
 
 	poll, err := s.Keeper.TallyVote(s.Ctx, sender, pollMeta, data)
 	assert.NoError(t, err)
@@ -241,18 +224,12 @@
 		if i == 0 {
 			continue
 		}
-<<<<<<< HEAD
-		s.Broadcaster.GetPrincipalFunc = func(sdk.Context, sdk.AccAddress) sdk.ValAddress {
+		s.Snapshotter.GetPrincipalFunc = func(sdk.Context, sdk.AccAddress) sdk.ValAddress {
 			return val.GetSDKValidator().GetOperator()
 		}
-		assert.NoError(t, s.Keeper.TallyVote(s.Ctx, sender, poll, data))
-		pollDecided = pollDecided || s.Keeper.Result(s.Ctx, poll) != nil
-=======
-		s.Snapshotter.GetPrincipalFunc = func(sdk.Context, sdk.AccAddress) sdk.ValAddress { return val.GetOperator() }
 		poll, err = s.Keeper.TallyVote(s.Ctx, sender, pollMeta, data)
 		assert.NoError(t, err)
 		pollDecided = pollDecided || poll.GetResult() != nil
->>>>>>> 8ccbcc19
 	}
 
 	assert.Equal(t, data, s.Keeper.GetPoll(s.Ctx, pollMeta).GetResult())
@@ -270,26 +247,18 @@
 	pollMeta := randomPollMeta()
 	assert.NoError(t, s.Keeper.InitPoll(s.Ctx, pollMeta, 100, 0))
 
-<<<<<<< HEAD
-	s.Broadcaster.GetPrincipalFunc = func(sdk.Context, sdk.AccAddress) sdk.ValAddress {
+	s.Snapshotter.GetPrincipalFunc = func(sdk.Context, sdk.AccAddress) sdk.ValAddress {
 		return majorityPower.GetSDKValidator().GetOperator()
 	}
-=======
-	s.Snapshotter.GetPrincipalFunc = func(sdk.Context, sdk.AccAddress) sdk.ValAddress { return majorityPower.GetOperator() }
->>>>>>> 8ccbcc19
 
 	data1 := randomData()
 	poll, err := s.Keeper.TallyVote(s.Ctx, randomSender(), pollMeta, data1)
 	assert.NoError(t, err)
 	assert.Equal(t, data1, poll.GetResult())
 
-<<<<<<< HEAD
-	s.Broadcaster.GetPrincipalFunc = func(sdk.Context, sdk.AccAddress) sdk.ValAddress {
+	s.Snapshotter.GetPrincipalFunc = func(sdk.Context, sdk.AccAddress) sdk.ValAddress {
 		return minorityPower.GetSDKValidator().GetOperator()
 	}
-=======
-	s.Snapshotter.GetPrincipalFunc = func(sdk.Context, sdk.AccAddress) sdk.ValAddress { return minorityPower.GetOperator() }
->>>>>>> 8ccbcc19
 
 	data2 := randomData()
 	poll, err = s.Keeper.TallyVote(s.Ctx, randomSender(), pollMeta, data2)
@@ -307,30 +276,16 @@
 	validator2 := newValidator(rand.Bytes(sdk.AddrLen), validatorPower)
 	s.ValidatorSet = []snapshot.Validator{validator1, validator2}
 
-<<<<<<< HEAD
-	poll := randomPoll()
-	assert.NoError(t, s.Keeper.InitPoll(s.Ctx, poll, 100, 0))
-
-	s.Broadcaster.GetPrincipalFunc = func(sdk.Context, sdk.AccAddress) sdk.ValAddress { return validator1.GetSDKValidator().GetOperator() }
-	assert.NoError(t, s.Keeper.TallyVote(s.Ctx, randomSender(), poll, randomData()))
-
-	assert.Nil(t, s.Keeper.Result(s.Ctx, poll))
-	assert.False(t, s.Keeper.GetPoll(s.Ctx, poll).Failed)
-
-	s.Broadcaster.GetPrincipalFunc = func(sdk.Context, sdk.AccAddress) sdk.ValAddress { return validator2.GetSDKValidator().GetOperator() }
-	assert.NoError(t, s.Keeper.TallyVote(s.Ctx, randomSender(), poll, randomData()))
-=======
 	pollMeta := randomPollMeta()
 	assert.NoError(t, s.Keeper.InitPoll(s.Ctx, pollMeta, 100, 0))
 
-	s.Snapshotter.GetPrincipalFunc = func(sdk.Context, sdk.AccAddress) sdk.ValAddress { return validator1.GetOperator() }
+	s.Snapshotter.GetPrincipalFunc = func(sdk.Context, sdk.AccAddress) sdk.ValAddress { return validator1.GetSDKValidator().GetOperator() }
 	poll, err := s.Keeper.TallyVote(s.Ctx, randomSender(), pollMeta, randomData())
 	assert.NoError(t, err)
 	assert.Nil(t, poll.GetResult())
 	assert.False(t, poll.Failed)
->>>>>>> 8ccbcc19
-
-	s.Snapshotter.GetPrincipalFunc = func(sdk.Context, sdk.AccAddress) sdk.ValAddress { return validator2.GetOperator() }
+
+	s.Snapshotter.GetPrincipalFunc = func(sdk.Context, sdk.AccAddress) sdk.ValAddress { return validator2.GetSDKValidator().GetOperator() }
 	poll, err = s.Keeper.TallyVote(s.Ctx, randomSender(), pollMeta, randomData())
 	assert.NoError(t, err)
 	assert.Nil(t, poll.GetResult())
