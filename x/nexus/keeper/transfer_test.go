--- conflicted
+++ resolved
@@ -231,10 +231,6 @@
 						assert.Equal(t, expected.coins, total)
 					}
 				}),
-<<<<<<< HEAD
-
-=======
->>>>>>> 0aaf8e42
 		When("transfer amounts are greater than min amount", func() {
 			for i := 0; i < len(recipients); i++ {
 				asset := randAsset()
