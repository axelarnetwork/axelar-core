--- conflicted
+++ resolved
@@ -266,23 +266,14 @@
 			destChain.Name = destChainName
 			id, txID, nonce := k.GenerateMessageID(ctx)
 			msg := exported.GeneralMessage{
-<<<<<<< HEAD
-				ID:          k.GenerateMessageID(ctx),
-				Sender:      exported.CrossChainAddress{Chain: sourceChain, Address: genCosmosAddr(sourceChain.Name.String())},
-				Recipient:   exported.CrossChainAddress{Chain: destChain, Address: evmtestutils.RandomAddress().Hex()},
-				Status:      exported.Processing,
-				PayloadHash: crypto.Keccak256Hash(rand.Bytes(int(rand.I64Between(1, 100)))).Bytes(),
-				Asset:       nil,
-=======
 				ID:            id,
 				Sender:        exported.CrossChainAddress{Chain: sourceChain, Address: genCosmosAddr(sourceChain.Name.String())},
 				Recipient:     exported.CrossChainAddress{Chain: destChain, Address: evmtestutils.RandomAddress().Hex()},
-				Status:        exported.Sent,
+				Status:        exported.Processing,
 				PayloadHash:   crypto.Keccak256Hash(rand.Bytes(int(rand.I64Between(1, 100)))).Bytes(),
 				Asset:         nil,
 				SourceTxID:    txID,
 				SourceTxIndex: nonce,
->>>>>>> 3fbfb859
 			}
 
 			msgs[msg.ID] = msg
