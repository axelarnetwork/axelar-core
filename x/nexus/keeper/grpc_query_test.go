package keeper_test

import (
	"strconv"
	"testing"
	"time"

	"github.com/cosmos/cosmos-sdk/client"
	"github.com/cosmos/cosmos-sdk/client/flags"
	sdk "github.com/cosmos/cosmos-sdk/types"
	"github.com/cosmos/cosmos-sdk/types/query"
	params "github.com/cosmos/cosmos-sdk/x/params/types"
	"github.com/ethereum/go-ethereum/crypto"
	"github.com/spf13/pflag"
	"github.com/stretchr/testify/assert"
	"github.com/tendermint/tendermint/libs/log"
	tmproto "github.com/tendermint/tendermint/proto/tendermint/types"

	"github.com/axelarnetwork/axelar-core/app"
	"github.com/axelarnetwork/axelar-core/testutils/fake"
	"github.com/axelarnetwork/axelar-core/testutils/rand"
	"github.com/axelarnetwork/axelar-core/utils"
	axelarnet "github.com/axelarnetwork/axelar-core/x/axelarnet/exported"
	evm "github.com/axelarnetwork/axelar-core/x/evm/exported"
	evmtypes "github.com/axelarnetwork/axelar-core/x/evm/types"
	evmtestutils "github.com/axelarnetwork/axelar-core/x/evm/types/testutils"
	"github.com/axelarnetwork/axelar-core/x/nexus/exported"
	nexustestutils "github.com/axelarnetwork/axelar-core/x/nexus/exported/testutils"
	nexusKeeper "github.com/axelarnetwork/axelar-core/x/nexus/keeper"
	"github.com/axelarnetwork/axelar-core/x/nexus/types"
	"github.com/axelarnetwork/utils/funcs"
	. "github.com/axelarnetwork/utils/test"
)

func TestKeeper_TransfersForChain(t *testing.T) {
	var (
		k               nexusKeeper.Keeper
		axelarnetKeeper types.AxelarnetKeeper
		q               nexusKeeper.Querier
		ctx             sdk.Context
		totalTransfers  int64
		pageRequest     *query.PageRequest
		response        *types.TransfersForChainResponse
	)

	Given("a nexus keeper", func() {
		encCfg := app.MakeEncodingConfig()
		nexusSubspace := params.NewSubspace(encCfg.Codec, encCfg.Amino, sdk.NewKVStoreKey("nexusKey"), sdk.NewKVStoreKey("tNexusKey"), "nexus")
		k = nexusKeeper.NewKeeper(encCfg.Codec, sdk.NewKVStoreKey("nexus"), nexusSubspace)
		q = nexusKeeper.NewGRPCQuerier(k, axelarnetKeeper)
	}).
		When("a correct context", func() {
			store := fake.NewMultiStore()
			ctx = sdk.NewContext(store, tmproto.Header{}, false, log.TestingLogger())
		}).
		When("the keeper is correctly set up", func() {
			k.SetParams(ctx, types.DefaultParams())
			k.SetChain(ctx, evm.Ethereum)
			k.ActivateChain(ctx, evm.Ethereum)
			k.SetChain(ctx, axelarnet.Axelarnet)
			k.ActivateChain(ctx, axelarnet.Axelarnet)
			funcs.MustNoErr(k.RegisterAsset(ctx, evm.Ethereum, exported.NewAsset(axelarnet.NativeAsset, false), utils.MaxUint, time.Hour))
			funcs.MustNoErr(k.RegisterAsset(ctx, axelarnet.Axelarnet, exported.NewAsset(axelarnet.NativeAsset, true), utils.MaxUint, time.Hour))

			nexusRouter := types.NewRouter().
				AddAddressValidator("evm", func(sdk.Context, exported.CrossChainAddress) error {
					return nil
				}).AddAddressValidator("axelarnet", func(sdk.Context, exported.CrossChainAddress) error {
				return nil
			})
			k.SetRouter(nexusRouter)

		}).
		When("there are some pending transfers", func() {
			totalTransfers = rand.I64Between(10, 50)
			for i := int64(0); i < totalTransfers; i++ {
				sender := exported.CrossChainAddress{
					Chain:   evm.Ethereum,
					Address: rand.Str(20),
				}
				assert.NoError(t,
					k.LinkAddresses(
						ctx,
						sender,
						exported.CrossChainAddress{
							Chain:   axelarnet.Axelarnet,
							Address: rand.AccAddr().String(),
						},
					))
				_, err := k.EnqueueForTransfer(ctx, sender, sdk.NewCoin(axelarnet.NativeAsset, sdk.NewInt(rand.PosI64())))
				assert.NoError(t, err)
			}
		}).
		When("pagination flags are set up", func() {
			pageFlags := pflag.NewFlagSet("pagination", pflag.PanicOnError)
			pageFlags.Uint64(flags.FlagPage, 1, "")
			pageFlags.Uint64(flags.FlagLimit, 100, "")

			assert.NoError(t, pageFlags.Set(flags.FlagPage, strconv.FormatInt(rand.I64Between(0, 3), 10)))
			assert.NoError(t, pageFlags.Set(flags.FlagLimit, strconv.FormatInt(rand.I64Between(1, totalTransfers), 10)))
			var err error
			pageRequest, err = client.ReadPageRequest(pageFlags)
			if len(pageRequest.Key) == 0 && pageRequest.Offset > 0 {
				pageRequest.Key = nil
			}

			assert.NoError(t, err)
		}).
		When("TransferForChain is called", func() {
			var err error
			response, err = q.TransfersForChain(sdk.WrapSDKContext(ctx), &types.TransfersForChainRequest{
				Chain:      axelarnet.Axelarnet.Name.String(),
				State:      exported.Pending,
				Pagination: pageRequest,
			})
			assert.NoError(t, err)

		}).
		Then("return only paginated transfers", func(t *testing.T) {
			count := int(pageRequest.Limit)
			if int(pageRequest.Limit) > int(totalTransfers)-int(pageRequest.Offset) {
				count = int(totalTransfers) - int(pageRequest.Offset)
			}
			assert.Len(t, response.Transfers, count)
		}).Run(t, 20)

}

func TestKeeper_Chains(t *testing.T) {
	var (
		k               nexusKeeper.Keeper
		axelarnetKeeper types.AxelarnetKeeper
		q               nexusKeeper.Querier
		ctx             sdk.Context
		response        *types.ChainsResponse
		err             error
	)

	testChain := exported.Chain{Name: exported.ChainName("test")}

	Given("a nexus keeper", func() {
		encCfg := app.MakeEncodingConfig()
		nexusSubspace := params.NewSubspace(encCfg.Codec, encCfg.Amino, sdk.NewKVStoreKey("nexusKey"), sdk.NewKVStoreKey("tNexusKey"), "nexus")
		k = nexusKeeper.NewKeeper(encCfg.Codec, sdk.NewKVStoreKey("nexus"), nexusSubspace)
		q = nexusKeeper.NewGRPCQuerier(k, axelarnetKeeper)
	}).
		When("a correct context", func() {
			store := fake.NewMultiStore()
			ctx = sdk.NewContext(store, tmproto.Header{}, false, log.TestingLogger())
		}).
		When("the keeper is correctly set up", func() {
			k.SetChain(ctx, evm.Ethereum)
			k.ActivateChain(ctx, evm.Ethereum)
			k.SetChain(ctx, axelarnet.Axelarnet)
			k.ActivateChain(ctx, axelarnet.Axelarnet)
			k.SetChain(ctx, testChain)
		}).
		Branch(
			Then("query all chains", func(t *testing.T) {
				response, err = q.Chains(sdk.WrapSDKContext(ctx), &types.ChainsRequest{})
				assert.NoError(t, err)
				assert.Equal(t, response.Chains, []exported.ChainName{axelarnet.Axelarnet.Name, evm.Ethereum.Name, testChain.Name})
			}),
			Then("query only activated chains", func(t *testing.T) {
				response, err = q.Chains(sdk.WrapSDKContext(ctx), &types.ChainsRequest{
					Status: types.Activated,
				})
				assert.NoError(t, err)
				assert.Equal(t, response.Chains, []exported.ChainName{axelarnet.Axelarnet.Name, evm.Ethereum.Name})
			}),
			Then("query only deactivated chains", func(t *testing.T) {
				response, err = q.Chains(sdk.WrapSDKContext(ctx), &types.ChainsRequest{
					Status: types.Deactivated,
				})
				assert.NoError(t, err)
				assert.Equal(t, response.Chains, []exported.ChainName{testChain.Name})
			}),
		).Run(t)
}

func TestKeeper_Message(t *testing.T) {
	var (
		ctx sdk.Context
		k   nexusKeeper.Keeper
		q   nexusKeeper.Querier
		id  string
		msg exported.GeneralMessage
	)

	Given("keeper and context", func() {

		cfg := app.MakeEncodingConfig()
		k, ctx = setup(cfg)
		q = nexusKeeper.NewGRPCQuerier(k, nil)
	}).Branch(
		When("message exists", func() {
			sourceChain := nexustestutils.RandomChain()
			sourceChain.Module = axelarnet.ModuleName
			destinationChain := nexustestutils.RandomChain()
			destinationChain.Module = evmtypes.ModuleName
			k.SetChain(ctx, sourceChain)
			k.SetChain(ctx, destinationChain)
			id, txID, nonce := k.GenerateMessageID(ctx)
			msg := exported.GeneralMessage{
<<<<<<< HEAD
				ID:          id,
				Sender:      exported.CrossChainAddress{Chain: sourceChain, Address: genCosmosAddr(sourceChain.Name.String())},
				Recipient:   exported.CrossChainAddress{Chain: destinationChain, Address: evmtestutils.RandomAddress().Hex()},
				Status:      exported.Processing,
				PayloadHash: crypto.Keccak256Hash(rand.Bytes(int(rand.I64Between(1, 100)))).Bytes(),
				Asset:       nil,
=======
				ID:            id,
				Sender:        exported.CrossChainAddress{Chain: sourceChain, Address: genCosmosAddr(sourceChain.Name.String())},
				Recipient:     exported.CrossChainAddress{Chain: destinationChain, Address: evmtestutils.RandomAddress().Hex()},
				Status:        exported.Sent,
				PayloadHash:   crypto.Keccak256Hash(rand.Bytes(int(rand.I64Between(1, 100)))).Bytes(),
				Asset:         nil,
				SourceTxID:    txID,
				SourceTxIndex: nonce,
>>>>>>> 3fbfb859
			}
			err := k.SetNewMessage(ctx, msg)
			assert.NoError(t, err)
		}).Then("should succeed", func(t *testing.T) {
			response, err := q.Message(sdk.WrapSDKContext(ctx), &types.MessageRequest{ID: id})
			assert.NoError(t, err)
			assert.Equal(t, msg, response.Message)
		}),
		When("message doesn't exist", func() {

		}).Then("should fail", func(t *testing.T) {
			response, err := q.Message(sdk.WrapSDKContext(ctx), &types.MessageRequest{ID: id})
			assert.Error(t, err)
			assert.Nil(t, response)
		}),
	)

}<|MERGE_RESOLUTION|>--- conflicted
+++ resolved
@@ -202,23 +202,14 @@
 			k.SetChain(ctx, destinationChain)
 			id, txID, nonce := k.GenerateMessageID(ctx)
 			msg := exported.GeneralMessage{
-<<<<<<< HEAD
-				ID:          id,
-				Sender:      exported.CrossChainAddress{Chain: sourceChain, Address: genCosmosAddr(sourceChain.Name.String())},
-				Recipient:   exported.CrossChainAddress{Chain: destinationChain, Address: evmtestutils.RandomAddress().Hex()},
-				Status:      exported.Processing,
-				PayloadHash: crypto.Keccak256Hash(rand.Bytes(int(rand.I64Between(1, 100)))).Bytes(),
-				Asset:       nil,
-=======
 				ID:            id,
 				Sender:        exported.CrossChainAddress{Chain: sourceChain, Address: genCosmosAddr(sourceChain.Name.String())},
 				Recipient:     exported.CrossChainAddress{Chain: destinationChain, Address: evmtestutils.RandomAddress().Hex()},
-				Status:        exported.Sent,
+				Status:        exported.Processing,
 				PayloadHash:   crypto.Keccak256Hash(rand.Bytes(int(rand.I64Between(1, 100)))).Bytes(),
 				Asset:         nil,
 				SourceTxID:    txID,
 				SourceTxIndex: nonce,
->>>>>>> 3fbfb859
 			}
 			err := k.SetNewMessage(ctx, msg)
 			assert.NoError(t, err)
