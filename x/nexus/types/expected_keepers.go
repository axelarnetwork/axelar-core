package types

import (
	"time"

	wasmtypes "github.com/CosmWasm/wasmd/x/wasm/types"
	sdk "github.com/cosmos/cosmos-sdk/types"
	stakingtypes "github.com/cosmos/cosmos-sdk/x/staking/types"
	ibctypes "github.com/cosmos/ibc-go/v4/modules/apps/transfer/types"
	"github.com/tendermint/tendermint/libs/log"

	"github.com/axelarnetwork/axelar-core/utils"
	"github.com/axelarnetwork/axelar-core/x/nexus/exported"
	reward "github.com/axelarnetwork/axelar-core/x/reward/exported"
	snapshot "github.com/axelarnetwork/axelar-core/x/snapshot/exported"
)

//go:generate moq -out ./mock/expected_keepers.go -pkg mock . Nexus Snapshotter AxelarnetKeeper RewardKeeper SlashingKeeper WasmKeeper AccountKeeper StakingKeeper MsgIDGenerator IBCKeeper BankKeeper

// Nexus provides functionality to manage cross-chain transfers
type Nexus interface {
	Logger(ctx sdk.Context) log.Logger

	InitGenesis(ctx sdk.Context, genState *GenesisState)
	ExportGenesis(ctx sdk.Context) *GenesisState

	SetParams(ctx sdk.Context, p Params)
	GetParams(ctx sdk.Context) Params

	ActivateWasmConnection(ctx sdk.Context)
	DeactivateWasmConnection(ctx sdk.Context)
	IsWasmConnectionActivated(ctx sdk.Context) bool
	IsChainActivated(ctx sdk.Context, chain exported.Chain) bool
	ActivateChain(ctx sdk.Context, chain exported.Chain)
	GetChains(ctx sdk.Context) []exported.Chain
	GetChain(ctx sdk.Context, chain exported.ChainName) (exported.Chain, bool)
	IsChainMaintainer(ctx sdk.Context, chain exported.Chain, maintainer sdk.ValAddress) bool
	AddChainMaintainer(ctx sdk.Context, chain exported.Chain, validator sdk.ValAddress) error
	RemoveChainMaintainer(ctx sdk.Context, chain exported.Chain, validator sdk.ValAddress) error
	GetChainMaintainers(ctx sdk.Context, chain exported.Chain) []sdk.ValAddress
	GetChainMaintainerStates(ctx sdk.Context, chain exported.Chain) []exported.MaintainerState
	LinkAddresses(ctx sdk.Context, sender exported.CrossChainAddress, recipient exported.CrossChainAddress) error
	DeactivateChain(ctx sdk.Context, chain exported.Chain)
	RegisterFee(ctx sdk.Context, chain exported.Chain, feeInfo exported.FeeInfo) error
	GetFeeInfo(ctx sdk.Context, chain exported.Chain, asset string) exported.FeeInfo
	SetRateLimit(ctx sdk.Context, chainName exported.ChainName, limit sdk.Coin, window time.Duration) error
	RateLimitTransfer(ctx sdk.Context, chain exported.ChainName, asset sdk.Coin, direction exported.TransferDirection) error
	SetNewMessage(ctx sdk.Context, msg exported.GeneralMessage) error
	GetMessage(ctx sdk.Context, id string) (exported.GeneralMessage, bool)
	SetMessageExecuted(ctx sdk.Context, id string) error
	RouteMessage(ctx sdk.Context, id string, routingCtx ...exported.RoutingContext) error
	DequeueRouteMessage(ctx sdk.Context) (exported.GeneralMessage, bool)
	IsAssetRegistered(ctx sdk.Context, chain exported.Chain, denom string) bool
<<<<<<< HEAD
	GetChainByNativeAsset(ctx sdk.Context, asset string) (chain exported.Chain, ok bool)
=======
	CurrID(ctx sdk.Context) ([32]byte, uint64)
>>>>>>> 22f2de7a
}

// MsgIDGenerator provides functionality to generate msg IDs
type MsgIDGenerator interface {
	IncrID(ctx sdk.Context)
	CurrID(ctx sdk.Context) ([32]byte, uint64)
}

// Snapshotter provides functionality to the snapshot module
type Snapshotter interface {
	CreateSnapshot(ctx sdk.Context, candidates []sdk.ValAddress, filterFunc func(snapshot.ValidatorI) bool, weightFunc func(consensusPower sdk.Uint) sdk.Uint, threshold utils.Threshold) (snapshot.Snapshot, error)
	GetOperator(ctx sdk.Context, proxy sdk.AccAddress) sdk.ValAddress
	GetProxy(ctx sdk.Context, operator sdk.ValAddress) (addr sdk.AccAddress, active bool)
}

// StakingKeeper provides functionality to the staking module
type StakingKeeper interface {
	Validator(ctx sdk.Context, addr sdk.ValAddress) stakingtypes.ValidatorI
	PowerReduction(sdk.Context) sdk.Int
	GetLastTotalPower(sdk.Context) sdk.Int
}

// AxelarnetKeeper provides functionality to the axelarnet module
type AxelarnetKeeper interface {
	IsCosmosChain(ctx sdk.Context, chain exported.ChainName) bool
}

// RewardKeeper provides functionality to get reward keeper
type RewardKeeper interface {
	GetPool(ctx sdk.Context, name string) reward.RewardPool
}

// SlashingKeeper provides functionality to manage slashing info for a validator
type SlashingKeeper interface {
	IsTombstoned(ctx sdk.Context, consAddr sdk.ConsAddress) bool
}

// WasmKeeper provides functionality to manage wasm contracts
type WasmKeeper interface {
	wasmtypes.ContractOpsKeeper
}

// AccountKeeper provides functionality to get account keeper
type AccountKeeper interface {
	GetModuleAddress(moduleName string) sdk.AccAddress
}

// IBCKeeper provides functionality to send IBC transfer
type IBCKeeper interface {
	ParseIBCDenom(ctx sdk.Context, ibcDenom string) (ibctypes.DenomTrace, error)
	GetIBCPath(ctx sdk.Context, chain exported.ChainName) (string, bool)
}

// BankKeeper provides functionality to manage bank
type BankKeeper interface {
	SendCoins(ctx sdk.Context, fromAddr sdk.AccAddress, toAddr sdk.AccAddress, amt sdk.Coins) error
	SendCoinsFromAccountToModule(ctx sdk.Context, senderAddr sdk.AccAddress, recipientModule string, amt sdk.Coins) error
	SendCoinsFromModuleToAccount(ctx sdk.Context, senderModule string, recipientAddr sdk.AccAddress, amt sdk.Coins) error
	BurnCoins(ctx sdk.Context, moduleName string, amt sdk.Coins) error
	MintCoins(ctx sdk.Context, moduleName string, amt sdk.Coins) error
}<|MERGE_RESOLUTION|>--- conflicted
+++ resolved
@@ -51,11 +51,8 @@
 	RouteMessage(ctx sdk.Context, id string, routingCtx ...exported.RoutingContext) error
 	DequeueRouteMessage(ctx sdk.Context) (exported.GeneralMessage, bool)
 	IsAssetRegistered(ctx sdk.Context, chain exported.Chain, denom string) bool
-<<<<<<< HEAD
 	GetChainByNativeAsset(ctx sdk.Context, asset string) (chain exported.Chain, ok bool)
-=======
 	CurrID(ctx sdk.Context) ([32]byte, uint64)
->>>>>>> 22f2de7a
 }
 
 // MsgIDGenerator provides functionality to generate msg IDs
