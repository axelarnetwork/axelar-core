package exported

import (
	"crypto/sha256"
	"encoding/binary"
	"encoding/json"
	"fmt"
	"strconv"
	"strings"

	"github.com/cosmos/cosmos-sdk/codec"
	sdk "github.com/cosmos/cosmos-sdk/types"
	"github.com/cosmos/cosmos-sdk/types/address"
	sdkerrors "github.com/cosmos/cosmos-sdk/types/errors"
	"github.com/ethereum/go-ethereum/common"
	"github.com/ethereum/go-ethereum/crypto"

	"github.com/axelarnetwork/axelar-core/utils"
	"github.com/axelarnetwork/utils/slices"
)

//go:generate moq -out ./mock/types.go -pkg mock . MaintainerState LockableCoin

// LockableCoin defines a coin that can be locked and unlocked
type LockableCoin interface {
	GetCoin() sdk.Coin
	GetOriginalCoin(ctx sdk.Context) sdk.Coin
	Lock(ctx sdk.Context, fromAddr sdk.AccAddress) error
	Unlock(ctx sdk.Context, toAddr sdk.AccAddress) error
}

// AddressValidator defines a function that implements address verification upon a request to link addresses
type AddressValidator func(ctx sdk.Context, address CrossChainAddress) error

type RoutingContext struct {
	Sender     sdk.AccAddress
	FeeGranter sdk.AccAddress
	Payload    []byte
}

// MessageRoute defines a function that implements message routing
type MessageRoute func(ctx sdk.Context, routingCtx RoutingContext, msg GeneralMessage) error

// TransferStateFromString converts a describing state string to the corresponding TransferState
func TransferStateFromString(s string) TransferState {
	state, ok := TransferState_value["TRANSFER_STATE_"+strings.ToUpper(s)]

	if !ok {
		return TRANSFER_STATE_UNSPECIFIED
	}

	return TransferState(state)
}

// Validate validates the TransferState
func (m TransferState) Validate() error {
	_, ok := TransferState_name[int32(m)]
	if !ok {
		return fmt.Errorf("unknown transfer state")
	}

	if m == TRANSFER_STATE_UNSPECIFIED {
		return fmt.Errorf("unspecified transfer state")
	}

	return nil
}

// Validate validates the CrossChainTransfer
func (m CrossChainTransfer) Validate() error {
	if err := m.Recipient.Validate(); err != nil {
		return err
	}

	if err := m.Asset.Validate(); err != nil {
		return err
	}

	if err := m.State.Validate(); err != nil {
		return err
	}

	return nil
}

// Validate validates the CrossChainAddress
func (m CrossChainAddress) Validate() error {
	if err := m.Chain.Validate(); err != nil {
		return err
	}

	if err := utils.ValidateString(m.Address); err != nil {
		return sdkerrors.Wrap(err, "invalid address")
	}

	return nil
}

// TransferID represents the unique cross transfer identifier
type TransferID uint64

// String returns a string representation of TransferID
func (t TransferID) String() string {
	return strconv.FormatUint(uint64(t), 10)
}

// Bytes returns the byte array of TransferID
func (t TransferID) Bytes() []byte {
	bz := make([]byte, 8)
	binary.BigEndian.PutUint64(bz, uint64(t))

	return bz
}

// NewPendingCrossChainTransfer returns a pending CrossChainTransfer
func NewPendingCrossChainTransfer(id uint64, recipient CrossChainAddress, asset sdk.Coin) CrossChainTransfer {
	return NewCrossChainTransfer(id, recipient, asset, Pending)
}

// NewCrossChainTransfer returns a CrossChainTransfer
func NewCrossChainTransfer(id uint64, recipient CrossChainAddress, asset sdk.Coin, state TransferState) CrossChainTransfer {
	return CrossChainTransfer{
		ID:        TransferID(id),
		Recipient: recipient,
		Asset:     asset,
		State:     state,
	}
}

// Validate performs a stateless check to ensure the Chain object has been initialized correctly
func (m Chain) Validate() error {
	if err := m.Name.Validate(); err != nil {
		return sdkerrors.Wrap(err, "invalid chain name")
	}

	if err := m.KeyType.Validate(); err != nil {
		return err
	}

	if m.Module == "" {
		return fmt.Errorf("missing module name")
	}

	return nil
}

// GetName returns the chain name
func (m Chain) GetName() ChainName {
	return m.Name
}

// IsFrom returns true if the chain registered under the module
func (m Chain) IsFrom(module string) bool {
	return m.Module == module
}

// NewAsset returns an asset struct
func NewAsset(denom string, isNative bool) Asset {
	return Asset{Denom: utils.NormalizeString(denom), IsNativeAsset: isNative}
}

// Validate checks the stateless validity of the asset
func (m Asset) Validate() error {
	if err := sdk.ValidateDenom(m.Denom); err != nil {
		return sdkerrors.Wrap(err, "invalid denomination")
	}

	return nil
}

// NewFeeInfo returns a FeeInfo struct
func NewFeeInfo(chain ChainName, asset string, feeRate sdk.Dec, minFee sdk.Int, maxFee sdk.Int) FeeInfo {
	asset = utils.NormalizeString(asset)

	return FeeInfo{Chain: chain, Asset: asset, FeeRate: feeRate, MinFee: minFee, MaxFee: maxFee}
}

// ZeroFeeInfo returns a FeeInfo struct with zero fees
func ZeroFeeInfo(chain ChainName, asset string) FeeInfo {
	return NewFeeInfo(chain, asset, sdk.ZeroDec(), sdk.ZeroInt(), sdk.ZeroInt())
}

// Validate checks the stateless validity of fee info
func (m FeeInfo) Validate() error {
	if err := m.Chain.Validate(); err != nil {
		return sdkerrors.Wrap(err, "invalid chain")
	}

	if err := sdk.ValidateDenom(m.Asset); err != nil {
		return sdkerrors.Wrap(err, "invalid asset")
	}

	if m.MinFee.IsNegative() {
		return fmt.Errorf("min fee cannot be negative")
	}

	if m.MinFee.GT(m.MaxFee) {
		return fmt.Errorf("min fee should not be greater than max fee")
	}

	if m.FeeRate.IsNegative() {
		return fmt.Errorf("fee rate should not be negative")
	}

	if m.FeeRate.GT(sdk.OneDec()) {
		return fmt.Errorf("fee rate should not be greater than one")
	}

	if !m.FeeRate.IsZero() && m.MaxFee.IsZero() {
		return fmt.Errorf("fee rate is non zero while max fee is zero")
	}

	return nil
}

// ChainNameLengthMax bounds the max chain name length
const ChainNameLengthMax = 20

// ChainName ensures a correctly formatted EVM chain name
type ChainName string

// Validate returns an error, if the chain name is empty or too long
func (c ChainName) Validate() error {
	if err := utils.ValidateString(string(c)); err != nil {
		return sdkerrors.Wrap(err, "invalid chain name")
	}

	if len(c) > ChainNameLengthMax {
		return fmt.Errorf("chain name length %d is greater than %d", len(c), ChainNameLengthMax)
	}

	return nil
}

func (c ChainName) String() string {
	return string(c)
}

// Equals returns boolean for whether two chain names are case-insensitive equal
func (c ChainName) Equals(c2 ChainName) bool {
	return strings.EqualFold(c.String(), c2.String())
}

// MaintainerState allows to record status of chain maintainer
type MaintainerState interface {
	codec.ProtoMarshaler
	MarkMissingVote(missingVote bool)
	MarkIncorrectVote(incorrectVote bool)
	CountMissingVotes(window int) uint64
	CountIncorrectVotes(window int) uint64
	GetAddress() sdk.ValAddress
}

// ValidateBasic validates the transfer direction
func (m TransferDirection) ValidateBasic() error {
	switch m {
	case TransferDirectionFrom, TransferDirectionTo:
		return nil
	default:
		return fmt.Errorf("invalid transfer direction %s", m)
	}
}

// NewGeneralMessage returns a GeneralMessage struct with status set to approved
func NewGeneralMessage(id string, sender CrossChainAddress, recipient CrossChainAddress, payloadHash []byte, sourceTxID []byte, sourceTxIndex uint64, asset *sdk.Coin) GeneralMessage {
	return GeneralMessage{
		ID:            id,
		Sender:        sender,
		Recipient:     recipient,
		PayloadHash:   payloadHash,
		Status:        Approved,
		Asset:         asset,
		SourceTxID:    sourceTxID,
		SourceTxIndex: sourceTxIndex,
	}
}

// ValidateBasic validates the general message
func (m GeneralMessage) ValidateBasic() error {
	if err := utils.ValidateString(m.ID); err != nil {
		return sdkerrors.Wrap(err, "invalid general message id")
	}

	if err := m.Sender.Validate(); err != nil {
		return sdkerrors.Wrap(err, "invalid source chain")
	}

	if err := m.Recipient.Validate(); err != nil {
		return sdkerrors.Wrap(err, "invalid destination chain")
	}

	if m.Asset != nil {
		return m.Asset.Validate()
	}

	return nil
}

// Is returns true if status matches
func (m GeneralMessage) Is(status GeneralMessage_Status) bool {
	return m.Status == status
}

// Match returns true if hash of payload matches the expected
func (m GeneralMessage) Match(payload []byte) bool {
	return common.BytesToHash(m.PayloadHash) == crypto.Keccak256Hash(payload)
}

// GetSourceChain returns the source chain name
func (m GeneralMessage) GetSourceChain() ChainName {
	return m.Sender.Chain.Name
}

// GetSourceAddress returns the source address
func (m GeneralMessage) GetSourceAddress() string {
	return m.Sender.Address
}

// GetDestinationChain returns the destination chain name
func (m GeneralMessage) GetDestinationChain() ChainName {
	return m.Recipient.Chain.Name
}

// GetDestinationAddress returns the destination address
func (m GeneralMessage) GetDestinationAddress() string {
	return m.Recipient.Address
}

// MessageType on can be TypeGeneralMessage or TypeGeneralMessageWithToken
type MessageType int

const (
	// TypeUnrecognized means coin type is unrecognized
	TypeUnrecognized = iota
	// TypeGeneralMessage is a pure message
	TypeGeneralMessage
	// TypeGeneralMessageWithToken is a general message with token
	TypeGeneralMessageWithToken
	// TypeSendToken is a direct token transfer without link from a cosmos chain
	TypeSendToken
)

// Type returns the type of the message
func (m GeneralMessage) Type() MessageType {
	if m.Asset == nil {
		return TypeGeneralMessage
	}

	return TypeGeneralMessageWithToken
}

// FromGeneralMessage returns a WasmMessage from a GeneralMessage
func FromGeneralMessage(msg GeneralMessage) WasmMessage {
	return WasmMessage{
		SourceChain:        msg.GetSourceChain(),
		SourceAddress:      msg.GetSourceAddress(),
		DestinationChain:   msg.GetDestinationChain(),
		DestinationAddress: msg.GetDestinationAddress(),
		PayloadHash:        msg.PayloadHash,
		SourceTxID:         msg.SourceTxID,
		SourceTxIndex:      msg.SourceTxIndex,
		ID:                 msg.ID,
	}
}

var _ sdk.Msg = &WasmMessage{}

// ValidateBasic implements sdk.Msg
func (m WasmMessage) ValidateBasic() error {

	if err := utils.ValidateString(m.ID); err != nil {
		return sdkerrors.Wrap(err, "invalid wasm message id")
	}

	if err := m.SourceChain.Validate(); err != nil {
		return sdkerrors.Wrap(err, "invalid wasm message source chain name")
	}

	if err := utils.ValidateString(m.SourceAddress); err != nil {
		return sdkerrors.Wrap(err, "invalid wasm message source address")
	}

	if err := m.DestinationChain.Validate(); err != nil {
		return sdkerrors.Wrap(err, "invalid wasm message destination chain name")
	}

	if err := utils.ValidateString(m.DestinationAddress); err != nil {
		return sdkerrors.Wrap(err, "invalid wasm message destination address")
	}

	if len(m.PayloadHash) != 32 {
		return fmt.Errorf("invalid wasm message payload hash")
	}

	if len(m.SourceTxID) != 32 {
		return fmt.Errorf("invalid wasm message source tx id")
	}

	return nil
}

// GetSigners implements sdk.Msg. There is no signer for wasm generated messages, so this returns an empty slice.
func (m WasmMessage) GetSigners() []sdk.AccAddress {
	return []sdk.AccAddress{}
}

// WasmBytes is a wrapper around []byte that gets JSON marshalized as an array
// of numbers instead of base64-encoded string
type WasmBytes []byte

// MarshalJSON implements json.Marshaler
func (bz WasmBytes) MarshalJSON() ([]byte, error) {
	return json.Marshal(slices.Map(bz, func(b byte) uint16 { return uint16(b) }))
}

// UnmarshalJSON implements json.Unmarshaler
func (bz *WasmBytes) UnmarshalJSON(data []byte) error {
	var arr []uint16
	if err := json.Unmarshal(data, &arr); err != nil {
		return err
	}

	*bz = slices.Map(arr, func(u uint16) byte { return byte(u) })

	return nil
}

// WasmQueryRequest is the request for wasm contracts to query
type WasmQueryRequest struct {
	TxHashAndNonce    *struct{}                 `json:"tx_hash_and_nonce,omitempty"`
	IsChainRegistered *IsChainRegisteredRequest `json:"is_chain_registered,omitempty"`
}

// WasmQueryTxHashAndNonceResponse is the response for the TxHashAndNonce query
type WasmQueryTxHashAndNonceResponse struct {
	TxHash [32]byte `json:"tx_hash,omitempty"` // the hash of the current transaction
	Nonce  uint64   `json:"nonce,omitempty"`   // the nonce of the current execution, which increments with each entry of any wasm execution
}

<<<<<<< HEAD
// GetEscrowAddress creates an address for the given denomination
func GetEscrowAddress(denom string) sdk.AccAddress {
	hash := sha256.Sum256([]byte(denom))

	return hash[:address.Len]
=======
type IsChainRegisteredRequest struct {
	Chain string `json:"chain"`
}

type WasmQueryIsChainRegisteredResponse struct {
	IsRegistered bool `json:"is_registered"`
>>>>>>> 22f2de7a
}<|MERGE_RESOLUTION|>--- conflicted
+++ resolved
@@ -437,18 +437,17 @@
 	Nonce  uint64   `json:"nonce,omitempty"`   // the nonce of the current execution, which increments with each entry of any wasm execution
 }
 
-<<<<<<< HEAD
 // GetEscrowAddress creates an address for the given denomination
 func GetEscrowAddress(denom string) sdk.AccAddress {
 	hash := sha256.Sum256([]byte(denom))
 
 	return hash[:address.Len]
-=======
+}
+
 type IsChainRegisteredRequest struct {
 	Chain string `json:"chain"`
 }
 
 type WasmQueryIsChainRegisteredResponse struct {
 	IsRegistered bool `json:"is_registered"`
->>>>>>> 22f2de7a
 }