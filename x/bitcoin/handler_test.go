--- conflicted
+++ resolved
@@ -399,7 +399,6 @@
 			transfers = append(transfers, randomTransfer(int64(minimumWithdrawalAmount), 1000000))
 			transferAmount += transfers[i].Asset.Amount.Int64()
 		}
-
 		depositAmount = 0
 		deposits = []types.OutPointInfo{}
 		for depositAmount <= transferAmount+msg.Fee {
@@ -417,7 +416,6 @@
 			GetUnsignedTxFunc:              func(sdk.Context) (*wire.MsgTx, bool) { return nil, false },
 			GetSignedTxFunc:                func(sdk.Context) (*wire.MsgTx, bool) { return nil, false },
 			GetNetworkFunc:                 func(sdk.Context) types.Network { return types.Mainnet },
-			GetMinimumWithdrawalAmountFunc: func(sdk.Context) btcutil.Amount { return  minimumWithdrawalAmount },
 			LoggerFunc:                     func(sdk.Context) log.Logger { return log.TestingLogger() },
 			GetConfirmedOutPointInfosFunc:  func(sdk.Context) []types.OutPointInfo { return deposits },
 			DeleteOutpointInfoFunc:         func(sdk.Context, wire.OutPoint) {},
@@ -438,6 +436,7 @@
 			},
 			SetAddressFunc:    func(sdk.Context, types.AddressInfo) {},
 			SetUnsignedTxFunc: func(sdk.Context, *wire.MsgTx) {},
+			GetMinimumWithdrawalAmountFunc: func(sdk.Context) btcutil.Amount { return  minimumWithdrawalAmount },
 			GetDustAmountFunc: func(sdk.Context, string) btcutil.Amount { return 0 },
 			SetDustAmountFunc: func(sdk.Context, string, btcutil.Amount) {},
 		}
@@ -490,7 +489,6 @@
 		setup()
 
 		_, err := HandleMsgSignPendingTransfers(ctx, btcKeeper, signer, nexusKeeper, snapshotter, voter, msg)
-
 		assert.NoError(t, err)
 		assert.Len(t, btcKeeper.SetUnsignedTxCalls()[0].Tx.TxIn, len(deposits))
 		assert.Len(t, btcKeeper.SetUnsignedTxCalls()[0].Tx.TxOut, len(transfers)+1) // + consolidation outpoint
@@ -546,13 +544,8 @@
 	t.Run("deposits == transfers", testutils.Func(func(t *testing.T) {
 		setup()
 		// equalize deposits and transfers
-<<<<<<< HEAD
 		transfer := randomTransfer(int64(minimumWithdrawalAmount), 1000000)
-		transfer.Asset.Amount = sdk.NewInt(depositAmount - transferAmount - int64(msg.Fee))
-=======
-		transfer := randomTransfer()
 		transfer.Asset.Amount = sdk.NewInt(depositAmount - transferAmount - msg.Fee)
->>>>>>> f9cb00f3
 		transfers = append(transfers, transfer)
 		transferAmount += transfer.Asset.Amount.Int64()
 
