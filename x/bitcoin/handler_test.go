--- conflicted
+++ resolved
@@ -411,19 +411,13 @@
 			GetUnsignedTxFunc:              func(sdk.Context) (*wire.MsgTx, bool) { return nil, false },
 			GetSignedTxFunc:                func(sdk.Context) (*wire.MsgTx, bool) { return nil, false },
 			GetNetworkFunc:                 func(sdk.Context) types.Network { return types.Mainnet },
-<<<<<<< HEAD
 			GetMinimumWithdrawalAmountFunc: func(sdk.Context) int64 { return 5000 },
-=======
->>>>>>> 4e960da5
 			LoggerFunc:                     func(sdk.Context) log.Logger { return log.TestingLogger() },
 			GetConfirmedOutPointInfosFunc:  func(sdk.Context) []types.OutPointInfo { return deposits },
 			DeleteOutpointInfoFunc:         func(sdk.Context, wire.OutPoint) {},
 			SetOutpointInfoFunc:            func(sdk.Context, types.OutPointInfo, types.OutPointState) {},
-<<<<<<< HEAD
-=======
 			DoesMasterKeyOutpointExistFunc: func(sdk.Context) bool { return false },
 			SetMasterKeyOutpointExistsFunc: func(sdk.Context) {},
->>>>>>> 4e960da5
 			GetAddressFunc: func(_ sdk.Context, encodedAddress string) (types.AddressInfo, bool) {
 				sk, _ := ecdsa.GenerateKey(btcec.S256(), cryptoRand.Reader)
 				return types.AddressInfo{
