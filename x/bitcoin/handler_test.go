package bitcoin

import (
	"context"
	"crypto/ecdsa"
	"crypto/rand"
	"fmt"
	"testing"
	"time"

	"github.com/btcsuite/btcd/btcec"
	"github.com/btcsuite/btcd/chaincfg"
	"github.com/btcsuite/btcd/chaincfg/chainhash"
	"github.com/btcsuite/btcd/wire"
	"github.com/btcsuite/btcutil"
	sdk "github.com/cosmos/cosmos-sdk/types"
	"github.com/cosmos/cosmos-sdk/x/params"
	"github.com/stretchr/testify/assert"
	abci "github.com/tendermint/tendermint/abci/types"
	"github.com/tendermint/tendermint/libs/log"

	"github.com/axelarnetwork/axelar-core/testutils"
	"github.com/axelarnetwork/axelar-core/testutils/fake"
	"github.com/axelarnetwork/axelar-core/utils/denom"
	balance "github.com/axelarnetwork/axelar-core/x/balance/exported"
	"github.com/axelarnetwork/axelar-core/x/bitcoin/keeper"
	"github.com/axelarnetwork/axelar-core/x/bitcoin/types"
	btcMock "github.com/axelarnetwork/axelar-core/x/bitcoin/types/mock"
	snapshot "github.com/axelarnetwork/axelar-core/x/snapshot/exported"
	tss "github.com/axelarnetwork/axelar-core/x/tss/exported"
	"github.com/axelarnetwork/axelar-core/x/vote/exported"
)

const testReps = 100

func TestLink_NoMasterKey(t *testing.T) {
	cdc := testutils.Codec()
	btcSubspace := params.NewSubspace(testutils.Codec(), sdk.NewKVStoreKey("paramsKey"), sdk.NewKVStoreKey("tparamsKey"), "btc")
	k := keeper.NewBtcKeeper(cdc, sdk.NewKVStoreKey("testKey"), btcSubspace)
	ctx := sdk.NewContext(fake.NewMultiStore(), abci.Header{}, false, log.TestingLogger())
	k.SetParams(ctx, types.DefaultParams())

	recipient := balance.CrossChainAddress{Address: "0x37CC4B7E8f9f505CA8126Db8a9d070566ed5DAE7", Chain: balance.Ethereum}

	s := &btcMock.SignerMock{
		GetCurrentMasterKeyFunc: func(ctx sdk.Context, chain balance.Chain) (ecdsa.PublicKey, bool) {
			return ecdsa.PublicKey{}, false
		},
	}

	handler := NewHandler(k, &btcMock.VoterMock{}, &btcMock.RPCClientMock{}, s, &btcMock.SnapshotterMock{}, &btcMock.BalancerMock{})
	_, err := handler(ctx, types.MsgLink{Sender: sdk.AccAddress("sender"), Recipient: recipient})

	assert.Error(t, err)
	assert.Equal(t, 1, len(s.GetCurrentMasterKeyCalls()))
}

func TestLink_Success(t *testing.T) {
	cdc := testutils.Codec()
	btcSubspace := params.NewSubspace(testutils.Codec(), sdk.NewKVStoreKey("paramsKey"), sdk.NewKVStoreKey("tparamsKey"), "btc")
	k := keeper.NewBtcKeeper(cdc, sdk.NewKVStoreKey("testKey"), btcSubspace)
	ctx := sdk.NewContext(fake.NewMultiStore(), abci.Header{}, false, log.TestingLogger())
	k.SetParams(ctx, types.DefaultParams())

	recipient := balance.CrossChainAddress{Address: "0x37CC4B7E8f9f505CA8126Db8a9d070566ed5DAE7", Chain: balance.Ethereum}
	privKey, err := ecdsa.GenerateKey(btcec.S256(), rand.Reader)
	if err != nil {
		panic(err)
	}
	btcAddr, err := k.GetAddress(ctx, btcec.PublicKey(privKey.PublicKey), recipient)
	if err != nil {
		panic(err)

	}
	sender := balance.CrossChainAddress{Address: btcAddr.EncodeAddress(), Chain: balance.Bitcoin}

	b := &btcMock.BalancerMock{
		LinkAddressesFunc: func(ctx sdk.Context, s balance.CrossChainAddress, r balance.CrossChainAddress) {},
	}

	s := &btcMock.SignerMock{
		GetCurrentMasterKeyFunc: func(ctx sdk.Context, chain balance.Chain) (ecdsa.PublicKey, bool) {
			return privKey.PublicKey, true
		},
	}

	handler := NewHandler(k, &btcMock.VoterMock{}, &btcMock.RPCClientMock{}, s, &btcMock.SnapshotterMock{}, b)
	_, err = handler(ctx, types.MsgLink{Sender: sdk.AccAddress("sender"), Recipient: recipient})

	assert.NoError(t, err)
	assert.Equal(t, 1, len(b.LinkAddressesCalls()))
	assert.Equal(t, sender, b.LinkAddressesCalls()[0].Sender)
	assert.Equal(t, recipient, b.LinkAddressesCalls()[0].Recipient)
	assert.Equal(t, 1, len(s.GetCurrentMasterKeyCalls()))
}

func TestTrackAddress(t *testing.T) {
	cdc := testutils.Codec()
	btcSubspace := params.NewSubspace(testutils.Codec(), sdk.NewKVStoreKey("paramsKey"), sdk.NewKVStoreKey("tparamsKey"), "btc")
	k := keeper.NewBtcKeeper(cdc, sdk.NewKVStoreKey("testKey"), btcSubspace)
	ctx := sdk.NewContext(fake.NewMultiStore(), abci.Header{}, false, log.TestingLogger())
	k.SetParams(ctx, types.DefaultParams())
	timeout, cancel := context.WithTimeout(context.Background(), 10*time.Millisecond)
	rpc := btcMock.RPCClientMock{ImportAddressRescanFunc: func(address string, _ string, rescan bool) error {
		cancel()
		return nil
	}}

	sk, _ := ecdsa.GenerateKey(btcec.S256(), rand.Reader)
	pk := btcec.PublicKey(sk.PublicKey)
	addr, err := btcutil.NewAddressPubKeyHash(btcutil.Hash160(pk.SerializeCompressed()), &chaincfg.MainNetParams)
	if err != nil {
		panic(err)
	}

	handler := NewHandler(k, &btcMock.VoterMock{}, &rpc, &btcMock.SignerMock{}, &btcMock.SnapshotterMock{}, &btcMock.BalancerMock{})
	_, err = handler(ctx, types.NewMsgTrackAddress(sdk.AccAddress("sender"), addr.EncodeAddress(), false))

	<-timeout.Done()
	assert.Nil(t, err)
	assert.Equal(t, 1, len(rpc.ImportAddressRescanCalls()))
	assert.False(t, rpc.ImportAddressRescanCalls()[0].Rescan)
	assert.Equal(t, addr.String(), rpc.ImportAddressRescanCalls()[0].Address)
}

func TestVerifyTx_InvalidHash_VoteDiscard(t *testing.T) {
	cdc := testutils.Codec()
	ctx := sdk.NewContext(fake.NewMultiStore(), abci.Header{}, false, log.TestingLogger())
	btcSubspace := params.NewSubspace(testutils.Codec(), sdk.NewKVStoreKey("paramsKey"), sdk.NewKVStoreKey("tparamsKey"), "btc")
	k := keeper.NewBtcKeeper(cdc, sdk.NewKVStoreKey("testKey"), btcSubspace)
	k.SetParams(ctx, types.DefaultParams())
	rpc := btcMock.RPCClientMock{
		GetOutPointInfoFunc: func(out *wire.OutPoint) (types.OutPointInfo, error) {
			return types.OutPointInfo{}, fmt.Errorf("not found")
		},
	}
	var poll exported.PollMeta
	v := &btcMock.VoterMock{
		InitPollFunc:   func(_ sdk.Context, p exported.PollMeta) error { poll = p; return nil },
		RecordVoteFunc: func(ctx sdk.Context, vote exported.MsgVote) error { return nil },
	}

<<<<<<< HEAD
	hash, _ := chainhash.NewHashFromStr("f4184fc596403b9d638783cf57adfe4c75c605f6356fbc91338530e9831e9e16")
	outpoint := wire.NewOutPoint(hash, 0)
=======
	hash, err := chainhash.NewHashFromStr("f4184fc596403b9d638783cf57adfe4c75c605f6356fbc91338530e9831e9e16")
	if err != nil {
		panic(err)
	}
>>>>>>> c4316591
	info := types.OutPointInfo{
		OutPoint:      outpoint,
		Amount:        10,
		DepositAddr:   "bc1qar0srrr7xfkvy5l643lydnw9re59gtzzwf5mdq",
		Confirmations: 7,
	}
	if err := info.Validate(); err != nil {
		panic(err)
	}

	handler := NewHandler(k, v, &rpc, &btcMock.SignerMock{}, &btcMock.SnapshotterMock{}, &btcMock.BalancerMock{})

	_, err = handler(ctx, types.MsgVerifyTx{Sender: sdk.AccAddress("sender"), OutPointInfo: info})
	assert.Nil(t, err)

	assert.Equal(t, 1, len(v.InitPollCalls()))
	assert.Equal(t, outpoint.String(), v.InitPollCalls()[0].Poll.ID)
	assert.Equal(t, types.MsgVerifyTx{}.Type(), v.InitPollCalls()[0].Poll.Type)
	assert.Equal(t, types.ModuleName, v.InitPollCalls()[0].Poll.Module)

	assert.Equal(t, 1, len(v.RecordVoteCalls()))
	assert.Equal(t, poll, v.RecordVoteCalls()[0].Vote.Poll())
	assert.Equal(t, false, v.RecordVoteCalls()[0].Vote.Data())
}

func TestVerifyTx_ValidUTXO(t *testing.T) {
	cdc := testutils.Codec()
	ctx := sdk.NewContext(fake.NewMultiStore(), abci.Header{}, false, log.TestingLogger())
	btcSubspace := params.NewSubspace(testutils.Codec(), sdk.NewKVStoreKey("paramsKey"), sdk.NewKVStoreKey("tparamsKey"), "btc")
	k := keeper.NewBtcKeeper(cdc, sdk.NewKVStoreKey("testKey"), btcSubspace)
	k.SetParams(ctx, types.DefaultParams())

<<<<<<< HEAD
	hash, _ := chainhash.NewHashFromStr("f4184fc596403b9d638783cf57adfe4c75c605f6356fbc91338530e9831e9e16")
	outPoint := wire.NewOutPoint(hash, 0)
=======
	hash, err := chainhash.NewHashFromStr("f4184fc596403b9d638783cf57adfe4c75c605f6356fbc91338530e9831e9e16")
	if err != nil {
		panic(err)
	}
>>>>>>> c4316591
	info := types.OutPointInfo{
		OutPoint:      outPoint,
		Amount:        10,
		DepositAddr:   "bc1qar0srrr7xfkvy5l643lydnw9re59gtzzwf5mdq",
		Confirmations: 7,
	}
	if err := info.Validate(); err != nil {
		panic(err)
	}

	rpc := btcMock.RPCClientMock{
		GetOutPointInfoFunc: func(out *wire.OutPoint) (types.OutPointInfo, error) {
			if hash.IsEqual(&out.Hash) {
				return info, nil
			}

			return types.OutPointInfo{}, fmt.Errorf("not found")
		},
	}

	var poll exported.PollMeta
	v := &btcMock.VoterMock{
		InitPollFunc: func(_ sdk.Context, p exported.PollMeta) error { poll = p; return nil },
		RecordVoteFunc: func(ctx sdk.Context, vote exported.MsgVote) error {
			return nil
		},
	}
	handler := NewHandler(k, v, &rpc, &btcMock.SignerMock{}, &btcMock.SnapshotterMock{}, &btcMock.BalancerMock{})

<<<<<<< HEAD
	_, err := handler(ctx, types.MsgVerifyTx{Sender: sdk.AccAddress("sender"), OutPointInfo: info})
	assert.NoError(t, err)
=======
	_, err = handler(ctx, types.MsgVerifyTx{Sender: sdk.AccAddress("sender"), OutPointInfo: info})
	assert.Nil(t, err)
>>>>>>> c4316591

	assert.Equal(t, 1, len(v.InitPollCalls()))
	assert.Equal(t, outPoint.String(), v.InitPollCalls()[0].Poll.ID)
	assert.Equal(t, types.MsgVerifyTx{}.Type(), v.InitPollCalls()[0].Poll.Type)
	assert.Equal(t, types.ModuleName, v.InitPollCalls()[0].Poll.Module)

	assert.Equal(t, 1, len(v.RecordVoteCalls()))
	assert.Equal(t, poll, v.RecordVoteCalls()[0].Vote.Poll())
	assert.Equal(t, true, v.RecordVoteCalls()[0].Vote.Data())

	actualOutPoint, ok := k.GetUnverifiedOutPointInfo(ctx, info.OutPoint)
	assert.True(t, ok)
	assert.True(t, info.Equals(actualOutPoint))
}

<<<<<<< HEAD
func TestSignTx(t *testing.T) {
=======
func TestVoteVerifiedTx_NoUnverifiedOutPointWithVoteResult(t *testing.T) {
	cdc := testutils.Codec()
	ctx := sdk.NewContext(fake.NewMultiStore(), abci.Header{}, false, log.TestingLogger())
	btcSubspace := params.NewSubspace(testutils.Codec(), sdk.NewKVStoreKey("paramsKey"), sdk.NewKVStoreKey("tparamsKey"), "btc")
	k := keeper.NewBtcKeeper(cdc, sdk.NewKVStoreKey("testKey"), btcSubspace)
	k.SetParams(ctx, types.DefaultParams())

	v := &btcMock.VoterMock{
		TallyVoteFunc:  func(ctx sdk.Context, vote exported.MsgVote) error { return nil },
		ResultFunc:     func(ctx sdk.Context, poll exported.PollMeta) exported.VotingData { return true },
		DeletePollFunc: func(ctx sdk.Context, poll exported.PollMeta) {},
	}

	handler := NewHandler(k, v, &btcMock.RPCClientMock{}, &btcMock.SignerMock{}, &btcMock.SnapshotterMock{}, &btcMock.BalancerMock{})
	poll := exported.PollMeta{Module: "bitcoin", Type: "verify", ID: "txid"}
	msg := &types.MsgVoteVerifiedTx{Sender: sdk.AccAddress("sender"), PollMeta: poll, VotingData: true}
	_, err := handler(ctx, msg)
	assert.Error(t, err)
}

func TestVoteVerifiedTx_IncompleteVote(t *testing.T) {
	cdc := testutils.Codec()
	ctx := sdk.NewContext(fake.NewMultiStore(), abci.Header{}, false, log.TestingLogger())
	btcSubspace := params.NewSubspace(testutils.Codec(), sdk.NewKVStoreKey("paramsKey"), sdk.NewKVStoreKey("tparamsKey"), "btc")
	k := keeper.NewBtcKeeper(cdc, sdk.NewKVStoreKey("testKey"), btcSubspace)
	k.SetParams(ctx, types.DefaultParams())

	hash, err := chainhash.NewHash(testutils.RandBytes(32))
	if err != nil {
		panic(err)
	}
	outpoint := &wire.OutPoint{
		Hash:  *hash,
		Index: 0,
	}
	outpointInfo := types.OutPointInfo{
		OutPoint:      outpoint,
		Amount:        btcutil.Amount(1000000),
		Recipient:     "sender",
		Confirmations: 100,
	}
	k.SetUnverifiedOutpoint(ctx, "txid", outpointInfo)

	poll := exported.PollMeta{Module: "bitcoin", Type: "verify", ID: "txid"}
	v := &btcMock.VoterMock{
		TallyVoteFunc:  func(ctx sdk.Context, vote exported.MsgVote) error { return nil },
		ResultFunc:     func(ctx sdk.Context, poll exported.PollMeta) exported.VotingData { return nil },
		DeletePollFunc: func(ctx sdk.Context, p exported.PollMeta) {},
	}

	b := &btcMock.BalancerMock{
		GetRecipientFunc: func(ctx sdk.Context, s balance.CrossChainAddress) (balance.CrossChainAddress, bool) {
			return balance.CrossChainAddress{}, false
		},
		EnqueueForTransferFunc: func(ctx sdk.Context, s balance.CrossChainAddress, amount sdk.Coin) error {
			return nil
		},
	}

	handler := NewHandler(k, v, &btcMock.RPCClientMock{}, &btcMock.SignerMock{}, &btcMock.SnapshotterMock{}, b)
	msg := &types.MsgVoteVerifiedTx{Sender: sdk.AccAddress("sender"), PollMeta: poll, VotingData: true}
	_, err = handler(ctx, msg)
	assert.NoError(t, err)
	assert.Equal(t, 0, len(v.DeletePollCalls()))
	assert.Equal(t, 0, len(b.EnqueueForTransferCalls()))
}

func TestVoteVerifiedTx_SucessNoTransfer(t *testing.T) {
	cdc := testutils.Codec()
	ctx := sdk.NewContext(fake.NewMultiStore(), abci.Header{}, false, log.TestingLogger())
	btcSubspace := params.NewSubspace(testutils.Codec(), sdk.NewKVStoreKey("paramsKey"), sdk.NewKVStoreKey("tparamsKey"), "btc")
	k := keeper.NewBtcKeeper(cdc, sdk.NewKVStoreKey("testKey"), btcSubspace)
	k.SetParams(ctx, types.DefaultParams())

	hash, err := chainhash.NewHash(testutils.RandBytes(32))
	if err != nil {
		panic(err)
	}
	outpoint := &wire.OutPoint{
		Hash:  *hash,
		Index: 0,
	}
	outpointInfo := types.OutPointInfo{
		OutPoint:      outpoint,
		Amount:        btcutil.Amount(1000000),
		Recipient:     "sender",
		Confirmations: 100,
	}
	k.SetUnverifiedOutpoint(ctx, "txid", outpointInfo)

	poll := exported.PollMeta{Module: "bitcoin", Type: "verify", ID: "txid"}
	v := &btcMock.VoterMock{
		TallyVoteFunc:  func(ctx sdk.Context, vote exported.MsgVote) error { return nil },
		ResultFunc:     func(ctx sdk.Context, poll exported.PollMeta) exported.VotingData { return true },
		DeletePollFunc: func(ctx sdk.Context, p exported.PollMeta) {},
	}

	b := &btcMock.BalancerMock{
		GetRecipientFunc: func(ctx sdk.Context, s balance.CrossChainAddress) (balance.CrossChainAddress, bool) {
			return balance.CrossChainAddress{}, false
		},
		EnqueueForTransferFunc: func(ctx sdk.Context, s balance.CrossChainAddress, amount sdk.Coin) error { return nil },
	}

	handler := NewHandler(k, v, &btcMock.RPCClientMock{}, &btcMock.SignerMock{}, &btcMock.SnapshotterMock{}, b)
	msg := &types.MsgVoteVerifiedTx{Sender: sdk.AccAddress("sender"), PollMeta: poll, VotingData: true}
	_, err = handler(ctx, msg)
	assert.NoError(t, err)
	assert.Equal(t, 1, len(v.DeletePollCalls()))
	assert.Equal(t, poll, v.DeletePollCalls()[0].Poll)
	assert.Equal(t, 0, len(b.EnqueueForTransferCalls()))
}

func TestVoteVerifiedTx_SucessAndTransfer(t *testing.T) {
	cdc := testutils.Codec()
	ctx := sdk.NewContext(fake.NewMultiStore(), abci.Header{}, false, log.TestingLogger())
	btcSubspace := params.NewSubspace(testutils.Codec(), sdk.NewKVStoreKey("paramsKey"), sdk.NewKVStoreKey("tparamsKey"), "btc")
	k := keeper.NewBtcKeeper(cdc, sdk.NewKVStoreKey("testKey"), btcSubspace)
	k.SetParams(ctx, types.DefaultParams())

	hash, err := chainhash.NewHash(testutils.RandBytes(32))
	if err != nil {
		panic(err)
	}
	outpoint := &wire.OutPoint{
		Hash:  *hash,
		Index: 0,
	}
	outpointInfo := types.OutPointInfo{
		OutPoint:      outpoint,
		Amount:        btcutil.Amount(1000000),
		Recipient:     "sender",
		Confirmations: 100,
	}
	k.SetUnverifiedOutpoint(ctx, "txid", outpointInfo)

	poll := exported.PollMeta{Module: "bitcoin", Type: "verify", ID: "txid"}
	v := &btcMock.VoterMock{
		TallyVoteFunc:  func(ctx sdk.Context, v exported.MsgVote) error { return nil },
		ResultFunc:     func(ctx sdk.Context, p exported.PollMeta) exported.VotingData { return true },
		DeletePollFunc: func(ctx sdk.Context, p exported.PollMeta) {},
	}

	sender := balance.CrossChainAddress{Address: "sender", Chain: balance.Bitcoin}
	recipient := balance.CrossChainAddress{Address: "recipient", Chain: balance.Ethereum}

	b := &btcMock.BalancerMock{
		GetRecipientFunc: func(ctx sdk.Context, s balance.CrossChainAddress) (balance.CrossChainAddress, bool) {
			if s.Address == sender.Address {
				return recipient, true
			}
			return balance.CrossChainAddress{}, false
		},

		EnqueueForTransferFunc: func(ctx sdk.Context, s balance.CrossChainAddress, amount sdk.Coin) error {
			if s.Address != sender.Address {
				return fmt.Errorf("sender not linked to a recipient")
			}
			return nil
		},
	}

	handler := NewHandler(k, v, &btcMock.RPCClientMock{}, &btcMock.SignerMock{}, &btcMock.SnapshotterMock{}, b)
	msg := &types.MsgVoteVerifiedTx{Sender: sdk.AccAddress("sender"), PollMeta: poll, VotingData: true}
	_, err = handler(ctx, msg)
	assert.NoError(t, err)
	assert.Equal(t, 1, len(v.DeletePollCalls()))
	assert.Equal(t, poll, v.DeletePollCalls()[0].Poll)
	assert.Equal(t, 1, len(b.EnqueueForTransferCalls()))
	assert.Equal(t, sender, b.EnqueueForTransferCalls()[0].Sender)
}

func TestMasterKey_RawTx_Then_Transfer(t *testing.T) {
>>>>>>> c4316591
	cdc := testutils.Codec()
	ctx := sdk.NewContext(fake.NewMultiStore(), abci.Header{}, false, log.TestingLogger())
	btcSubspace := params.NewSubspace(testutils.Codec(), sdk.NewKVStoreKey("paramsKey"), sdk.NewKVStoreKey("tparamsKey"), "btc")
	k := keeper.NewBtcKeeper(cdc, sdk.NewKVStoreKey("testKey"), btcSubspace)
	k.SetParams(ctx, types.DefaultParams())

	var sk, skNext *ecdsa.PrivateKey
	var txHash []byte
	var txID, sigID string
	signer := &btcMock.SignerMock{
		GetCurrentMasterKeyIDFunc: func(ctx sdk.Context, chain balance.Chain) (string, bool) {
			return "mkID", true
		},
		StartSignFunc: func(ctx sdk.Context, keyID string, sID string, msg []byte, validators []snapshot.Validator) error {
			sigID = sID
			return nil
		},
		GetNextMasterKeyFunc: func(ctx sdk.Context, chain balance.Chain) (ecdsa.PublicKey, bool) {
			return skNext.PublicKey, true
		},
		GetSigFunc: func(ctx sdk.Context, sID string) (tss.Signature, bool) {
			if sID == sigID {
				r, s, err := ecdsa.Sign(rand.Reader, sk, txHash)
				if err != nil {
					panic(err)
				}
				return tss.Signature{R: r, S: s}, true
			}
			return tss.Signature{}, false
		},
		GetKeyForSigIDFunc: func(ctx sdk.Context, sigID string) (ecdsa.PublicKey, bool) {
			return sk.PublicKey, true
		},
		GetSnapshotRoundForKeyIDFunc: func(ctx sdk.Context, keyID string) (int64, bool) {
			return testutils.RandIntBetween(0, 100000), true
		},
	}
	v := &btcMock.VoterMock{ResultFunc: func(s sdk.Context, pollMeta exported.PollMeta) exported.VotingData {
		return pollMeta.ID == txID
	}}
	rpc := &btcMock.RPCClientMock{
		SendRawTransactionFunc: func(tx *wire.MsgTx, allowHighFees bool) (*chainhash.Hash, error) {
			hash := tx.TxHash()
			return &hash, nil
		},
		NetworkFunc: func() types.Network {
			return types.Network(chaincfg.MainNetParams.Name)
		}}
	b := &btcMock.BalancerMock{}
	snap := &btcMock.SnapshotterMock{GetSnapshotFunc: func(ctx sdk.Context, round int64) (snapshot.Snapshot, bool) {
		return snapshot.Snapshot{}, true
	}}
	handler := NewHandler(k, v, rpc, signer, snap, b)
	querier := keeper.NewQuerier(k, signer, b, rpc)

	for i, recpAddr := range testutils.RandStrings(5, 20).Take(testReps) {
		sk, _ = ecdsa.GenerateKey(btcec.S256(), rand.Reader)
		skNext, _ = ecdsa.GenerateKey(btcec.S256(), rand.Reader)
		recipient := balance.CrossChainAddress{Chain: balance.Chain(testutils.RandIntBetween(1, balance.ConnectedChainCount)),
			Address: recpAddr,
		}
		b.GetRecipientFunc = func(ctx sdk.Context, sender balance.CrossChainAddress) (balance.CrossChainAddress, bool) {
			return recipient, true
		}

		signTx := prepareMsgSign(ctx, k, querier, sk, recipient)

		res, err := handler(ctx, signTx)
		assert.NoError(t, err)
		txHash = res.Data

		_, err = querier(ctx, []string{keeper.SendTx, signTx.TxID}, abci.RequestQuery{})
		assert.NoError(t, err)

		assert.Equal(t, i+1, len(signer.GetKeyForSigIDCalls()))
		assert.Equal(t, sigID, signer.GetKeyForSigIDCalls()[i].SigID)
	}
}

func prepareMsgSign(ctx sdk.Context, k keeper.Keeper, querier sdk.Querier, sk *ecdsa.PrivateKey, recipient balance.CrossChainAddress) types.MsgSignTx {
	hash, err := chainhash.NewHash([]byte(testutils.RandString(chainhash.HashSize)))
	if err != nil {
		panic(err)
	}

	txID := hash.String()
	btcPk := btcec.PublicKey(sk.PublicKey)
<<<<<<< HEAD
	addr, err := k.GenerateDepositAddress(ctx, btcPk, recipient)
=======
	addr, err := k.GetAddress(ctx, btcPk, balance.CrossChainAddress{})
>>>>>>> c4316591
	if err != nil {
		panic(err)
	}
	amount := btcutil.Amount(testutils.RandIntBetween(1, 100000000))
	outPoint := wire.NewOutPoint(hash, uint32(testutils.RandIntBetween(0, 10)))
	err = k.SetUnverifiedOutpointInfo(ctx, types.OutPointInfo{
		OutPoint:      outPoint,
		Amount:        amount,
		DepositAddr:   addr.EncodeAddress(),
		Confirmations: uint64(testutils.RandIntBetween(7, 1000)),
	})
	if err != nil {
		panic(err)
	}
	err = k.ProcessVerificationResult(ctx, outPoint.String(), true)
	if err != nil {
		panic(err)
	}
	sender := sdk.AccAddress(testutils.RandString(int(testutils.RandIntBetween(5, 50))))

	qParams := types.RawTxParams{OutPoint: *outPoint, Satoshi: sdk.NewInt64Coin(denom.Satoshi, int64(amount)), DepositAddr: addr.EncodeAddress()}
	bz, err := querier(ctx, []string{keeper.QueryRawTx}, abci.RequestQuery{Data: testutils.Codec().MustMarshalJSON(qParams)})
	if err != nil {
		panic(err)
	}
	var rawTx *wire.MsgTx
	testutils.Codec().MustUnmarshalJSON(bz, &rawTx)
	msgRawTx := types.NewMsgSignTx(sender, txID, rawTx)

	return msgRawTx
}<|MERGE_RESOLUTION|>--- conflicted
+++ resolved
@@ -140,15 +140,11 @@
 		RecordVoteFunc: func(ctx sdk.Context, vote exported.MsgVote) error { return nil },
 	}
 
-<<<<<<< HEAD
-	hash, _ := chainhash.NewHashFromStr("f4184fc596403b9d638783cf57adfe4c75c605f6356fbc91338530e9831e9e16")
+	hash, err := chainhash.NewHashFromStr("f4184fc596403b9d638783cf57adfe4c75c605f6356fbc91338530e9831e9e16")
+	if err != nil {
+		panic(err)
+	}
 	outpoint := wire.NewOutPoint(hash, 0)
-=======
-	hash, err := chainhash.NewHashFromStr("f4184fc596403b9d638783cf57adfe4c75c605f6356fbc91338530e9831e9e16")
-	if err != nil {
-		panic(err)
-	}
->>>>>>> c4316591
 	info := types.OutPointInfo{
 		OutPoint:      outpoint,
 		Amount:        10,
@@ -181,15 +177,11 @@
 	k := keeper.NewBtcKeeper(cdc, sdk.NewKVStoreKey("testKey"), btcSubspace)
 	k.SetParams(ctx, types.DefaultParams())
 
-<<<<<<< HEAD
-	hash, _ := chainhash.NewHashFromStr("f4184fc596403b9d638783cf57adfe4c75c605f6356fbc91338530e9831e9e16")
+	hash, err := chainhash.NewHashFromStr("f4184fc596403b9d638783cf57adfe4c75c605f6356fbc91338530e9831e9e16")
+	if err != nil {
+		panic(err)
+	}
 	outPoint := wire.NewOutPoint(hash, 0)
-=======
-	hash, err := chainhash.NewHashFromStr("f4184fc596403b9d638783cf57adfe4c75c605f6356fbc91338530e9831e9e16")
-	if err != nil {
-		panic(err)
-	}
->>>>>>> c4316591
 	info := types.OutPointInfo{
 		OutPoint:      outPoint,
 		Amount:        10,
@@ -219,13 +211,9 @@
 	}
 	handler := NewHandler(k, v, &rpc, &btcMock.SignerMock{}, &btcMock.SnapshotterMock{}, &btcMock.BalancerMock{})
 
-<<<<<<< HEAD
-	_, err := handler(ctx, types.MsgVerifyTx{Sender: sdk.AccAddress("sender"), OutPointInfo: info})
-	assert.NoError(t, err)
-=======
 	_, err = handler(ctx, types.MsgVerifyTx{Sender: sdk.AccAddress("sender"), OutPointInfo: info})
 	assert.Nil(t, err)
->>>>>>> c4316591
+	assert.NoError(t, err)
 
 	assert.Equal(t, 1, len(v.InitPollCalls()))
 	assert.Equal(t, outPoint.String(), v.InitPollCalls()[0].Poll.ID)
@@ -241,9 +229,6 @@
 	assert.True(t, info.Equals(actualOutPoint))
 }
 
-<<<<<<< HEAD
-func TestSignTx(t *testing.T) {
-=======
 func TestVoteVerifiedTx_NoUnverifiedOutPointWithVoteResult(t *testing.T) {
 	cdc := testutils.Codec()
 	ctx := sdk.NewContext(fake.NewMultiStore(), abci.Header{}, false, log.TestingLogger())
@@ -416,8 +401,7 @@
 	assert.Equal(t, sender, b.EnqueueForTransferCalls()[0].Sender)
 }
 
-func TestMasterKey_RawTx_Then_Transfer(t *testing.T) {
->>>>>>> c4316591
+func TestSignTx(t *testing.T) {
 	cdc := testutils.Codec()
 	ctx := sdk.NewContext(fake.NewMultiStore(), abci.Header{}, false, log.TestingLogger())
 	btcSubspace := params.NewSubspace(testutils.Codec(), sdk.NewKVStoreKey("paramsKey"), sdk.NewKVStoreKey("tparamsKey"), "btc")
@@ -505,11 +489,7 @@
 
 	txID := hash.String()
 	btcPk := btcec.PublicKey(sk.PublicKey)
-<<<<<<< HEAD
 	addr, err := k.GenerateDepositAddress(ctx, btcPk, recipient)
-=======
-	addr, err := k.GetAddress(ctx, btcPk, balance.CrossChainAddress{})
->>>>>>> c4316591
 	if err != nil {
 		panic(err)
 	}
