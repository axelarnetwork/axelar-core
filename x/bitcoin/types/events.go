package types

// EventTypeOutpointConfirmation is an event type
const (
	EventTypeOutpointConfirmation = "outpointConfirmation"
<<<<<<< HEAD
	EventTypeWithdrawalFailed     = "withdrawalFailed"
=======
	EventTypeTransactionSigned    = "transactionSigned"
>>>>>>> 76a042f4
)

// Event attribute keys
const (
<<<<<<< HEAD
	AttributeKeyConfHeight         = "confHeight"
	AttributeKeyOutPointInfo       = "outPointInfo"
	AttributeKeyPoll               = "poll"
	AttributeKeyAmount             = "amount"
	AttributeKeyDestinationAddress = "destinationAddress"
=======
	AttributeKeyConfHeight   = "confHeight"
	AttributeKeyOutPointInfo = "outPointInfo"
	AttributeKeyPoll         = "poll"
	AttributeKeyTxHash       = "txHash"
>>>>>>> 76a042f4
)

// Event attribute values
const (
	AttributeValueStart   = "start"
	AttributeValueConfirm = "confirm"
	AttributeValueReject  = "reject"
)<|MERGE_RESOLUTION|>--- conflicted
+++ resolved
@@ -3,27 +3,18 @@
 // EventTypeOutpointConfirmation is an event type
 const (
 	EventTypeOutpointConfirmation = "outpointConfirmation"
-<<<<<<< HEAD
+	EventTypeTransactionSigned    = "transactionSigned"
 	EventTypeWithdrawalFailed     = "withdrawalFailed"
-=======
-	EventTypeTransactionSigned    = "transactionSigned"
->>>>>>> 76a042f4
 )
 
 // Event attribute keys
 const (
-<<<<<<< HEAD
 	AttributeKeyConfHeight         = "confHeight"
 	AttributeKeyOutPointInfo       = "outPointInfo"
 	AttributeKeyPoll               = "poll"
+	AttributeKeyTxHash             = "txHash"
 	AttributeKeyAmount             = "amount"
 	AttributeKeyDestinationAddress = "destinationAddress"
-=======
-	AttributeKeyConfHeight   = "confHeight"
-	AttributeKeyOutPointInfo = "outPointInfo"
-	AttributeKeyPoll         = "poll"
-	AttributeKeyTxHash       = "txHash"
->>>>>>> 76a042f4
 )
 
 // Event attribute values
