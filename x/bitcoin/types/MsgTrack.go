package types

import (
	"fmt"

	sdk "github.com/cosmos/cosmos-sdk/types"
	sdkerrors "github.com/cosmos/cosmos-sdk/types/errors"
)

type MsgTrack struct {
	Sender  sdk.AccAddress
<<<<<<< HEAD
	Address btcutil.Address
=======
	Mode    Mode
	Address string
	KeyID   string
>>>>>>> c4316591
	Rescan  bool
}

func NewMsgTrackAddress(sender sdk.AccAddress, address string, rescan bool) sdk.Msg {
	return MsgTrack{
		Sender:  sender,
		Address: address,
		Rescan:  rescan,
	}
}

func (msg MsgTrack) Route() string {
	return RouterKey
}

func (msg MsgTrack) Type() string {
	return "Track"
}

func (msg MsgTrack) ValidateBasic() error {
	if msg.Sender.Empty() {
		return sdkerrors.Wrap(sdkerrors.ErrInvalidAddress, "missing sender")
	}
<<<<<<< HEAD
	if msg.Address.String() == "" {
		return fmt.Errorf("invalid address to track")
=======
	switch msg.Mode {
	case ModeCurrentMasterKey:
		// nothing
	case ModeSpecificKey:
		if msg.KeyID == "" {
			return fmt.Errorf("missing public key ID")
		}
	case ModeSpecificAddress:
		if msg.Address == "" {
			return fmt.Errorf("invalid address to track")
		}
	default:
		return fmt.Errorf("chosen mode not recognized")
>>>>>>> c4316591
	}
	return nil
}

func (msg MsgTrack) GetSignBytes() []byte {
	bz := ModuleCdc.MustMarshalJSON(msg)
	return sdk.MustSortJSON(bz)
}

func (msg MsgTrack) GetSigners() []sdk.AccAddress {
	return []sdk.AccAddress{msg.Sender}
}<|MERGE_RESOLUTION|>--- conflicted
+++ resolved
@@ -9,13 +9,7 @@
 
 type MsgTrack struct {
 	Sender  sdk.AccAddress
-<<<<<<< HEAD
-	Address btcutil.Address
-=======
-	Mode    Mode
 	Address string
-	KeyID   string
->>>>>>> c4316591
 	Rescan  bool
 }
 
@@ -39,24 +33,8 @@
 	if msg.Sender.Empty() {
 		return sdkerrors.Wrap(sdkerrors.ErrInvalidAddress, "missing sender")
 	}
-<<<<<<< HEAD
-	if msg.Address.String() == "" {
+	if msg.Address == "" {
 		return fmt.Errorf("invalid address to track")
-=======
-	switch msg.Mode {
-	case ModeCurrentMasterKey:
-		// nothing
-	case ModeSpecificKey:
-		if msg.KeyID == "" {
-			return fmt.Errorf("missing public key ID")
-		}
-	case ModeSpecificAddress:
-		if msg.Address == "" {
-			return fmt.Errorf("invalid address to track")
-		}
-	default:
-		return fmt.Errorf("chosen mode not recognized")
->>>>>>> c4316591
 	}
 	return nil
 }
