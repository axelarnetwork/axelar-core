--- conflicted
+++ resolved
@@ -2,7 +2,6 @@
 
 import (
 	"fmt"
-
 	sdkerrors "github.com/cosmos/cosmos-sdk/types/errors"
 	"github.com/cosmos/cosmos-sdk/x/gov/types"
 	paramtypes "github.com/cosmos/cosmos-sdk/x/params/types"
@@ -14,44 +13,22 @@
 	KeyNetwork               = []byte("network")
 	KeyRevoteLockingPeriod   = []byte("RevoteLockingPeriod")
 	KeySigCheckInterval      = []byte("KeySigCheckInterval")
-	KeyMinimumWithdralAmount = []byte("KeyMinimumWithdralAmount")
+	KeyMinimumWithdrawalAmount = []byte("KeyMinimumWithdrawalAmount")
 )
 
 // KeyTable returns a subspace.KeyTable that has registered all parameter types in this module's parameter set
-<<<<<<< HEAD
-func KeyTable() subspace.KeyTable {
-	return subspace.NewKeyTable().RegisterParamSet(&Params{})
-}
-
-// Params is the parameter set for this module
-type Params struct {
-	ConfirmationHeight    uint64
-	Network               Network
-	RevoteLockingPeriod   int64
-	SigCheckInterval      int64
-	MinimumWithdralAmount int64
-=======
 func KeyTable() paramtypes.KeyTable {
 	return paramtypes.NewKeyTable().RegisterParamSet(&Params{})
->>>>>>> f9cb00f3
 }
 
 // DefaultParams returns the module's parameter set initialized with default values
 func DefaultParams() Params {
 	return Params{
-<<<<<<< HEAD
-		ConfirmationHeight:    1,
-		Network:               Regtest,
-		RevoteLockingPeriod:   50,
-		SigCheckInterval:      10,
-		MinimumWithdralAmount: 5000,
-=======
 		ConfirmationHeight:  1,
 		Network:             Network{Name: Regtest.Name},
 		RevoteLockingPeriod: 50,
-
 		SigCheckInterval: 10,
->>>>>>> f9cb00f3
+		MinimumWithdrawalAmount: 5000,
 	}
 }
 
@@ -64,20 +41,12 @@
 		parameter values as pointer arguments, otherwise either the internal type reflection panics or the value will not be
 		set on the correct Params data struct
 	*/
-<<<<<<< HEAD
-	return subspace.ParamSetPairs{
-		subspace.NewParamSetPair(KeyConfirmationHeight, &p.ConfirmationHeight, validateConfirmationHeight),
-		subspace.NewParamSetPair(KeyNetwork, &p.Network, validateNetwork),
-		subspace.NewParamSetPair(KeyRevoteLockingPeriod, &p.RevoteLockingPeriod, validateRevoteLockingPeriod),
-		subspace.NewParamSetPair(KeySigCheckInterval, &p.SigCheckInterval, validateSigCheckInterval),
-		subspace.NewParamSetPair(KeyMinimumWithdralAmount, &p.MinimumWithdralAmount, validateMinimumWithdralAmount),
-=======
 	return paramtypes.ParamSetPairs{
 		paramtypes.NewParamSetPair(KeyConfirmationHeight, &m.ConfirmationHeight, validateConfirmationHeight),
 		paramtypes.NewParamSetPair(KeyNetwork, &m.Network, validateNetwork),
 		paramtypes.NewParamSetPair(KeyRevoteLockingPeriod, &m.RevoteLockingPeriod, validateRevoteLockingPeriod),
 		paramtypes.NewParamSetPair(KeySigCheckInterval, &m.SigCheckInterval, validateSigCheckInterval),
->>>>>>> f9cb00f3
+		paramtypes.NewParamSetPair(KeyMinimumWithdrawalAmount, &m.MinimumWithdrawalAmount, validateMinimumWithdrawalAmount),
 	}
 }
 
@@ -113,7 +82,7 @@
 	return nil
 }
 
-func validateMinimumWithdralAmount(amount interface{}) error {
+func validateMinimumWithdrawalAmount(amount interface{}) error {
 	i, ok := amount.(int64)
 	if !ok {
 		return fmt.Errorf("invalid parameter type for minimum withdrawal amount: %T", i)
@@ -152,16 +121,11 @@
 	if err := validateRevoteLockingPeriod(m.RevoteLockingPeriod); err != nil {
 		return err
 	}
-<<<<<<< HEAD
-
-	if err := validateSigCheckInterval(p.SigCheckInterval); err != nil {
-=======
 	if err := validateSigCheckInterval(m.SigCheckInterval); err != nil {
->>>>>>> f9cb00f3
 		return err
 	}
 
-	if err := validateMinimumWithdralAmount(p.MinimumWithdralAmount); err != nil {
+	if err := validateMinimumWithdrawalAmount(m.MinimumWithdrawalAmount); err != nil {
 		return err
 	}
 
