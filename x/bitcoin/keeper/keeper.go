--- conflicted
+++ resolved
@@ -91,17 +91,12 @@
 	ctx.KVStore(k.storeKey).Set([]byte(rawPrefix+txID), bz)
 }
 
-<<<<<<< HEAD
+func (k Keeper) HasVerifiedOutPoint(ctx sdk.Context, txID string) bool {
+	return ctx.KVStore(k.storeKey).Has([]byte(outPointPrefix + txID))
+}
+
 func (k Keeper) GetVerifiedOutPointInfo(ctx sdk.Context, outpoint wire.OutPoint) (types.OutPointInfo, bool) {
 	bz := ctx.KVStore(k.storeKey).Get([]byte(outPointPrefix + outpoint.String()))
-=======
-func (k Keeper) HasVerifiedOutPoint(ctx sdk.Context, txID string) bool {
-	return ctx.KVStore(k.storeKey).Has([]byte(outPointPrefix + txID))
-}
-
-func (k Keeper) GetVerifiedOutPoint(ctx sdk.Context, txID string) (types.OutPointInfo, bool) {
-	bz := ctx.KVStore(k.storeKey).Get([]byte(outPointPrefix + txID))
->>>>>>> c4316591
 	if bz == nil {
 		return types.OutPointInfo{}, false
 	}
@@ -145,20 +140,10 @@
 	return nil
 }
 
-<<<<<<< HEAD
 // GenerateDepositAddress creates a Bitcoin address to deposit tokens for a transfer to the recipient address.
 // This address is unique for each recipient.
 func (k Keeper) GenerateDepositAddress(ctx sdk.Context, pk btcec.PublicKey, recipient balance.CrossChainAddress) (btcutil.Address, error) {
 	redeemScript, err := createRedeemScript(pk, recipient)
-=======
-func (k Keeper) getPkScript(ctx sdk.Context, txID string) ([]byte, error) {
-	out, ok := k.GetVerifiedOutPoint(ctx, txID)
-	if !ok {
-		return nil, fmt.Errorf("transaction ID is not known")
-	}
-	network := k.getNetwork(ctx)
-	addr, err := btcutil.DecodeAddress(out.Recipient, network.Params())
->>>>>>> c4316591
 	if err != nil {
 		return nil, err
 	}
@@ -212,7 +197,6 @@
 		return nil, err
 	}
 
-<<<<<<< HEAD
 	if err := validateTxScripts(rawTx, payScript); err != nil {
 		return nil, err
 	}
@@ -221,24 +205,6 @@
 
 func (k Keeper) getDepositAddress(ctx sdk.Context, rawTx *wire.MsgTx) (btcutil.Address, error) {
 	out, ok := k.GetVerifiedOutPointInfo(ctx, rawTx.TxIn[0].PreviousOutPoint)
-=======
-// GetAddress creates a Bitcoin pubKey hash address from a public key.
-// We use Pay2PKH for added security over Pay2PK as well as for the benefit of getting a parsed address from the response of
-// getrawtransaction() on the Bitcoin rpc client
-// If a cross chain address is specified, the hash address is created using a nonce calculated from the cross chain address
-func (k Keeper) GetAddress(ctx sdk.Context, pk btcec.PublicKey, crossAddr balance.CrossChainAddress) (btcutil.Address, error) {
-	addr, err := btcutil.NewAddressPubKeyHash(btcutil.Hash160(pk.SerializeCompressed()), k.getNetwork(ctx).Params())
-
-	if err := crossAddr.Validate(); err == nil {
-		//TODO: calculate with the cross chain address
-	}
-
-	return addr, sdkerrors.Wrap(err, "could not convert the given public key into a bitcoin address")
-}
-
-func (k Keeper) CreateTx(ctx sdk.Context, utxoID string, satoshi sdk.Coin, recipient btcutil.Address) (*wire.MsgTx, error) {
-	out, ok := k.GetVerifiedOutPoint(ctx, utxoID)
->>>>>>> c4316591
 	if !ok {
 		return nil, fmt.Errorf("transaction ID is not known")
 	}
