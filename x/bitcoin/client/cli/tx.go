package cli

import (
	"fmt"

	balance "github.com/axelarnetwork/axelar-core/x/balance/exported"
	"github.com/btcsuite/btcd/wire"
	"github.com/cosmos/cosmos-sdk/client"
	"github.com/cosmos/cosmos-sdk/client/flags"
	"github.com/cosmos/cosmos-sdk/codec"
	sdk "github.com/cosmos/cosmos-sdk/types"
	authUtils "github.com/cosmos/cosmos-sdk/x/auth/client/utils"

	"github.com/spf13/cobra"

	"github.com/axelarnetwork/axelar-core/utils"
	"github.com/axelarnetwork/axelar-core/x/bitcoin/keeper"
	"github.com/axelarnetwork/axelar-core/x/bitcoin/types"
)

// GetTxCmd returns the transaction commands for this module
func GetTxCmd(cdc *codec.Codec) *cobra.Command {
	btcTxCmd := &cobra.Command{
		Use:                        "bitcoin",
		Short:                      fmt.Sprintf("%s transactions subcommands", types.ModuleName),
		DisableFlagParsing:         true,
		SuggestionsMinimumDistance: 2,
		TraverseChildren:           true,
		RunE:                       client.ValidateCmd,
	}

	addTxSubCommands(btcTxCmd, cdc)

	return btcTxCmd
}

func addTxSubCommands(command *cobra.Command, cdc *codec.Codec) {
<<<<<<< HEAD
=======
	cmds := append([]*cobra.Command{GetCmdTrack(cdc)},
		flags.PostCommands(
			GetCmdVerifyTx(cdc),
			GetCmdSignRawTx(cdc),
			GetCmdLink(cdc),
		)...)
>>>>>>> c4316591

	command.AddCommand(flags.PostCommands(
		GetCmdTrackAddress(cdc),
		GetCmdVerifyTx(cdc),
		GetCmdSignRawTx(cdc),
	)...)
}

func GetCmdTrackAddress(cdc *codec.Codec) *cobra.Command {
	var rescan bool
	addrCmd := &cobra.Command{
		Use:   "track [address]",
		Short: "Make the axelar network aware of a specific address on Bitcoin",
		Long:  "Make the axelar network aware of a specific address on Bitcoin. Use --rescan to rescan the entire Bitcoin history for past transactions",
		Args:  cobra.ExactArgs(1),
		RunE: func(cmd *cobra.Command, args []string) error {

			cliCtx, txBldr := utils.PrepareCli(cmd.InOrStdin(), cdc)

			msg := types.NewMsgTrackAddress(cliCtx.GetFromAddress(), args[0], rescan)
			if err := msg.ValidateBasic(); err != nil {
				return err
			}

			return authUtils.GenerateOrBroadcastMsgs(cliCtx, txBldr, []sdk.Msg{msg})
		},
	}

	addRescanFlag(addrCmd, &rescan)
	return addrCmd
}

// GetCmdVerifyTx returns the transaction verification command
func GetCmdVerifyTx(cdc *codec.Codec) *cobra.Command {
	return &cobra.Command{
		Use:   "verifyTx [txInfo json]",
		Short: "Verify a Bitcoin transaction",
		Long: fmt.Sprintf(
			"Verify that a transaction happened on the Bitcoin network so it can be processed on axelar. "+
				"Get the json string by using the %s query", keeper.QueryOutInfo),
		Args: cobra.ExactArgs(1),
		RunE: func(cmd *cobra.Command, args []string) error {

			cliCtx, txBldr := utils.PrepareCli(cmd.InOrStdin(), cdc)

			var out types.OutPointInfo
			cliCtx.Codec.MustUnmarshalJSON([]byte(args[0]), &out)

			msg := types.MsgVerifyTx{Sender: cliCtx.GetFromAddress(), OutPointInfo: out}

			if err := msg.ValidateBasic(); err != nil {
				return err
			}

			return authUtils.GenerateOrBroadcastMsgs(cliCtx, txBldr, []sdk.Msg{msg})
		},
	}
}

// GetCmdSignRawTx returns the command to sign a raw Bitcoin transaction
func GetCmdSignRawTx(cdc *codec.Codec) *cobra.Command {
	return &cobra.Command{
		Use:   "signTx [txID] [tx json]",
		Short: "Sign raw spending transaction with utxo of [txID]",
		Long:  fmt.Sprintf("Sign raw transaction. Get raw transaction by querying %s", keeper.QueryRawTx),
		Args:  cobra.ExactArgs(2),
		RunE: func(cmd *cobra.Command, args []string) error {

			cliCtx, txBldr := utils.PrepareCli(cmd.InOrStdin(), cdc)
			var tx *wire.MsgTx
			types.ModuleCdc.MustUnmarshalJSON([]byte(args[1]), &tx)

			msg := types.NewMsgSignTx(cliCtx.GetFromAddress(), args[0], tx)
			if err := msg.ValidateBasic(); err != nil {
				return err
			}

			return authUtils.GenerateOrBroadcastMsgs(cliCtx, txBldr, []sdk.Msg{msg})
		},
	}
}

<<<<<<< HEAD
=======
// GetCmdLink links a cross chain address to a bitcoin address created by Axelar
func GetCmdLink(cdc *codec.Codec) *cobra.Command {
	return &cobra.Command{
		Use:   "link [chain] [address]",
		Short: "Link a cross chain address to a bitcoin address created by Axelar",
		Args:  cobra.ExactArgs(2),
		RunE: func(cmd *cobra.Command, args []string) error {

			cliCtx, txBldr := utils.PrepareCli(cmd.InOrStdin(), cdc)

			chain := balance.ChainFromString(args[0])
			address := balance.CrossChainAddress{Chain: chain, Address: args[1]}

			if err := address.Validate(); err != nil {
				return err
			}

			msg := types.MsgLink{Sender: cliCtx.GetFromAddress(), Recipient: address}
			if err := msg.ValidateBasic(); err != nil {
				return err
			}

			return authUtils.GenerateOrBroadcastMsgs(cliCtx, txBldr, []sdk.Msg{msg})
		},
	}
}

func addMasterKeyFlag(cmd *cobra.Command, useMasterKey *bool) {
	cmd.Flags().BoolVarP(useMasterKey, "master-key", "m", false, "Use the current master key instead of a specific key")
}

func addRecipientFlag(cmd *cobra.Command, recipient *string) {
	cmd.Flags().StringVarP(recipient, "recipient", "r", "", "Set the recipient address for the transaction")
}

>>>>>>> c4316591
func addRescanFlag(cmd *cobra.Command, rescan *bool) {
	cmd.Flags().BoolVarP(rescan, "rescan", "r", false,
		"Rescan the entire Bitcoin blockchain for previous transactions to this address")
}<|MERGE_RESOLUTION|>--- conflicted
+++ resolved
@@ -29,27 +29,14 @@
 		RunE:                       client.ValidateCmd,
 	}
 
-	addTxSubCommands(btcTxCmd, cdc)
-
-	return btcTxCmd
-}
-
-func addTxSubCommands(command *cobra.Command, cdc *codec.Codec) {
-<<<<<<< HEAD
-=======
-	cmds := append([]*cobra.Command{GetCmdTrack(cdc)},
-		flags.PostCommands(
-			GetCmdVerifyTx(cdc),
-			GetCmdSignRawTx(cdc),
-			GetCmdLink(cdc),
-		)...)
->>>>>>> c4316591
-
-	command.AddCommand(flags.PostCommands(
+	btcTxCmd.AddCommand(flags.PostCommands(
 		GetCmdTrackAddress(cdc),
 		GetCmdVerifyTx(cdc),
 		GetCmdSignRawTx(cdc),
+		GetCmdLink(cdc),
 	)...)
+
+	return btcTxCmd
 }
 
 func GetCmdTrackAddress(cdc *codec.Codec) *cobra.Command {
@@ -126,8 +113,6 @@
 	}
 }
 
-<<<<<<< HEAD
-=======
 // GetCmdLink links a cross chain address to a bitcoin address created by Axelar
 func GetCmdLink(cdc *codec.Codec) *cobra.Command {
 	return &cobra.Command{
@@ -155,15 +140,6 @@
 	}
 }
 
-func addMasterKeyFlag(cmd *cobra.Command, useMasterKey *bool) {
-	cmd.Flags().BoolVarP(useMasterKey, "master-key", "m", false, "Use the current master key instead of a specific key")
-}
-
-func addRecipientFlag(cmd *cobra.Command, recipient *string) {
-	cmd.Flags().StringVarP(recipient, "recipient", "r", "", "Set the recipient address for the transaction")
-}
-
->>>>>>> c4316591
 func addRescanFlag(cmd *cobra.Command, rescan *bool) {
 	cmd.Flags().BoolVarP(rescan, "rescan", "r", false,
 		"Rescan the entire Bitcoin blockchain for previous transactions to this address")
