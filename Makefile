PACKAGES=$(shell go list ./... | grep -v '/simulation')

VERSION := $(shell echo $(shell git describe --tags) | sed 's/^v//')
COMMIT := $(shell git log -1 --format='%H')

BUILD_TAGS := ledger
DOCKER := $(shell which docker)
DOCKER_BUF := $(DOCKER) run --rm -v $(CURDIR):/workspace --workdir /workspace bufbuild/buf
HTTPS_GIT := https://github.com/axelarnetowrk/axelar-core.git
PUSH_DOCKER_IMAGE=true
ldflags = -X github.com/cosmos/cosmos-sdk/version.Name=axelar \
	-X github.com/cosmos/cosmos-sdk/version.AppName=axelard \
	-X github.com/cosmos/cosmos-sdk/version.Version=$(VERSION) \
	-X "github.com/cosmos/cosmos-sdk/version.BuildTags=$(BUILD_TAGS)" \
	-X github.com/cosmos/cosmos-sdk/version.Commit=$(COMMIT)

BUILD_FLAGS := -tags "$(BUILD_TAGS)" -ldflags '$(ldflags)'
USER_ID := $(shell id -u)
GROUP_ID := $(shell id -g)

.PHONY: all
all: generate lint build docker-image docker-image-debug

go.sum: go.mod
		@echo "--> Ensure dependencies have not been modified"
		GO111MODULE=on go mod verify

# Uncomment when you have some tests
# test:
# 	@go test -mod=readonly $(PACKAGES)
.PHONY: lint
# look into .golangci.yml for enabling / disabling linters
lint:
	@echo "--> Running linter"
	@golangci-lint run
	@go mod verify

# Populate bytecode before building anything
.PHONY: populate-bytecode
populate-bytecode:
	@bash scripts/populate-bytecode.sh

# Build the project with release flags
.PHONY: build
build: populate-bytecode go.sum
		go build -o ./bin/axelard -mod=readonly $(BUILD_FLAGS) ./cmd/axelard

.PHONY: build-binaries
build-binaries: populate-bytecode guard-SEMVER
	./scripts/build-binaries.sh ${SEMVER} '$(BUILD_TAGS)' '$(ldflags)'

.PHONY: build-binaries-in-docker
build-binaries-in-docker: populate-bytecode guard-SEMVER
	DOCKER_BUILDKIT=1 docker build \
		--build-arg SEMVER=${SEMVER} \
		-t axelar/core:binaries \
		-f Dockerfile.binaries .
	./scripts/copy-binaries-from-image.sh

# Build the project with debug flags
.PHONY: debug
debug: populate-bytecode go.sum
		go build -o ./bin/axelard -mod=readonly $(BUILD_FLAGS) -gcflags="all=-N -l" ./cmd/axelard

# Build a release image
.PHONY: docker-image
<<<<<<< HEAD
docker-image: populate-bytecode
	@DOCKER_BUILDKIT=1 docker build --ssh default -t axelar/core .
=======
docker-image:
	@DOCKER_BUILDKIT=1 docker build -t axelar/core .
>>>>>>> c36e9f25

# Build a release image
.PHONY: docker-image-local-user
docker-image-local-user: guard-VERSION guard-GROUP_ID guard-USER_ID
	@DOCKER_BUILDKIT=1 docker build \
		--build-arg USER_ID=${USER_ID} \
		--build-arg GROUP_ID=${GROUP_ID} \
		-t axelarnet/axelar-core:${VERSION}-local .

.PHONY: build-push-docker-image
build-push-docker-images: populate-bytecode guard-SEMVER
	@DOCKER_BUILDKIT=1 docker buildx build \
		--platform linux/arm64,linux/amd64,linux/arm/v7,linux/arm/v6 \
		--output "type=image,push=${PUSH_DOCKER_IMAGE}" \
		-t axelarnet/axelar-core:${SEMVER} .

# Build a docker image that is able to run dlv and a debugger can be hooked up to
.PHONY: docker-image-debug
<<<<<<< HEAD
docker-image-debug: populate-bytecode
	@DOCKER_BUILDKIT=1 docker build --ssh default -t axelar/core-debug -f ./Dockerfile.debug .
=======
docker-image-debug:
	@DOCKER_BUILDKIT=1 docker build -t axelar/core-debug -f ./Dockerfile.debug .
>>>>>>> c36e9f25

# Install all generate prerequisites
.Phony: prereqs
prereqs:
ifeq (which moq,)
	go get github.com/matryer/moq
endif
ifeq (which mdformat,)
	pip3 install mdformat
endif
ifeq (which protoc,)
	@echo "Please install protoc for grpc (https://grpc.io/docs/languages/go/quickstart/)"
endif

# Run all the code generators in the project
.PHONY: generate
generate: populate-bytecode
	go generate -x ./...


.PHONE: tofnd-client
tofnd-client:
	@echo -n Generating protobufs...
	@protoc --go_out=. --go-grpc_out=. --go_opt=paths=source_relative --go-grpc_opt=paths=source_relative proto/tss/tofnd/v1beta1/tofnd.proto
	@echo done

###############################################################################
###                                Protobuf                                 ###
###############################################################################

proto-all: proto-update-deps proto-format proto-lint proto-gen

proto-gen:
	@echo "Generating Protobuf files"
	@DOCKER_BUILDKIT=1 docker build -t axelar/proto-gen -f ./Dockerfile.protocgen .
	@$(DOCKER) run --rm -v $(CURDIR):/workspace --workdir /workspace axelar/proto-gen sh ./scripts/protocgen.sh

proto-format:
	@echo "Formatting Protobuf files"
	@$(DOCKER) run --rm -v $(CURDIR):/workspace \
	--workdir /workspace tendermintdev/docker-build-proto \
	find ./ -not -path "./third_party/*" -name "*.proto" -exec clang-format -i {} \;

proto-swagger-gen:
	@./scripts/protoc-swagger-gen.sh

proto-lint:
	@echo "Linting Protobuf files"
	@$(DOCKER_BUF) lint

# this will only work when the repo is made public
proto-check-breaking:
	@$(DOCKER_BUF) breaking --against $(HTTPS_GIT)#branch=main

TM_URL              = https://raw.githubusercontent.com/tendermint/tendermint/v0.34.0-rc6/proto/tendermint
GOGO_PROTO_URL      = https://raw.githubusercontent.com/regen-network/protobuf/cosmos
GOOGLE_API_URL		= https://raw.githubusercontent.com/googleapis/googleapis/master/google/api
COSMOS_PROTO_URL    = https://raw.githubusercontent.com/regen-network/cosmos-proto/master
CONFIO_URL          = https://raw.githubusercontent.com/confio/ics23/v0.6.4

TM_CRYPTO_TYPES     = third_party/proto/tendermint/crypto
TM_ABCI_TYPES       = third_party/proto/tendermint/abci
TM_TYPES            = third_party/proto/tendermint/types
TM_VERSION          = third_party/proto/tendermint/version
TM_LIBS             = third_party/proto/tendermint/libs/bits
TM_P2P              = third_party/proto/tendermint/p2p

GOGO_PROTO_TYPES    = third_party/proto/gogoproto
GOOGLE_API_TYPES		= third_party/proto/google/api
COSMOS_PROTO_TYPES  = third_party/proto/cosmos_proto
CONFIO_TYPES        = third_party/proto/confio

proto-update-deps:
	@mkdir -p $(GOGO_PROTO_TYPES)
	@curl -sSL $(GOGO_PROTO_URL)/gogoproto/gogo.proto > $(GOGO_PROTO_TYPES)/gogo.proto

	@mkdir -p $(GOOGLE_API_TYPES)
	@curl -sSL $(GOOGLE_API_URL)/annotations.proto > $(GOOGLE_API_TYPES)/annotations.proto
	@curl -sSL $(GOOGLE_API_URL)/http.proto > $(GOOGLE_API_TYPES)/http.proto

	@mkdir -p $(COSMOS_PROTO_TYPES)
	@curl -sSL $(COSMOS_PROTO_URL)/cosmos.proto > $(COSMOS_PROTO_TYPES)/cosmos.proto

## Importing of tendermint protobuf definitions currently requires the
## use of `sed` in order to build properly with cosmos-sdk's proto file layout
## (which is the standard Buf.build FILE_LAYOUT)
## Issue link: https://github.com/tendermint/tendermint/issues/5021
	@mkdir -p $(TM_ABCI_TYPES)
	@curl -sSL $(TM_URL)/abci/types.proto > $(TM_ABCI_TYPES)/types.proto

	@mkdir -p $(TM_VERSION)
	@curl -sSL $(TM_URL)/version/types.proto > $(TM_VERSION)/types.proto

	@mkdir -p $(TM_TYPES)
	@curl -sSL $(TM_URL)/types/types.proto > $(TM_TYPES)/types.proto
	@curl -sSL $(TM_URL)/types/evidence.proto > $(TM_TYPES)/evidence.proto
	@curl -sSL $(TM_URL)/types/params.proto > $(TM_TYPES)/params.proto
	@curl -sSL $(TM_URL)/types/validator.proto > $(TM_TYPES)/validator.proto
	@curl -sSL $(TM_URL)/types/block.proto > $(TM_TYPES)/block.proto

	@mkdir -p $(TM_CRYPTO_TYPES)
	@curl -sSL $(TM_URL)/crypto/proof.proto > $(TM_CRYPTO_TYPES)/proof.proto
	@curl -sSL $(TM_URL)/crypto/keys.proto > $(TM_CRYPTO_TYPES)/keys.proto

	@mkdir -p $(TM_LIBS)
	@curl -sSL $(TM_URL)/libs/bits/types.proto > $(TM_LIBS)/types.proto

	@mkdir -p $(TM_P2P)
	@curl -sSL $(TM_URL)/p2p/types.proto > $(TM_P2P)/types.proto

	@mkdir -p $(CONFIO_TYPES)
	@curl -sSL $(CONFIO_URL)/proofs.proto > $(CONFIO_TYPES)/proofs.proto
## insert go package option into proofs.proto file
## Issue link: https://github.com/confio/ics23/issues/32
	@./scripts/sed.sh $(CONFIO_TYPES)/proofs.proto

	@./scripts/proto-copy-cosmos-sdk.sh

.PHONY: proto-all proto-gen proto-gen-any proto-swagger-gen proto-format proto-lint proto-check-breaking proto-update-deps

guard-%:
	@ if [ -z '${${*}}' ]; then echo 'Environment variable $* not set' && exit 1; fi<|MERGE_RESOLUTION|>--- conflicted
+++ resolved
@@ -64,13 +64,8 @@
 
 # Build a release image
 .PHONY: docker-image
-<<<<<<< HEAD
 docker-image: populate-bytecode
-	@DOCKER_BUILDKIT=1 docker build --ssh default -t axelar/core .
-=======
-docker-image:
 	@DOCKER_BUILDKIT=1 docker build -t axelar/core .
->>>>>>> c36e9f25
 
 # Build a release image
 .PHONY: docker-image-local-user
@@ -89,13 +84,8 @@
 
 # Build a docker image that is able to run dlv and a debugger can be hooked up to
 .PHONY: docker-image-debug
-<<<<<<< HEAD
 docker-image-debug: populate-bytecode
-	@DOCKER_BUILDKIT=1 docker build --ssh default -t axelar/core-debug -f ./Dockerfile.debug .
-=======
-docker-image-debug:
 	@DOCKER_BUILDKIT=1 docker build -t axelar/core-debug -f ./Dockerfile.debug .
->>>>>>> c36e9f25
 
 # Install all generate prerequisites
 .Phony: prereqs
