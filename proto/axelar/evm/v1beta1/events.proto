syntax = "proto3";
package axelar.evm.v1beta1;

option go_package = "github.com/axelarnetwork/axelar-core/x/evm/types";

import "gogoproto/gogo.proto";
import "axelar/vote/exported/v1beta1/types.proto";
import "axelar/evm/v1beta1/types.proto";

message PollFailed {
  bytes tx_id = 1 [
    (gogoproto.nullable) = false,
    (gogoproto.customtype) = "Hash",
    (gogoproto.customname) = "TxID"
  ];
  string chain = 2
      [ (gogoproto.casttype) =
            "github.com/axelarnetwork/axelar-core/x/nexus/exported.ChainName" ];
  uint64 poll_id = 3 [
    (gogoproto.customname) = "PollID",
    (gogoproto.customtype) =
        "github.com/axelarnetwork/axelar-core/x/vote/exported.PollID",
    (gogoproto.nullable) = false
  ];
}

message PollExpired {
  bytes tx_id = 1 [
    (gogoproto.nullable) = false,
    (gogoproto.customtype) = "Hash",
    (gogoproto.customname) = "TxID"
  ];
  string chain = 2
      [ (gogoproto.casttype) =
            "github.com/axelarnetwork/axelar-core/x/nexus/exported.ChainName" ];
  uint64 poll_id = 3 [
    (gogoproto.customname) = "PollID",
    (gogoproto.customtype) =
        "github.com/axelarnetwork/axelar-core/x/vote/exported.PollID",
    (gogoproto.nullable) = false
  ];
}

message NoEventsConfirmed {
  bytes tx_id = 1 [
    (gogoproto.nullable) = false,
    (gogoproto.customtype) = "Hash",
    (gogoproto.customname) = "TxID"
  ];
  string chain = 2
      [ (gogoproto.casttype) =
            "github.com/axelarnetwork/axelar-core/x/nexus/exported.ChainName" ];
  uint64 poll_id = 3 [
    (gogoproto.customname) = "PollID",
    (gogoproto.customtype) =
        "github.com/axelarnetwork/axelar-core/x/vote/exported.PollID",
    (gogoproto.nullable) = false
  ];
}

message ConfirmKeyTransferStarted {
  string chain = 1
      [ (gogoproto.casttype) =
            "github.com/axelarnetwork/axelar-core/x/nexus/exported.ChainName" ];
  bytes tx_id = 2 [
    (gogoproto.nullable) = false,
    (gogoproto.customtype) = "Hash",
    (gogoproto.customname) = "TxID"
  ];
  bytes gateway_address = 3
      [ (gogoproto.nullable) = false, (gogoproto.customtype) = "Address" ];
  uint64 confirmation_height = 4;
  vote.exported.v1beta1.PollParticipants participants = 5
      [ (gogoproto.nullable) = false, (gogoproto.embed) = true ];
}

message ConfirmGatewayTxStarted {
  bytes tx_id = 1 [
    (gogoproto.nullable) = false,
    (gogoproto.customtype) = "Hash",
    (gogoproto.customname) = "TxID"
  ];
  string chain = 2
      [ (gogoproto.casttype) =
            "github.com/axelarnetwork/axelar-core/x/nexus/exported.ChainName" ];
  bytes gateway_address = 3
      [ (gogoproto.nullable) = false, (gogoproto.customtype) = "Address" ];
  uint64 confirmation_height = 4;
  vote.exported.v1beta1.PollParticipants participants = 5
      [ (gogoproto.nullable) = false, (gogoproto.embed) = true ];
}

message ConfirmDepositStarted {
  bytes tx_id = 1 [
    (gogoproto.nullable) = false,
    (gogoproto.customtype) = "Hash",
    (gogoproto.customname) = "TxID"
  ];
  string chain = 2
      [ (gogoproto.casttype) =
            "github.com/axelarnetwork/axelar-core/x/nexus/exported.ChainName" ];
  bytes deposit_address = 3
      [ (gogoproto.nullable) = false, (gogoproto.customtype) = "Address" ];
  bytes token_address = 4
      [ (gogoproto.nullable) = false, (gogoproto.customtype) = "Address" ];
  uint64 confirmation_height = 5;
  vote.exported.v1beta1.PollParticipants participants = 6
      [ (gogoproto.nullable) = false, (gogoproto.embed) = true ];
}

message ConfirmTokenStarted {
  bytes tx_id = 1 [
    (gogoproto.nullable) = false,
    (gogoproto.customtype) = "Hash",
    (gogoproto.customname) = "TxID"
  ];
  string chain = 2
      [ (gogoproto.casttype) =
            "github.com/axelarnetwork/axelar-core/x/nexus/exported.ChainName" ];
  bytes gateway_address = 3
      [ (gogoproto.nullable) = false, (gogoproto.customtype) = "Address" ];
  bytes token_address = 4
      [ (gogoproto.nullable) = false, (gogoproto.customtype) = "Address" ];
  evm.v1beta1.TokenDetails token_details = 5 [ (gogoproto.nullable) = false ];
  uint64 confirmation_height = 6;
  vote.exported.v1beta1.PollParticipants participants = 7
      [ (gogoproto.nullable) = false, (gogoproto.embed) = true ];
}

message ChainAdded {
  string chain = 1
      [ (gogoproto.casttype) =
            "github.com/axelarnetwork/axelar-core/x/nexus/exported.ChainName" ];
}

message CommandBatchSigned {
  string chain = 2
      [ (gogoproto.casttype) =
            "github.com/axelarnetwork/axelar-core/x/nexus/exported.ChainName" ];
  bytes command_batch_id = 3 [ (gogoproto.customname) = "CommandBatchID" ];
}

message CommandBatchAborted {
  string chain = 2
      [ (gogoproto.casttype) =
            "github.com/axelarnetwork/axelar-core/x/nexus/exported.ChainName" ];
  bytes command_batch_id = 3 [ (gogoproto.customname) = "CommandBatchID" ];
<<<<<<< HEAD
=======
  ;
}

message EVMEventFailed {
  string event_id = 1
      [ (gogoproto.customname) = "EventID", (gogoproto.casttype) = "EventID" ];
  string chain = 2
      [ (gogoproto.casttype) =
            "github.com/axelarnetwork/axelar-core/x/nexus/exported.ChainName" ];
>>>>>>> 39603e6f
}<|MERGE_RESOLUTION|>--- conflicted
+++ resolved
@@ -145,9 +145,6 @@
       [ (gogoproto.casttype) =
             "github.com/axelarnetwork/axelar-core/x/nexus/exported.ChainName" ];
   bytes command_batch_id = 3 [ (gogoproto.customname) = "CommandBatchID" ];
-<<<<<<< HEAD
-=======
-  ;
 }
 
 message EVMEventFailed {
@@ -156,5 +153,4 @@
   string chain = 2
       [ (gogoproto.casttype) =
             "github.com/axelarnetwork/axelar-core/x/nexus/exported.ChainName" ];
->>>>>>> 39603e6f
 }