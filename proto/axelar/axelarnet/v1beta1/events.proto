syntax = "proto3";
package axelar.axelarnet.v1beta1;

option go_package = "github.com/axelarnetwork/axelar-core/x/axelarnet/types";

import "gogoproto/gogo.proto";
import "cosmos/base/v1beta1/coin.proto";

message IBCTransferSent {
  uint64 id = 1 [
    (gogoproto.customname) = "ID",
    (gogoproto.casttype) =
        "github.com/axelarnetwork/axelar-core/x/nexus/exported.TransferID"
  ];
  string receipient = 2 [ deprecated = true ];
  cosmos.base.v1beta1.Coin asset = 3 [ (gogoproto.nullable) = false ];
  uint64 sequence = 4;
  string port_id = 5 [ (gogoproto.customname) = "PortID" ];
  string channel_id = 6 [ (gogoproto.customname) = "ChannelID" ];
  string recipient = 7;
}

message IBCTransferCompleted {
  uint64 id = 1 [
    (gogoproto.customname) = "ID",
    (gogoproto.casttype) =
        "github.com/axelarnetwork/axelar-core/x/nexus/exported.TransferID"
  ];
  uint64 sequence = 2;
  string port_id = 3 [ (gogoproto.customname) = "PortID" ];
  string channel_id = 4 [ (gogoproto.customname) = "ChannelID" ];
}

message IBCTransferFailed {
  uint64 id = 1 [
    (gogoproto.customname) = "ID",
    (gogoproto.casttype) =
        "github.com/axelarnetwork/axelar-core/x/nexus/exported.TransferID"
  ];
  uint64 sequence = 2;
  string port_id = 3 [ (gogoproto.customname) = "PortID" ];
  string channel_id = 4 [ (gogoproto.customname) = "ChannelID" ];
}

message IBCTransferRetried {
  uint64 id = 1 [
    (gogoproto.customname) = "ID",
    (gogoproto.casttype) =
        "github.com/axelarnetwork/axelar-core/x/nexus/exported.TransferID"
  ];
  string receipient = 2 [ deprecated = true ];
  cosmos.base.v1beta1.Coin asset = 3 [ (gogoproto.nullable) = false ];
  uint64 sequence = 4;
  string port_id = 5 [ (gogoproto.customname) = "PortID" ];
  string channel_id = 6 [ (gogoproto.customname) = "ChannelID" ];
  string recipient = 7;
}

message AxelarTransferCompleted {
  uint64 id = 1 [
    (gogoproto.customname) = "ID",
    (gogoproto.casttype) =
        "github.com/axelarnetwork/axelar-core/x/nexus/exported.TransferID"
  ];
  string receipient = 2 [ deprecated = true ];
  cosmos.base.v1beta1.Coin asset = 3 [ (gogoproto.nullable) = false ];
  string recipient = 4;
}

message FeeCollected {
  bytes collector = 1 [ (gogoproto.casttype) =
                            "github.com/cosmos/cosmos-sdk/types.AccAddress" ];
  cosmos.base.v1beta1.Coin fee = 2 [ (gogoproto.nullable) = false ];
}

<<<<<<< HEAD
message MessageApproved {
  string chain = 1
      [ (gogoproto.casttype) =
            "github.com/axelarnetwork/axelar-core/x/nexus/exported.ChainName" ];
  string message_id = 2 [ (gogoproto.customname) = "MessageID" ];
  string sender = 3;
  string destination_chain = 4
      [ (gogoproto.casttype) =
            "github.com/axelarnetwork/axelar-core/x/nexus/exported.ChainName" ];
  string destination_address = 5;
  bytes payload_hash = 6
      [ (gogoproto.nullable) = false, (gogoproto.customtype) = "Hash" ];
}

message MessageWithTokenApproved {
  string chain = 1
      [ (gogoproto.casttype) =
            "github.com/axelarnetwork/axelar-core/x/nexus/exported.ChainName" ];
  string message_id = 2 [ (gogoproto.customname) = "MessageID" ];
  string sender = 3;
  string destination_chain = 4
      [ (gogoproto.casttype) =
            "github.com/axelarnetwork/axelar-core/x/nexus/exported.ChainName" ];
  string destination_address = 5;
  bytes payload_hash = 6
      [ (gogoproto.nullable) = false, (gogoproto.customtype) = "Hash" ];
  cosmos.base.v1beta1.Coin asset = 7 [ (gogoproto.nullable) = false ];
}

message TokenSent {
  string chain = 1
      [ (gogoproto.casttype) =
            "github.com/axelarnetwork/axelar-core/x/nexus/exported.ChainName" ];
  uint64 transfer_id = 2 [
    (gogoproto.customname) = "TransferID",
    (gogoproto.casttype) =
        "github.com/axelarnetwork/axelar-core/x/nexus/exported.TransferID"
  ];
  string sender = 3;
  string destination_chain = 4
      [ (gogoproto.casttype) =
            "github.com/axelarnetwork/axelar-core/x/nexus/exported.ChainName" ];
  string destination_address = 5;
  cosmos.base.v1beta1.Coin asset = 6 [ (gogoproto.nullable) = false ];
=======
message ContractCallSubmitted {
  string sender = 1;
  string source_chain = 2
      [ (gogoproto.casttype) =
            "github.com/axelarnetwork/axelar-core/x/nexus/exported.ChainName" ];
  string destination_chain = 3
      [ (gogoproto.casttype) =
            "github.com/axelarnetwork/axelar-core/x/nexus/exported.ChainName" ];
  string contract_address = 4;
  bytes payload = 5;
  bytes payload_hash = 6;
  string msg_id = 7 [ (gogoproto.customname) = "MsgID" ];
>>>>>>> 412e4a04
}<|MERGE_RESOLUTION|>--- conflicted
+++ resolved
@@ -73,52 +73,6 @@
   cosmos.base.v1beta1.Coin fee = 2 [ (gogoproto.nullable) = false ];
 }
 
-<<<<<<< HEAD
-message MessageApproved {
-  string chain = 1
-      [ (gogoproto.casttype) =
-            "github.com/axelarnetwork/axelar-core/x/nexus/exported.ChainName" ];
-  string message_id = 2 [ (gogoproto.customname) = "MessageID" ];
-  string sender = 3;
-  string destination_chain = 4
-      [ (gogoproto.casttype) =
-            "github.com/axelarnetwork/axelar-core/x/nexus/exported.ChainName" ];
-  string destination_address = 5;
-  bytes payload_hash = 6
-      [ (gogoproto.nullable) = false, (gogoproto.customtype) = "Hash" ];
-}
-
-message MessageWithTokenApproved {
-  string chain = 1
-      [ (gogoproto.casttype) =
-            "github.com/axelarnetwork/axelar-core/x/nexus/exported.ChainName" ];
-  string message_id = 2 [ (gogoproto.customname) = "MessageID" ];
-  string sender = 3;
-  string destination_chain = 4
-      [ (gogoproto.casttype) =
-            "github.com/axelarnetwork/axelar-core/x/nexus/exported.ChainName" ];
-  string destination_address = 5;
-  bytes payload_hash = 6
-      [ (gogoproto.nullable) = false, (gogoproto.customtype) = "Hash" ];
-  cosmos.base.v1beta1.Coin asset = 7 [ (gogoproto.nullable) = false ];
-}
-
-message TokenSent {
-  string chain = 1
-      [ (gogoproto.casttype) =
-            "github.com/axelarnetwork/axelar-core/x/nexus/exported.ChainName" ];
-  uint64 transfer_id = 2 [
-    (gogoproto.customname) = "TransferID",
-    (gogoproto.casttype) =
-        "github.com/axelarnetwork/axelar-core/x/nexus/exported.TransferID"
-  ];
-  string sender = 3;
-  string destination_chain = 4
-      [ (gogoproto.casttype) =
-            "github.com/axelarnetwork/axelar-core/x/nexus/exported.ChainName" ];
-  string destination_address = 5;
-  cosmos.base.v1beta1.Coin asset = 6 [ (gogoproto.nullable) = false ];
-=======
 message ContractCallSubmitted {
   string sender = 1;
   string source_chain = 2
@@ -131,5 +85,4 @@
   bytes payload = 5;
   bytes payload_hash = 6;
   string msg_id = 7 [ (gogoproto.customname) = "MsgID" ];
->>>>>>> 412e4a04
 }