--- conflicted
+++ resolved
@@ -41,10 +41,6 @@
   repeated bytes share_recovery_infos = 4;
 }
 
-<<<<<<< HEAD
-message QueryDeactivatedOperatorsResponse {
-  repeated string operator_addresses = 1;
-=======
 message QueryKeyShareResponse {
   message ShareInfo {
     string key_id = 1 [ (gogoproto.customname) = "KeyID" ];
@@ -57,5 +53,8 @@
   }
 
   repeated ShareInfo share_infos = 1 [ (gogoproto.nullable) = false ];
->>>>>>> 5a5089b8
+}
+
+message QueryDeactivatedOperatorsResponse {
+  repeated string operator_addresses = 1;
 }