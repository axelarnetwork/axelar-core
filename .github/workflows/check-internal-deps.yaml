name: Check internal dependencies up-to-date

on:
  pull_request:
    branches:
      - main

jobs:
  check-internal-deps-up-to-date:
    runs-on: ubuntu-22.04
    steps:
      - name: Setup Golang with cache
        uses: magnetikonline/action-golang-cache@401702e21cff5562276de84c15d7b083bc22e79f # v2
        with:
<<<<<<< HEAD
          go-version: 1.25
=======
          go-version: 1.24
>>>>>>> 51b8e0f2

      - name: Checkout code
        uses: actions/checkout@08eba0b27e820071cde6df949e0beb9ba4906955 # v4

      - name: Update internal dependencies
        run: |
          go get github.com/axelarnetwork/utils@latest
          go get github.com/axelarnetwork/tm-events@latest

      - name: Check for changes
        run: |
          if [ -n "$(git status --porcelain)" ]; then
            echo Following files are changed...
            git status

            echo Changes:
            git diff

            exit 1;
          else
            exit 0;
          fi<|MERGE_RESOLUTION|>--- conflicted
+++ resolved
@@ -12,11 +12,7 @@
       - name: Setup Golang with cache
         uses: magnetikonline/action-golang-cache@401702e21cff5562276de84c15d7b083bc22e79f # v2
         with:
-<<<<<<< HEAD
           go-version: 1.25
-=======
-          go-version: 1.24
->>>>>>> 51b8e0f2
 
       - name: Checkout code
         uses: actions/checkout@08eba0b27e820071cde6df949e0beb9ba4906955 # v4
